---
title: CLI
<<<<<<< HEAD
description: Generate types of customized themes using CLI commands.
label: Updated
=======
description: Use CLI commands to generate types for your customized theme, such as colors and font sizes.
>>>>>>> 6d3ca48c
order: 16
---

You can use the Yamada CLI to generate types for tokens of your customized theme, such as colors and font sizes.

## Installation

Execute one of the following commands in your terminal.

<PackageManagers
  packageNameOrCommand={{
    pnpm: "pnpm add --save-dev @yamada-ui/cli",
    npm: "npm install --save-dev @yamada-ui/cli",
    yarn: "yarn add --dev @yamada-ui/cli",
    bun: "bun add --dev @yamada-ui/cli",
  }}
/>

## Usage

### Update Type Definitions

By using the CLI, you can update the type completions for the theme tokens that [Style Props](/styled-system/style-props) refer to.

Add a script to your `package.json` and specify the location of your customized theme within the script.

```json title=package.json
{
  ...
  "scripts" : {
    ...
    "theme" : "yamada-cli tokens path/to/theme.ts",
  } 、
  ...
}
```

:::note status=warning
Don't forget to replace `path/to/theme.ts`.
:::

:::note status=warning
The updated type definitions will be overwritten each time they are installed, so you need to run it again after each installation.
:::

Now, execute the script you just added.

<PackageManagers
  packageNameOrCommand={{
    pnpm: "pnpm theme",
    npm: "npm run theme",
    yarn: "yarn theme",
    bun: "bun run theme",
  }}
/>

### Generate Theme

You can use the CLI to generate the default theme locally.

<PackageManagers
  packageNameOrCommand={{
    pnpm: "pnpm yamada-cli theme ./theme",
    npm: "npm run yamada-cli theme ./theme",
    yarn: "yarn yamada-cli theme ./theme",
    bun: "bun run yamada-cli theme ./theme",
  }}
/><|MERGE_RESOLUTION|>--- conflicted
+++ resolved
@@ -1,11 +1,7 @@
 ---
 title: CLI
-<<<<<<< HEAD
 description: Generate types of customized themes using CLI commands.
 label: Updated
-=======
-description: Use CLI commands to generate types for your customized theme, such as colors and font sizes.
->>>>>>> 6d3ca48c
 order: 16
 ---
 

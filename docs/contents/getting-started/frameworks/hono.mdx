--- conflicted
+++ resolved
@@ -141,11 +141,7 @@
 ```
 
 :::note
-<<<<<<< HEAD
-`ColorModeScript` and `ThemeSchemeScript` must be added to prevent flashing in dark mode when `index.tsx` is generated and displayed on the server side first.
-=======
 The reason for adding `ColorModeScript` and `ThemeSchemeScript` to `index.tsx` is to prevent the screen from flashing when a page rendered on the server-side is sent to the client, especially when dark mode is being used.
->>>>>>> 24084394
 :::
 
 Add `"type": "module"` to `package.json`.

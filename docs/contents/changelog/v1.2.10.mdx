---
title: Version 1.2.10
description: >-
  Explore the changelog for Yamada UI version 1.2.10. Learn about the latest
  features, bug fixes, and improvements.
release_url: "https://github.com/yamada-ui/yamada-ui/pull/959"
release_date: "March 18, 2024"
version: 1.2.10
table_of_contents_max_lv: 3
<<<<<<< HEAD
order: 7
=======
order: 10
>>>>>>> 24084394
---

## Updated

### @yamada-ui/button@1.0.18

#### Patch Changes

- [#1002](https://github.com/yamada-ui/yamada-ui/pull/1002) [`59bc719`](https://github.com/yamada-ui/yamada-ui/commit/59bc7191b0ba3b26dff805d691be1c34942dfde3) Thanks [@suzukisan22](https://github.com/suzukisan22)! - Fix Priority IconButton props

- [#1001](https://github.com/yamada-ui/yamada-ui/pull/1001) [`9d31a78`](https://github.com/yamada-ui/yamada-ui/commit/9d31a78d2802040b098f55603f027f39392bbfbf) Thanks [@suzukisan22](https://github.com/suzukisan22)! - Remove Unnecessary Comment

- [`41538f5`](https://github.com/yamada-ui/yamada-ui/commit/41538f506e383f9cfa7095f0eb0f6d7f7856ca6b) [`5a7e39e`](https://github.com/yamada-ui/yamada-ui/commit/5a7e39e36572ec6014bf5beb3a9ad957157e1d7c) [`6d8ad56`](https://github.com/yamada-ui/yamada-ui/commit/6d8ad56e1c366cf13d18a0e91d4d913834063efb) [`68ad161`](https://github.com/yamada-ui/yamada-ui/commit/68ad161f60f01708ef05dc18ce8ec4dee0cdf43a) [`575220a`](https://github.com/yamada-ui/yamada-ui/commit/575220abd642948e10e71fecbd732934805864e6) Updated dependencies.

### @yamada-ui/calendar@1.2.3

#### Patch Changes

- [#967](https://github.com/yamada-ui/yamada-ui/pull/967) [`a5a8014`](https://github.com/yamada-ui/yamada-ui/commit/a5a80142595047e0d65c2e171d1555ab12f7a39c) Thanks [@umaidashi](https://github.com/umaidashi)! - Reduced level of Specificity using :where pseudo-class.

- [`41538f5`](https://github.com/yamada-ui/yamada-ui/commit/41538f506e383f9cfa7095f0eb0f6d7f7856ca6b) [`59bc719`](https://github.com/yamada-ui/yamada-ui/commit/59bc7191b0ba3b26dff805d691be1c34942dfde3) [`9d31a78`](https://github.com/yamada-ui/yamada-ui/commit/9d31a78d2802040b098f55603f027f39392bbfbf) [`68ad161`](https://github.com/yamada-ui/yamada-ui/commit/68ad161f60f01708ef05dc18ce8ec4dee0cdf43a) [`575220a`](https://github.com/yamada-ui/yamada-ui/commit/575220abd642948e10e71fecbd732934805864e6) Updated dependencies.

### @yamada-ui/color-picker@1.2.3

#### Patch Changes

- [#973](https://github.com/yamada-ui/yamada-ui/pull/973) [`3f3019c`](https://github.com/yamada-ui/yamada-ui/commit/3f3019c0e334e59c8e70a32949f689794df86d79) Thanks [@hirotomoyamada](https://github.com/hirotomoyamada)! - Fixed a bug where styles were not applied when the prefix of a css variable was changed.

- [#977](https://github.com/yamada-ui/yamada-ui/pull/977) [`6d8ad56`](https://github.com/yamada-ui/yamada-ui/commit/6d8ad56e1c366cf13d18a0e91d4d913834063efb) Thanks [@hirotomoyamada](https://github.com/hirotomoyamada)! - Added `"use client"` to source code.

- [`41538f5`](https://github.com/yamada-ui/yamada-ui/commit/41538f506e383f9cfa7095f0eb0f6d7f7856ca6b) [`59bc719`](https://github.com/yamada-ui/yamada-ui/commit/59bc7191b0ba3b26dff805d691be1c34942dfde3) [`9d31a78`](https://github.com/yamada-ui/yamada-ui/commit/9d31a78d2802040b098f55603f027f39392bbfbf) [`68ad161`](https://github.com/yamada-ui/yamada-ui/commit/68ad161f60f01708ef05dc18ce8ec4dee0cdf43a) [`575220a`](https://github.com/yamada-ui/yamada-ui/commit/575220abd642948e10e71fecbd732934805864e6) Updated dependencies.

### @yamada-ui/layouts@1.1.13

#### Patch Changes

- [#973](https://github.com/yamada-ui/yamada-ui/pull/973) [`3f3019c`](https://github.com/yamada-ui/yamada-ui/commit/3f3019c0e334e59c8e70a32949f689794df86d79) Thanks [@hirotomoyamada](https://github.com/hirotomoyamada)! - Fixed a bug where styles were not applied when the prefix of a css variable was changed.

- [#975](https://github.com/yamada-ui/yamada-ui/pull/975) [`841ac98`](https://github.com/yamada-ui/yamada-ui/commit/841ac98285a727b24dc475d0c360c46d99959e40) Thanks [@hirotomoyamada](https://github.com/hirotomoyamada)! - Fixed fallback value to be applied if theme token was missing.

- [`41538f5`](https://github.com/yamada-ui/yamada-ui/commit/41538f506e383f9cfa7095f0eb0f6d7f7856ca6b) [`68ad161`](https://github.com/yamada-ui/yamada-ui/commit/68ad161f60f01708ef05dc18ce8ec4dee0cdf43a) [`575220a`](https://github.com/yamada-ui/yamada-ui/commit/575220abd642948e10e71fecbd732934805864e6) Updated dependencies.

### @yamada-ui/list@1.0.16

#### Patch Changes

- [#964](https://github.com/yamada-ui/yamada-ui/pull/964) [`2d4bcb2`](https://github.com/yamada-ui/yamada-ui/commit/2d4bcb27c27502ef6d73feeb3758980957c4390f) Thanks [@kyohei0423](https://github.com/kyohei0423)! - Make List component not to use theme token

- [`41538f5`](https://github.com/yamada-ui/yamada-ui/commit/41538f506e383f9cfa7095f0eb0f6d7f7856ca6b) [`68ad161`](https://github.com/yamada-ui/yamada-ui/commit/68ad161f60f01708ef05dc18ce8ec4dee0cdf43a) [`575220a`](https://github.com/yamada-ui/yamada-ui/commit/575220abd642948e10e71fecbd732934805864e6) Updated dependencies.

### @yamada-ui/loading@1.0.17

#### Patch Changes

- [#955](https://github.com/yamada-ui/yamada-ui/pull/955) [`5a7e39e`](https://github.com/yamada-ui/yamada-ui/commit/5a7e39e36572ec6014bf5beb3a9ad957157e1d7c) Thanks [@suzukisan22](https://github.com/suzukisan22)! - Fixed LoadingProvider theme token usage in styles

- [`41538f5`](https://github.com/yamada-ui/yamada-ui/commit/41538f506e383f9cfa7095f0eb0f6d7f7856ca6b) [`68ad161`](https://github.com/yamada-ui/yamada-ui/commit/68ad161f60f01708ef05dc18ce8ec4dee0cdf43a) [`575220a`](https://github.com/yamada-ui/yamada-ui/commit/575220abd642948e10e71fecbd732934805864e6) Updated dependencies.

### @yamada-ui/modal@1.0.19

#### Patch Changes

- [#957](https://github.com/yamada-ui/yamada-ui/pull/957) [`8b6f7cb`](https://github.com/yamada-ui/yamada-ui/commit/8b6f7cb3251d17b4e36e74b81485c3e488fc2a64) Thanks [@hirotomoyamada](https://github.com/hirotomoyamada)! - Fixed a bug where `placement` of types.

- [`41538f5`](https://github.com/yamada-ui/yamada-ui/commit/41538f506e383f9cfa7095f0eb0f6d7f7856ca6b) [`59bc719`](https://github.com/yamada-ui/yamada-ui/commit/59bc7191b0ba3b26dff805d691be1c34942dfde3) [`9d31a78`](https://github.com/yamada-ui/yamada-ui/commit/9d31a78d2802040b098f55603f027f39392bbfbf) [`68ad161`](https://github.com/yamada-ui/yamada-ui/commit/68ad161f60f01708ef05dc18ce8ec4dee0cdf43a) [`575220a`](https://github.com/yamada-ui/yamada-ui/commit/575220abd642948e10e71fecbd732934805864e6) Updated dependencies.

### @yamada-ui/resizable@1.0.9

#### Patch Changes

- [#982](https://github.com/yamada-ui/yamada-ui/pull/982) [`37d639f`](https://github.com/yamada-ui/yamada-ui/commit/37d639f9c8acbb15c89f25887a978436f9f3c381) Thanks [@imaimai17468](https://github.com/imaimai17468)! - Fixed a bug where theme tokens were used in components.

- [#977](https://github.com/yamada-ui/yamada-ui/pull/977) [`6d8ad56`](https://github.com/yamada-ui/yamada-ui/commit/6d8ad56e1c366cf13d18a0e91d4d913834063efb) Thanks [@hirotomoyamada](https://github.com/hirotomoyamada)! - Added `"use client"` to source code.

- [`41538f5`](https://github.com/yamada-ui/yamada-ui/commit/41538f506e383f9cfa7095f0eb0f6d7f7856ca6b) [`68ad161`](https://github.com/yamada-ui/yamada-ui/commit/68ad161f60f01708ef05dc18ce8ec4dee0cdf43a) [`575220a`](https://github.com/yamada-ui/yamada-ui/commit/575220abd642948e10e71fecbd732934805864e6) Updated dependencies.

### @yamada-ui/ripple@1.0.17

#### Patch Changes

- [#977](https://github.com/yamada-ui/yamada-ui/pull/977) [`6d8ad56`](https://github.com/yamada-ui/yamada-ui/commit/6d8ad56e1c366cf13d18a0e91d4d913834063efb) Thanks [@hirotomoyamada](https://github.com/hirotomoyamada)! - Added `"use client"` to source code.

- [`41538f5`](https://github.com/yamada-ui/yamada-ui/commit/41538f506e383f9cfa7095f0eb0f6d7f7856ca6b) [`68ad161`](https://github.com/yamada-ui/yamada-ui/commit/68ad161f60f01708ef05dc18ce8ec4dee0cdf43a) [`575220a`](https://github.com/yamada-ui/yamada-ui/commit/575220abd642948e10e71fecbd732934805864e6) Updated dependencies.

### @yamada-ui/skeleton@1.0.16

#### Patch Changes

- [#999](https://github.com/yamada-ui/yamada-ui/pull/999) [`fe5d45b`](https://github.com/yamada-ui/yamada-ui/commit/fe5d45b986ce7e04fe56944d52a81b3b4599a1c0) Thanks [@hirotomoyamada](https://github.com/hirotomoyamada)! - Fixed a bug where theme tokens were used in components.

- [`41538f5`](https://github.com/yamada-ui/yamada-ui/commit/41538f506e383f9cfa7095f0eb0f6d7f7856ca6b) [`68ad161`](https://github.com/yamada-ui/yamada-ui/commit/68ad161f60f01708ef05dc18ce8ec4dee0cdf43a) [`575220a`](https://github.com/yamada-ui/yamada-ui/commit/575220abd642948e10e71fecbd732934805864e6) Updated dependencies.

### @yamada-ui/snacks@1.0.9

#### Patch Changes

- [#973](https://github.com/yamada-ui/yamada-ui/pull/973) [`3f3019c`](https://github.com/yamada-ui/yamada-ui/commit/3f3019c0e334e59c8e70a32949f689794df86d79) Thanks [@hirotomoyamada](https://github.com/hirotomoyamada)! - Fixed a bug where styles were not applied when the prefix of a css variable was changed.

- [#977](https://github.com/yamada-ui/yamada-ui/pull/977) [`6d8ad56`](https://github.com/yamada-ui/yamada-ui/commit/6d8ad56e1c366cf13d18a0e91d4d913834063efb) Thanks [@hirotomoyamada](https://github.com/hirotomoyamada)! - Added `"use client"` to source code.

- [`41538f5`](https://github.com/yamada-ui/yamada-ui/commit/41538f506e383f9cfa7095f0eb0f6d7f7856ca6b) [`68ad161`](https://github.com/yamada-ui/yamada-ui/commit/68ad161f60f01708ef05dc18ce8ec4dee0cdf43a) [`575220a`](https://github.com/yamada-ui/yamada-ui/commit/575220abd642948e10e71fecbd732934805864e6) Updated dependencies.

### @yamada-ui/stat@1.0.14

#### Patch Changes

- [#977](https://github.com/yamada-ui/yamada-ui/pull/977) [`6d8ad56`](https://github.com/yamada-ui/yamada-ui/commit/6d8ad56e1c366cf13d18a0e91d4d913834063efb) Thanks [@hirotomoyamada](https://github.com/hirotomoyamada)! - Added `"use client"` to source code.

- [`41538f5`](https://github.com/yamada-ui/yamada-ui/commit/41538f506e383f9cfa7095f0eb0f6d7f7856ca6b) [`68ad161`](https://github.com/yamada-ui/yamada-ui/commit/68ad161f60f01708ef05dc18ce8ec4dee0cdf43a) [`575220a`](https://github.com/yamada-ui/yamada-ui/commit/575220abd642948e10e71fecbd732934805864e6) Updated dependencies.

### @yamada-ui/textarea@1.1.6

#### Patch Changes

- [#954](https://github.com/yamada-ui/yamada-ui/pull/954) [`b3df069`](https://github.com/yamada-ui/yamada-ui/commit/b3df0693c199c8809bc00083aea4b0ac26c8a52c) Thanks [@taroj1205](https://github.com/taroj1205)! - Make `useAutosize` function use rows instead of height.

- [`41538f5`](https://github.com/yamada-ui/yamada-ui/commit/41538f506e383f9cfa7095f0eb0f6d7f7856ca6b) [`68ad161`](https://github.com/yamada-ui/yamada-ui/commit/68ad161f60f01708ef05dc18ce8ec4dee0cdf43a) [`575220a`](https://github.com/yamada-ui/yamada-ui/commit/575220abd642948e10e71fecbd732934805864e6) Updated dependencies.

### @yamada-ui/core@1.4.4

#### Patch Changes

- [#984](https://github.com/yamada-ui/yamada-ui/pull/984) [`41538f5`](https://github.com/yamada-ui/yamada-ui/commit/41538f506e383f9cfa7095f0eb0f6d7f7856ca6b) Thanks [@hirotomoyamada](https://github.com/hirotomoyamada)! - Fixed a bug where `minBoxSize` and `maxBoxSize` do not refer to theme sizes tokens.

- [#975](https://github.com/yamada-ui/yamada-ui/pull/975) [`68ad161`](https://github.com/yamada-ui/yamada-ui/commit/68ad161f60f01708ef05dc18ce8ec4dee0cdf43a) Thanks [@hirotomoyamada](https://github.com/hirotomoyamada)! - Added `fallback` function for theme token.

- [#973](https://github.com/yamada-ui/yamada-ui/pull/973) [`575220a`](https://github.com/yamada-ui/yamada-ui/commit/575220abd642948e10e71fecbd732934805864e6) Thanks [@hirotomoyamada](https://github.com/hirotomoyamada)! - Added `__prefix` to `var` props.

### @yamada-ui/theme@1.4.8

#### Patch Changes

- [#973](https://github.com/yamada-ui/yamada-ui/pull/973) [`3f3019c`](https://github.com/yamada-ui/yamada-ui/commit/3f3019c0e334e59c8e70a32949f689794df86d79) Thanks [@hirotomoyamada](https://github.com/hirotomoyamada)! - Fixed a bug where styles were not applied when the prefix of a css variable was changed.

- [`41538f5`](https://github.com/yamada-ui/yamada-ui/commit/41538f506e383f9cfa7095f0eb0f6d7f7856ca6b) [`68ad161`](https://github.com/yamada-ui/yamada-ui/commit/68ad161f60f01708ef05dc18ce8ec4dee0cdf43a) [`575220a`](https://github.com/yamada-ui/yamada-ui/commit/575220abd642948e10e71fecbd732934805864e6) Updated dependencies.

## Updated by dependencies

### @yamada-ui/accordion@1.0.17

#### Patch Changes

- [`41538f5`](https://github.com/yamada-ui/yamada-ui/commit/41538f506e383f9cfa7095f0eb0f6d7f7856ca6b) [`68ad161`](https://github.com/yamada-ui/yamada-ui/commit/68ad161f60f01708ef05dc18ce8ec4dee0cdf43a) [`575220a`](https://github.com/yamada-ui/yamada-ui/commit/575220abd642948e10e71fecbd732934805864e6) Updated dependencies.

### @yamada-ui/alert@1.0.17

#### Patch Changes

- [`41538f5`](https://github.com/yamada-ui/yamada-ui/commit/41538f506e383f9cfa7095f0eb0f6d7f7856ca6b) [`5a7e39e`](https://github.com/yamada-ui/yamada-ui/commit/5a7e39e36572ec6014bf5beb3a9ad957157e1d7c) [`68ad161`](https://github.com/yamada-ui/yamada-ui/commit/68ad161f60f01708ef05dc18ce8ec4dee0cdf43a) [`575220a`](https://github.com/yamada-ui/yamada-ui/commit/575220abd642948e10e71fecbd732934805864e6) Updated dependencies.

### @yamada-ui/autocomplete@1.1.3

#### Patch Changes

- [`41538f5`](https://github.com/yamada-ui/yamada-ui/commit/41538f506e383f9cfa7095f0eb0f6d7f7856ca6b) [`68ad161`](https://github.com/yamada-ui/yamada-ui/commit/68ad161f60f01708ef05dc18ce8ec4dee0cdf43a) [`575220a`](https://github.com/yamada-ui/yamada-ui/commit/575220abd642948e10e71fecbd732934805864e6) Updated dependencies.

### @yamada-ui/avatar@1.1.15

#### Patch Changes

- [`41538f5`](https://github.com/yamada-ui/yamada-ui/commit/41538f506e383f9cfa7095f0eb0f6d7f7856ca6b) [`68ad161`](https://github.com/yamada-ui/yamada-ui/commit/68ad161f60f01708ef05dc18ce8ec4dee0cdf43a) [`575220a`](https://github.com/yamada-ui/yamada-ui/commit/575220abd642948e10e71fecbd732934805864e6) Updated dependencies.

### @yamada-ui/badge@1.0.16

#### Patch Changes

- [`41538f5`](https://github.com/yamada-ui/yamada-ui/commit/41538f506e383f9cfa7095f0eb0f6d7f7856ca6b) [`68ad161`](https://github.com/yamada-ui/yamada-ui/commit/68ad161f60f01708ef05dc18ce8ec4dee0cdf43a) [`575220a`](https://github.com/yamada-ui/yamada-ui/commit/575220abd642948e10e71fecbd732934805864e6) Updated dependencies.

### @yamada-ui/breadcrumb@1.0.16

#### Patch Changes

- [`41538f5`](https://github.com/yamada-ui/yamada-ui/commit/41538f506e383f9cfa7095f0eb0f6d7f7856ca6b) [`68ad161`](https://github.com/yamada-ui/yamada-ui/commit/68ad161f60f01708ef05dc18ce8ec4dee0cdf43a) [`575220a`](https://github.com/yamada-ui/yamada-ui/commit/575220abd642948e10e71fecbd732934805864e6) Updated dependencies.

### @yamada-ui/card@1.0.17

#### Patch Changes

- [`41538f5`](https://github.com/yamada-ui/yamada-ui/commit/41538f506e383f9cfa7095f0eb0f6d7f7856ca6b) [`68ad161`](https://github.com/yamada-ui/yamada-ui/commit/68ad161f60f01708ef05dc18ce8ec4dee0cdf43a) [`575220a`](https://github.com/yamada-ui/yamada-ui/commit/575220abd642948e10e71fecbd732934805864e6) Updated dependencies.

### @yamada-ui/carousel@1.0.18

#### Patch Changes

- [`41538f5`](https://github.com/yamada-ui/yamada-ui/commit/41538f506e383f9cfa7095f0eb0f6d7f7856ca6b) [`59bc719`](https://github.com/yamada-ui/yamada-ui/commit/59bc7191b0ba3b26dff805d691be1c34942dfde3) [`9d31a78`](https://github.com/yamada-ui/yamada-ui/commit/9d31a78d2802040b098f55603f027f39392bbfbf) [`68ad161`](https://github.com/yamada-ui/yamada-ui/commit/68ad161f60f01708ef05dc18ce8ec4dee0cdf43a) [`575220a`](https://github.com/yamada-ui/yamada-ui/commit/575220abd642948e10e71fecbd732934805864e6) Updated dependencies.

### @yamada-ui/checkbox@1.0.20

#### Patch Changes

- [`41538f5`](https://github.com/yamada-ui/yamada-ui/commit/41538f506e383f9cfa7095f0eb0f6d7f7856ca6b) [`3f3019c`](https://github.com/yamada-ui/yamada-ui/commit/3f3019c0e334e59c8e70a32949f689794df86d79) [`841ac98`](https://github.com/yamada-ui/yamada-ui/commit/841ac98285a727b24dc475d0c360c46d99959e40) [`68ad161`](https://github.com/yamada-ui/yamada-ui/commit/68ad161f60f01708ef05dc18ce8ec4dee0cdf43a) [`575220a`](https://github.com/yamada-ui/yamada-ui/commit/575220abd642948e10e71fecbd732934805864e6) Updated dependencies.

### @yamada-ui/close-button@1.0.17

#### Patch Changes

- [`41538f5`](https://github.com/yamada-ui/yamada-ui/commit/41538f506e383f9cfa7095f0eb0f6d7f7856ca6b) [`6d8ad56`](https://github.com/yamada-ui/yamada-ui/commit/6d8ad56e1c366cf13d18a0e91d4d913834063efb) [`68ad161`](https://github.com/yamada-ui/yamada-ui/commit/68ad161f60f01708ef05dc18ce8ec4dee0cdf43a) [`575220a`](https://github.com/yamada-ui/yamada-ui/commit/575220abd642948e10e71fecbd732934805864e6) Updated dependencies.

### @yamada-ui/dropzone@1.0.19

#### Patch Changes

- [`41538f5`](https://github.com/yamada-ui/yamada-ui/commit/41538f506e383f9cfa7095f0eb0f6d7f7856ca6b) [`5a7e39e`](https://github.com/yamada-ui/yamada-ui/commit/5a7e39e36572ec6014bf5beb3a9ad957157e1d7c) [`68ad161`](https://github.com/yamada-ui/yamada-ui/commit/68ad161f60f01708ef05dc18ce8ec4dee0cdf43a) [`575220a`](https://github.com/yamada-ui/yamada-ui/commit/575220abd642948e10e71fecbd732934805864e6) Updated dependencies.

### @yamada-ui/editable@1.0.19

#### Patch Changes

- [`41538f5`](https://github.com/yamada-ui/yamada-ui/commit/41538f506e383f9cfa7095f0eb0f6d7f7856ca6b) [`68ad161`](https://github.com/yamada-ui/yamada-ui/commit/68ad161f60f01708ef05dc18ce8ec4dee0cdf43a) [`575220a`](https://github.com/yamada-ui/yamada-ui/commit/575220abd642948e10e71fecbd732934805864e6) Updated dependencies.

### @yamada-ui/file-button@1.0.20

#### Patch Changes

- [`41538f5`](https://github.com/yamada-ui/yamada-ui/commit/41538f506e383f9cfa7095f0eb0f6d7f7856ca6b) [`59bc719`](https://github.com/yamada-ui/yamada-ui/commit/59bc7191b0ba3b26dff805d691be1c34942dfde3) [`9d31a78`](https://github.com/yamada-ui/yamada-ui/commit/9d31a78d2802040b098f55603f027f39392bbfbf) [`68ad161`](https://github.com/yamada-ui/yamada-ui/commit/68ad161f60f01708ef05dc18ce8ec4dee0cdf43a) [`575220a`](https://github.com/yamada-ui/yamada-ui/commit/575220abd642948e10e71fecbd732934805864e6) Updated dependencies.

### @yamada-ui/file-input@1.0.19

#### Patch Changes

- [`41538f5`](https://github.com/yamada-ui/yamada-ui/commit/41538f506e383f9cfa7095f0eb0f6d7f7856ca6b) [`68ad161`](https://github.com/yamada-ui/yamada-ui/commit/68ad161f60f01708ef05dc18ce8ec4dee0cdf43a) [`575220a`](https://github.com/yamada-ui/yamada-ui/commit/575220abd642948e10e71fecbd732934805864e6) Updated dependencies.

### @yamada-ui/fontawesome@1.0.16

#### Patch Changes

- [`41538f5`](https://github.com/yamada-ui/yamada-ui/commit/41538f506e383f9cfa7095f0eb0f6d7f7856ca6b) [`68ad161`](https://github.com/yamada-ui/yamada-ui/commit/68ad161f60f01708ef05dc18ce8ec4dee0cdf43a) [`575220a`](https://github.com/yamada-ui/yamada-ui/commit/575220abd642948e10e71fecbd732934805864e6) Updated dependencies.

### @yamada-ui/form-control@1.0.19

#### Patch Changes

- [`41538f5`](https://github.com/yamada-ui/yamada-ui/commit/41538f506e383f9cfa7095f0eb0f6d7f7856ca6b) [`68ad161`](https://github.com/yamada-ui/yamada-ui/commit/68ad161f60f01708ef05dc18ce8ec4dee0cdf43a) [`575220a`](https://github.com/yamada-ui/yamada-ui/commit/575220abd642948e10e71fecbd732934805864e6) Updated dependencies.

### @yamada-ui/highlight@1.0.16

#### Patch Changes

- [`41538f5`](https://github.com/yamada-ui/yamada-ui/commit/41538f506e383f9cfa7095f0eb0f6d7f7856ca6b) [`68ad161`](https://github.com/yamada-ui/yamada-ui/commit/68ad161f60f01708ef05dc18ce8ec4dee0cdf43a) [`575220a`](https://github.com/yamada-ui/yamada-ui/commit/575220abd642948e10e71fecbd732934805864e6) Updated dependencies.

### @yamada-ui/icon@1.0.16

#### Patch Changes

- [`41538f5`](https://github.com/yamada-ui/yamada-ui/commit/41538f506e383f9cfa7095f0eb0f6d7f7856ca6b) [`68ad161`](https://github.com/yamada-ui/yamada-ui/commit/68ad161f60f01708ef05dc18ce8ec4dee0cdf43a) [`575220a`](https://github.com/yamada-ui/yamada-ui/commit/575220abd642948e10e71fecbd732934805864e6) Updated dependencies.

### @yamada-ui/image@1.0.16

#### Patch Changes

- [`41538f5`](https://github.com/yamada-ui/yamada-ui/commit/41538f506e383f9cfa7095f0eb0f6d7f7856ca6b) [`68ad161`](https://github.com/yamada-ui/yamada-ui/commit/68ad161f60f01708ef05dc18ce8ec4dee0cdf43a) [`575220a`](https://github.com/yamada-ui/yamada-ui/commit/575220abd642948e10e71fecbd732934805864e6) Updated dependencies.

### @yamada-ui/indicator@1.1.15

#### Patch Changes

- [`41538f5`](https://github.com/yamada-ui/yamada-ui/commit/41538f506e383f9cfa7095f0eb0f6d7f7856ca6b) [`68ad161`](https://github.com/yamada-ui/yamada-ui/commit/68ad161f60f01708ef05dc18ce8ec4dee0cdf43a) [`575220a`](https://github.com/yamada-ui/yamada-ui/commit/575220abd642948e10e71fecbd732934805864e6) Updated dependencies.

### @yamada-ui/input@1.0.19

#### Patch Changes

- [`41538f5`](https://github.com/yamada-ui/yamada-ui/commit/41538f506e383f9cfa7095f0eb0f6d7f7856ca6b) [`68ad161`](https://github.com/yamada-ui/yamada-ui/commit/68ad161f60f01708ef05dc18ce8ec4dee0cdf43a) [`575220a`](https://github.com/yamada-ui/yamada-ui/commit/575220abd642948e10e71fecbd732934805864e6) Updated dependencies.

### @yamada-ui/kbd@1.0.16

#### Patch Changes

- [`41538f5`](https://github.com/yamada-ui/yamada-ui/commit/41538f506e383f9cfa7095f0eb0f6d7f7856ca6b) [`68ad161`](https://github.com/yamada-ui/yamada-ui/commit/68ad161f60f01708ef05dc18ce8ec4dee0cdf43a) [`575220a`](https://github.com/yamada-ui/yamada-ui/commit/575220abd642948e10e71fecbd732934805864e6) Updated dependencies.

### @yamada-ui/link@1.0.16

#### Patch Changes

- [`41538f5`](https://github.com/yamada-ui/yamada-ui/commit/41538f506e383f9cfa7095f0eb0f6d7f7856ca6b) [`68ad161`](https://github.com/yamada-ui/yamada-ui/commit/68ad161f60f01708ef05dc18ce8ec4dee0cdf43a) [`575220a`](https://github.com/yamada-ui/yamada-ui/commit/575220abd642948e10e71fecbd732934805864e6) Updated dependencies.

### @yamada-ui/markdown@1.0.17

#### Patch Changes

- [`41538f5`](https://github.com/yamada-ui/yamada-ui/commit/41538f506e383f9cfa7095f0eb0f6d7f7856ca6b) [`68ad161`](https://github.com/yamada-ui/yamada-ui/commit/68ad161f60f01708ef05dc18ce8ec4dee0cdf43a) [`575220a`](https://github.com/yamada-ui/yamada-ui/commit/575220abd642948e10e71fecbd732934805864e6) Updated dependencies.

### @yamada-ui/menu@1.0.17

#### Patch Changes

- [`41538f5`](https://github.com/yamada-ui/yamada-ui/commit/41538f506e383f9cfa7095f0eb0f6d7f7856ca6b) [`68ad161`](https://github.com/yamada-ui/yamada-ui/commit/68ad161f60f01708ef05dc18ce8ec4dee0cdf43a) [`575220a`](https://github.com/yamada-ui/yamada-ui/commit/575220abd642948e10e71fecbd732934805864e6) Updated dependencies.

### @yamada-ui/motion@1.0.17

#### Patch Changes

- [`41538f5`](https://github.com/yamada-ui/yamada-ui/commit/41538f506e383f9cfa7095f0eb0f6d7f7856ca6b) [`68ad161`](https://github.com/yamada-ui/yamada-ui/commit/68ad161f60f01708ef05dc18ce8ec4dee0cdf43a) [`575220a`](https://github.com/yamada-ui/yamada-ui/commit/575220abd642948e10e71fecbd732934805864e6) Updated dependencies.

### @yamada-ui/native-select@1.0.20

#### Patch Changes

- [`41538f5`](https://github.com/yamada-ui/yamada-ui/commit/41538f506e383f9cfa7095f0eb0f6d7f7856ca6b) [`68ad161`](https://github.com/yamada-ui/yamada-ui/commit/68ad161f60f01708ef05dc18ce8ec4dee0cdf43a) [`575220a`](https://github.com/yamada-ui/yamada-ui/commit/575220abd642948e10e71fecbd732934805864e6) Updated dependencies.

### @yamada-ui/native-table@1.0.17

#### Patch Changes

- [`41538f5`](https://github.com/yamada-ui/yamada-ui/commit/41538f506e383f9cfa7095f0eb0f6d7f7856ca6b) [`68ad161`](https://github.com/yamada-ui/yamada-ui/commit/68ad161f60f01708ef05dc18ce8ec4dee0cdf43a) [`575220a`](https://github.com/yamada-ui/yamada-ui/commit/575220abd642948e10e71fecbd732934805864e6) Updated dependencies.

### @yamada-ui/notice@1.0.17

#### Patch Changes

- [`41538f5`](https://github.com/yamada-ui/yamada-ui/commit/41538f506e383f9cfa7095f0eb0f6d7f7856ca6b) [`68ad161`](https://github.com/yamada-ui/yamada-ui/commit/68ad161f60f01708ef05dc18ce8ec4dee0cdf43a) [`575220a`](https://github.com/yamada-ui/yamada-ui/commit/575220abd642948e10e71fecbd732934805864e6) Updated dependencies.

### @yamada-ui/number-input@1.0.19

#### Patch Changes

- [`41538f5`](https://github.com/yamada-ui/yamada-ui/commit/41538f506e383f9cfa7095f0eb0f6d7f7856ca6b) [`68ad161`](https://github.com/yamada-ui/yamada-ui/commit/68ad161f60f01708ef05dc18ce8ec4dee0cdf43a) [`575220a`](https://github.com/yamada-ui/yamada-ui/commit/575220abd642948e10e71fecbd732934805864e6) Updated dependencies.

### @yamada-ui/pagination@1.0.17

#### Patch Changes

- [`41538f5`](https://github.com/yamada-ui/yamada-ui/commit/41538f506e383f9cfa7095f0eb0f6d7f7856ca6b) [`6d8ad56`](https://github.com/yamada-ui/yamada-ui/commit/6d8ad56e1c366cf13d18a0e91d4d913834063efb) [`68ad161`](https://github.com/yamada-ui/yamada-ui/commit/68ad161f60f01708ef05dc18ce8ec4dee0cdf43a) [`575220a`](https://github.com/yamada-ui/yamada-ui/commit/575220abd642948e10e71fecbd732934805864e6) Updated dependencies.

### @yamada-ui/pin-input@1.0.19

#### Patch Changes

- [`41538f5`](https://github.com/yamada-ui/yamada-ui/commit/41538f506e383f9cfa7095f0eb0f6d7f7856ca6b) [`68ad161`](https://github.com/yamada-ui/yamada-ui/commit/68ad161f60f01708ef05dc18ce8ec4dee0cdf43a) [`575220a`](https://github.com/yamada-ui/yamada-ui/commit/575220abd642948e10e71fecbd732934805864e6) Updated dependencies.

### @yamada-ui/popover@1.0.17

#### Patch Changes

- [`41538f5`](https://github.com/yamada-ui/yamada-ui/commit/41538f506e383f9cfa7095f0eb0f6d7f7856ca6b) [`68ad161`](https://github.com/yamada-ui/yamada-ui/commit/68ad161f60f01708ef05dc18ce8ec4dee0cdf43a) [`575220a`](https://github.com/yamada-ui/yamada-ui/commit/575220abd642948e10e71fecbd732934805864e6) Updated dependencies.

### @yamada-ui/progress@1.0.16

#### Patch Changes

- [`41538f5`](https://github.com/yamada-ui/yamada-ui/commit/41538f506e383f9cfa7095f0eb0f6d7f7856ca6b) [`68ad161`](https://github.com/yamada-ui/yamada-ui/commit/68ad161f60f01708ef05dc18ce8ec4dee0cdf43a) [`575220a`](https://github.com/yamada-ui/yamada-ui/commit/575220abd642948e10e71fecbd732934805864e6) Updated dependencies.

### @yamada-ui/radio@1.0.20

#### Patch Changes

- [`41538f5`](https://github.com/yamada-ui/yamada-ui/commit/41538f506e383f9cfa7095f0eb0f6d7f7856ca6b) [`3f3019c`](https://github.com/yamada-ui/yamada-ui/commit/3f3019c0e334e59c8e70a32949f689794df86d79) [`841ac98`](https://github.com/yamada-ui/yamada-ui/commit/841ac98285a727b24dc475d0c360c46d99959e40) [`68ad161`](https://github.com/yamada-ui/yamada-ui/commit/68ad161f60f01708ef05dc18ce8ec4dee0cdf43a) [`575220a`](https://github.com/yamada-ui/yamada-ui/commit/575220abd642948e10e71fecbd732934805864e6) Updated dependencies.

### @yamada-ui/rating@1.0.17

#### Patch Changes

- [`41538f5`](https://github.com/yamada-ui/yamada-ui/commit/41538f506e383f9cfa7095f0eb0f6d7f7856ca6b) [`68ad161`](https://github.com/yamada-ui/yamada-ui/commit/68ad161f60f01708ef05dc18ce8ec4dee0cdf43a) [`575220a`](https://github.com/yamada-ui/yamada-ui/commit/575220abd642948e10e71fecbd732934805864e6) Updated dependencies.

### @yamada-ui/reorder@1.0.17

#### Patch Changes

- [`41538f5`](https://github.com/yamada-ui/yamada-ui/commit/41538f506e383f9cfa7095f0eb0f6d7f7856ca6b) [`68ad161`](https://github.com/yamada-ui/yamada-ui/commit/68ad161f60f01708ef05dc18ce8ec4dee0cdf43a) [`575220a`](https://github.com/yamada-ui/yamada-ui/commit/575220abd642948e10e71fecbd732934805864e6) Updated dependencies.

### @yamada-ui/scroll-area@1.0.16

#### Patch Changes

- [`41538f5`](https://github.com/yamada-ui/yamada-ui/commit/41538f506e383f9cfa7095f0eb0f6d7f7856ca6b) [`68ad161`](https://github.com/yamada-ui/yamada-ui/commit/68ad161f60f01708ef05dc18ce8ec4dee0cdf43a) [`575220a`](https://github.com/yamada-ui/yamada-ui/commit/575220abd642948e10e71fecbd732934805864e6) Updated dependencies.

### @yamada-ui/segmented-control@1.0.18

#### Patch Changes

- [`41538f5`](https://github.com/yamada-ui/yamada-ui/commit/41538f506e383f9cfa7095f0eb0f6d7f7856ca6b) [`68ad161`](https://github.com/yamada-ui/yamada-ui/commit/68ad161f60f01708ef05dc18ce8ec4dee0cdf43a) [`575220a`](https://github.com/yamada-ui/yamada-ui/commit/575220abd642948e10e71fecbd732934805864e6) Updated dependencies.

### @yamada-ui/select@1.2.2

#### Patch Changes

- [`41538f5`](https://github.com/yamada-ui/yamada-ui/commit/41538f506e383f9cfa7095f0eb0f6d7f7856ca6b) [`68ad161`](https://github.com/yamada-ui/yamada-ui/commit/68ad161f60f01708ef05dc18ce8ec4dee0cdf43a) [`575220a`](https://github.com/yamada-ui/yamada-ui/commit/575220abd642948e10e71fecbd732934805864e6) Updated dependencies.

### @yamada-ui/slider@1.0.20

#### Patch Changes

- [`41538f5`](https://github.com/yamada-ui/yamada-ui/commit/41538f506e383f9cfa7095f0eb0f6d7f7856ca6b) [`68ad161`](https://github.com/yamada-ui/yamada-ui/commit/68ad161f60f01708ef05dc18ce8ec4dee0cdf43a) [`575220a`](https://github.com/yamada-ui/yamada-ui/commit/575220abd642948e10e71fecbd732934805864e6) Updated dependencies.

### @yamada-ui/stepper@1.0.16

#### Patch Changes

- [`41538f5`](https://github.com/yamada-ui/yamada-ui/commit/41538f506e383f9cfa7095f0eb0f6d7f7856ca6b) [`68ad161`](https://github.com/yamada-ui/yamada-ui/commit/68ad161f60f01708ef05dc18ce8ec4dee0cdf43a) [`575220a`](https://github.com/yamada-ui/yamada-ui/commit/575220abd642948e10e71fecbd732934805864e6) Updated dependencies.

### @yamada-ui/switch@1.0.20

#### Patch Changes

- [`41538f5`](https://github.com/yamada-ui/yamada-ui/commit/41538f506e383f9cfa7095f0eb0f6d7f7856ca6b) [`68ad161`](https://github.com/yamada-ui/yamada-ui/commit/68ad161f60f01708ef05dc18ce8ec4dee0cdf43a) [`575220a`](https://github.com/yamada-ui/yamada-ui/commit/575220abd642948e10e71fecbd732934805864e6) Updated dependencies.

### @yamada-ui/table@1.0.21

#### Patch Changes

- [`41538f5`](https://github.com/yamada-ui/yamada-ui/commit/41538f506e383f9cfa7095f0eb0f6d7f7856ca6b) [`68ad161`](https://github.com/yamada-ui/yamada-ui/commit/68ad161f60f01708ef05dc18ce8ec4dee0cdf43a) [`575220a`](https://github.com/yamada-ui/yamada-ui/commit/575220abd642948e10e71fecbd732934805864e6) Updated dependencies.

### @yamada-ui/tabs@1.0.17

#### Patch Changes

- [`41538f5`](https://github.com/yamada-ui/yamada-ui/commit/41538f506e383f9cfa7095f0eb0f6d7f7856ca6b) [`6d8ad56`](https://github.com/yamada-ui/yamada-ui/commit/6d8ad56e1c366cf13d18a0e91d4d913834063efb) [`68ad161`](https://github.com/yamada-ui/yamada-ui/commit/68ad161f60f01708ef05dc18ce8ec4dee0cdf43a) [`575220a`](https://github.com/yamada-ui/yamada-ui/commit/575220abd642948e10e71fecbd732934805864e6) Updated dependencies.

### @yamada-ui/tag@1.0.16

#### Patch Changes

- [`41538f5`](https://github.com/yamada-ui/yamada-ui/commit/41538f506e383f9cfa7095f0eb0f6d7f7856ca6b) [`68ad161`](https://github.com/yamada-ui/yamada-ui/commit/68ad161f60f01708ef05dc18ce8ec4dee0cdf43a) [`575220a`](https://github.com/yamada-ui/yamada-ui/commit/575220abd642948e10e71fecbd732934805864e6) Updated dependencies.

### @yamada-ui/tooltip@1.0.18

#### Patch Changes

- [`41538f5`](https://github.com/yamada-ui/yamada-ui/commit/41538f506e383f9cfa7095f0eb0f6d7f7856ca6b) [`68ad161`](https://github.com/yamada-ui/yamada-ui/commit/68ad161f60f01708ef05dc18ce8ec4dee0cdf43a) [`575220a`](https://github.com/yamada-ui/yamada-ui/commit/575220abd642948e10e71fecbd732934805864e6) Updated dependencies.

### @yamada-ui/transitions@1.0.17

#### Patch Changes

- [`41538f5`](https://github.com/yamada-ui/yamada-ui/commit/41538f506e383f9cfa7095f0eb0f6d7f7856ca6b) [`68ad161`](https://github.com/yamada-ui/yamada-ui/commit/68ad161f60f01708ef05dc18ce8ec4dee0cdf43a) [`575220a`](https://github.com/yamada-ui/yamada-ui/commit/575220abd642948e10e71fecbd732934805864e6) Updated dependencies.

### @yamada-ui/typography@1.0.16

#### Patch Changes

- [`41538f5`](https://github.com/yamada-ui/yamada-ui/commit/41538f506e383f9cfa7095f0eb0f6d7f7856ca6b) [`68ad161`](https://github.com/yamada-ui/yamada-ui/commit/68ad161f60f01708ef05dc18ce8ec4dee0cdf43a) [`575220a`](https://github.com/yamada-ui/yamada-ui/commit/575220abd642948e10e71fecbd732934805864e6) Updated dependencies.

### @yamada-ui/use-animation@1.0.16

#### Patch Changes

- [`41538f5`](https://github.com/yamada-ui/yamada-ui/commit/41538f506e383f9cfa7095f0eb0f6d7f7856ca6b) [`68ad161`](https://github.com/yamada-ui/yamada-ui/commit/68ad161f60f01708ef05dc18ce8ec4dee0cdf43a) [`575220a`](https://github.com/yamada-ui/yamada-ui/commit/575220abd642948e10e71fecbd732934805864e6) Updated dependencies.

### @yamada-ui/use-breakpoint@1.2.4

#### Patch Changes

- [`41538f5`](https://github.com/yamada-ui/yamada-ui/commit/41538f506e383f9cfa7095f0eb0f6d7f7856ca6b) [`68ad161`](https://github.com/yamada-ui/yamada-ui/commit/68ad161f60f01708ef05dc18ce8ec4dee0cdf43a) [`575220a`](https://github.com/yamada-ui/yamada-ui/commit/575220abd642948e10e71fecbd732934805864e6) Updated dependencies.

### @yamada-ui/use-media-query@1.0.22

#### Patch Changes

- Updated dependencies.

### @yamada-ui/use-popper@1.0.16

#### Patch Changes

- [`41538f5`](https://github.com/yamada-ui/yamada-ui/commit/41538f506e383f9cfa7095f0eb0f6d7f7856ca6b) [`68ad161`](https://github.com/yamada-ui/yamada-ui/commit/68ad161f60f01708ef05dc18ce8ec4dee0cdf43a) [`575220a`](https://github.com/yamada-ui/yamada-ui/commit/575220abd642948e10e71fecbd732934805864e6) Updated dependencies.

### @yamada-ui/use-token@1.1.4

#### Patch Changes

- [`41538f5`](https://github.com/yamada-ui/yamada-ui/commit/41538f506e383f9cfa7095f0eb0f6d7f7856ca6b) [`68ad161`](https://github.com/yamada-ui/yamada-ui/commit/68ad161f60f01708ef05dc18ce8ec4dee0cdf43a) [`575220a`](https://github.com/yamada-ui/yamada-ui/commit/575220abd642948e10e71fecbd732934805864e6) Updated dependencies.

### @yamada-ui/use-value@1.1.4

#### Patch Changes

- [`41538f5`](https://github.com/yamada-ui/yamada-ui/commit/41538f506e383f9cfa7095f0eb0f6d7f7856ca6b) [`68ad161`](https://github.com/yamada-ui/yamada-ui/commit/68ad161f60f01708ef05dc18ce8ec4dee0cdf43a) [`575220a`](https://github.com/yamada-ui/yamada-ui/commit/575220abd642948e10e71fecbd732934805864e6) Updated dependencies.

### @yamada-ui/nextjs@5.0.16

#### Patch Changes

- [`41538f5`](https://github.com/yamada-ui/yamada-ui/commit/41538f506e383f9cfa7095f0eb0f6d7f7856ca6b) [`68ad161`](https://github.com/yamada-ui/yamada-ui/commit/68ad161f60f01708ef05dc18ce8ec4dee0cdf43a) [`575220a`](https://github.com/yamada-ui/yamada-ui/commit/575220abd642948e10e71fecbd732934805864e6) Updated dependencies.

### @yamada-ui/providers@1.0.22

#### Patch Changes

- [`41538f5`](https://github.com/yamada-ui/yamada-ui/commit/41538f506e383f9cfa7095f0eb0f6d7f7856ca6b) [`3f3019c`](https://github.com/yamada-ui/yamada-ui/commit/3f3019c0e334e59c8e70a32949f689794df86d79) [`5a7e39e`](https://github.com/yamada-ui/yamada-ui/commit/5a7e39e36572ec6014bf5beb3a9ad957157e1d7c) [`68ad161`](https://github.com/yamada-ui/yamada-ui/commit/68ad161f60f01708ef05dc18ce8ec4dee0cdf43a) [`575220a`](https://github.com/yamada-ui/yamada-ui/commit/575220abd642948e10e71fecbd732934805864e6) Updated dependencies.

### @yamada-ui/react@1.2.10

#### Patch Changes

- [`8b6f7cb`](https://github.com/yamada-ui/yamada-ui/commit/8b6f7cb3251d17b4e36e74b81485c3e488fc2a64) [`41538f5`](https://github.com/yamada-ui/yamada-ui/commit/41538f506e383f9cfa7095f0eb0f6d7f7856ca6b) [`3f3019c`](https://github.com/yamada-ui/yamada-ui/commit/3f3019c0e334e59c8e70a32949f689794df86d79) [`59bc719`](https://github.com/yamada-ui/yamada-ui/commit/59bc7191b0ba3b26dff805d691be1c34942dfde3) [`9d31a78`](https://github.com/yamada-ui/yamada-ui/commit/9d31a78d2802040b098f55603f027f39392bbfbf) [`fe5d45b`](https://github.com/yamada-ui/yamada-ui/commit/fe5d45b986ce7e04fe56944d52a81b3b4599a1c0) [`b3df069`](https://github.com/yamada-ui/yamada-ui/commit/b3df0693c199c8809bc00083aea4b0ac26c8a52c) [`2d4bcb2`](https://github.com/yamada-ui/yamada-ui/commit/2d4bcb27c27502ef6d73feeb3758980957c4390f) [`841ac98`](https://github.com/yamada-ui/yamada-ui/commit/841ac98285a727b24dc475d0c360c46d99959e40) [`37d639f`](https://github.com/yamada-ui/yamada-ui/commit/37d639f9c8acbb15c89f25887a978436f9f3c381) [`5a7e39e`](https://github.com/yamada-ui/yamada-ui/commit/5a7e39e36572ec6014bf5beb3a9ad957157e1d7c) [`6d8ad56`](https://github.com/yamada-ui/yamada-ui/commit/6d8ad56e1c366cf13d18a0e91d4d913834063efb) [`68ad161`](https://github.com/yamada-ui/yamada-ui/commit/68ad161f60f01708ef05dc18ce8ec4dee0cdf43a) [`575220a`](https://github.com/yamada-ui/yamada-ui/commit/575220abd642948e10e71fecbd732934805864e6) Updated dependencies.

### @yamada-ui/theme-tools@1.0.21

#### Patch Changes

- [`41538f5`](https://github.com/yamada-ui/yamada-ui/commit/41538f506e383f9cfa7095f0eb0f6d7f7856ca6b) [`3f3019c`](https://github.com/yamada-ui/yamada-ui/commit/3f3019c0e334e59c8e70a32949f689794df86d79) [`68ad161`](https://github.com/yamada-ui/yamada-ui/commit/68ad161f60f01708ef05dc18ce8ec4dee0cdf43a) [`575220a`](https://github.com/yamada-ui/yamada-ui/commit/575220abd642948e10e71fecbd732934805864e6) Updated dependencies.

### @yamada-ui/test@1.0.22

#### Patch Changes

- [`3f3019c`](https://github.com/yamada-ui/yamada-ui/commit/3f3019c0e334e59c8e70a32949f689794df86d79) Updated dependencies.<|MERGE_RESOLUTION|>--- conflicted
+++ resolved
@@ -7,11 +7,7 @@
 release_date: "March 18, 2024"
 version: 1.2.10
 table_of_contents_max_lv: 3
-<<<<<<< HEAD
-order: 7
-=======
 order: 10
->>>>>>> 24084394
 ---
 
 ## Updated

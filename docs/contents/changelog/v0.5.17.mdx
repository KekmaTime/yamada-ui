---
title: Version 0.5.17
description: >-
  Explore the changelog for Yamada UI version 0.5.17. Learn about the latest
  features, bug fixes, and improvements.
release_url: 'https://github.com/hirotomoyamada/yamada-ui/pull/141'
release_date: 'July 28, 2023'
version: 0.5.17
table_of_contents_max_lv: 2
<<<<<<< HEAD
order: 32
=======
order: 33
>>>>>>> ca9eb90a
---

## @yamada-ui/core@0.6.0

### Minor Changes

- [`2fe9c1a1`](https://github.com/hirotomoyamada/yamada-ui/commit/2fe9c1a128418f555b0bce492bdcf1b6f3598621) Thanks [@hirotomoyamada](https://github.com/hirotomoyamada)! - Changed name colorScheme to colorMode.

### Patch Changes

- [`9b5f4f9f`](https://github.com/hirotomoyamada/yamada-ui/commit/9b5f4f9ffb7a946cee70c69635e85c6e23f17eb7) Thanks [@hirotomoyamada](https://github.com/hirotomoyamada)! - Changed type ComponentDefaultProps.

## @yamada-ui/accordion@0.2.12

### Patch Changes

- Updated dependencies \[[`2fe9c1a1`](https://github.com/hirotomoyamada/yamada-ui/commit/2fe9c1a128418f555b0bce492bdcf1b6f3598621), [`9b5f4f9f`](https://github.com/hirotomoyamada/yamada-ui/commit/9b5f4f9ffb7a946cee70c69635e85c6e23f17eb7)]:
  - @yamada-ui/core@0.6.0
  - @yamada-ui/icon@0.2.10
  - @yamada-ui/motion@0.3.8
  - @yamada-ui/transitions@0.2.11

## @yamada-ui/alert@0.3.10

### Patch Changes

- Updated dependencies \[[`2fe9c1a1`](https://github.com/hirotomoyamada/yamada-ui/commit/2fe9c1a128418f555b0bce492bdcf1b6f3598621), [`9b5f4f9f`](https://github.com/hirotomoyamada/yamada-ui/commit/9b5f4f9ffb7a946cee70c69635e85c6e23f17eb7)]:
  - @yamada-ui/core@0.6.0
  - @yamada-ui/icon@0.2.10
  - @yamada-ui/loading@0.3.10

## @yamada-ui/autocomplete@0.2.14

### Patch Changes

- Updated dependencies \[[`2fe9c1a1`](https://github.com/hirotomoyamada/yamada-ui/commit/2fe9c1a128418f555b0bce492bdcf1b6f3598621), [`9b5f4f9f`](https://github.com/hirotomoyamada/yamada-ui/commit/9b5f4f9ffb7a946cee70c69635e85c6e23f17eb7)]:
  - @yamada-ui/core@0.6.0
  - @yamada-ui/form-control@0.2.10
  - @yamada-ui/icon@0.2.10
  - @yamada-ui/popover@0.2.13
  - @yamada-ui/select@0.2.14

## @yamada-ui/avatar@0.2.11

### Patch Changes

- Updated dependencies \[[`2fe9c1a1`](https://github.com/hirotomoyamada/yamada-ui/commit/2fe9c1a128418f555b0bce492bdcf1b6f3598621), [`9b5f4f9f`](https://github.com/hirotomoyamada/yamada-ui/commit/9b5f4f9ffb7a946cee70c69635e85c6e23f17eb7)]:
  - @yamada-ui/core@0.6.0
  - @yamada-ui/icon@0.2.10
  - @yamada-ui/image@0.2.10

## @yamada-ui/badge@0.2.10

### Patch Changes

- Updated dependencies \[[`2fe9c1a1`](https://github.com/hirotomoyamada/yamada-ui/commit/2fe9c1a128418f555b0bce492bdcf1b6f3598621), [`9b5f4f9f`](https://github.com/hirotomoyamada/yamada-ui/commit/9b5f4f9ffb7a946cee70c69635e85c6e23f17eb7)]:
  - @yamada-ui/core@0.6.0

## @yamada-ui/breadcrumb@0.2.10

### Patch Changes

- Updated dependencies \[[`2fe9c1a1`](https://github.com/hirotomoyamada/yamada-ui/commit/2fe9c1a128418f555b0bce492bdcf1b6f3598621), [`9b5f4f9f`](https://github.com/hirotomoyamada/yamada-ui/commit/9b5f4f9ffb7a946cee70c69635e85c6e23f17eb7)]:
  - @yamada-ui/core@0.6.0

## @yamada-ui/button@0.2.10

### Patch Changes

- Updated dependencies \[[`2fe9c1a1`](https://github.com/hirotomoyamada/yamada-ui/commit/2fe9c1a128418f555b0bce492bdcf1b6f3598621), [`9b5f4f9f`](https://github.com/hirotomoyamada/yamada-ui/commit/9b5f4f9ffb7a946cee70c69635e85c6e23f17eb7)]:
  - @yamada-ui/core@0.6.0
  - @yamada-ui/loading@0.3.10

## @yamada-ui/calendar@0.3.14

### Patch Changes

- Updated dependencies \[[`2fe9c1a1`](https://github.com/hirotomoyamada/yamada-ui/commit/2fe9c1a128418f555b0bce492bdcf1b6f3598621), [`9b5f4f9f`](https://github.com/hirotomoyamada/yamada-ui/commit/9b5f4f9ffb7a946cee70c69635e85c6e23f17eb7)]:
  - @yamada-ui/core@0.6.0
  - @yamada-ui/button@0.2.10
  - @yamada-ui/form-control@0.2.10
  - @yamada-ui/icon@0.2.10
  - @yamada-ui/popover@0.2.13

## @yamada-ui/card@0.2.10

### Patch Changes

- Updated dependencies \[[`2fe9c1a1`](https://github.com/hirotomoyamada/yamada-ui/commit/2fe9c1a128418f555b0bce492bdcf1b6f3598621), [`9b5f4f9f`](https://github.com/hirotomoyamada/yamada-ui/commit/9b5f4f9ffb7a946cee70c69635e85c6e23f17eb7)]:
  - @yamada-ui/core@0.6.0

## @yamada-ui/carousel@0.2.10

### Patch Changes

- Updated dependencies \[[`2fe9c1a1`](https://github.com/hirotomoyamada/yamada-ui/commit/2fe9c1a128418f555b0bce492bdcf1b6f3598621), [`9b5f4f9f`](https://github.com/hirotomoyamada/yamada-ui/commit/9b5f4f9ffb7a946cee70c69635e85c6e23f17eb7)]:
  - @yamada-ui/core@0.6.0
  - @yamada-ui/button@0.2.10
  - @yamada-ui/icon@0.2.10
  - @yamada-ui/use-token@0.1.22
  - @yamada-ui/use-value@0.1.22

## @yamada-ui/checkbox@0.2.11

### Patch Changes

- Updated dependencies \[[`2fe9c1a1`](https://github.com/hirotomoyamada/yamada-ui/commit/2fe9c1a128418f555b0bce492bdcf1b6f3598621), [`9b5f4f9f`](https://github.com/hirotomoyamada/yamada-ui/commit/9b5f4f9ffb7a946cee70c69635e85c6e23f17eb7)]:
  - @yamada-ui/core@0.6.0
  - @yamada-ui/form-control@0.2.10
  - @yamada-ui/layouts@0.2.10
  - @yamada-ui/motion@0.3.8

## @yamada-ui/close-button@0.2.10

### Patch Changes

- Updated dependencies \[[`2fe9c1a1`](https://github.com/hirotomoyamada/yamada-ui/commit/2fe9c1a128418f555b0bce492bdcf1b6f3598621), [`9b5f4f9f`](https://github.com/hirotomoyamada/yamada-ui/commit/9b5f4f9ffb7a946cee70c69635e85c6e23f17eb7)]:
  - @yamada-ui/core@0.6.0
  - @yamada-ui/icon@0.2.10

## @yamada-ui/dropzone@0.2.11

### Patch Changes

- Updated dependencies \[[`2fe9c1a1`](https://github.com/hirotomoyamada/yamada-ui/commit/2fe9c1a128418f555b0bce492bdcf1b6f3598621), [`9b5f4f9f`](https://github.com/hirotomoyamada/yamada-ui/commit/9b5f4f9ffb7a946cee70c69635e85c6e23f17eb7)]:
  - @yamada-ui/core@0.6.0
  - @yamada-ui/form-control@0.2.10
  - @yamada-ui/loading@0.3.10
  - @yamada-ui/transitions@0.2.11

## @yamada-ui/editable@0.2.10

### Patch Changes

- Updated dependencies \[[`2fe9c1a1`](https://github.com/hirotomoyamada/yamada-ui/commit/2fe9c1a128418f555b0bce492bdcf1b6f3598621), [`9b5f4f9f`](https://github.com/hirotomoyamada/yamada-ui/commit/9b5f4f9ffb7a946cee70c69635e85c6e23f17eb7)]:
  - @yamada-ui/core@0.6.0
  - @yamada-ui/form-control@0.2.10

## @yamada-ui/file-button@0.2.10

### Patch Changes

- Updated dependencies \[[`2fe9c1a1`](https://github.com/hirotomoyamada/yamada-ui/commit/2fe9c1a128418f555b0bce492bdcf1b6f3598621), [`9b5f4f9f`](https://github.com/hirotomoyamada/yamada-ui/commit/9b5f4f9ffb7a946cee70c69635e85c6e23f17eb7)]:
  - @yamada-ui/core@0.6.0
  - @yamada-ui/button@0.2.10
  - @yamada-ui/form-control@0.2.10

## @yamada-ui/file-input@0.2.10

### Patch Changes

- Updated dependencies \[[`2fe9c1a1`](https://github.com/hirotomoyamada/yamada-ui/commit/2fe9c1a128418f555b0bce492bdcf1b6f3598621), [`9b5f4f9f`](https://github.com/hirotomoyamada/yamada-ui/commit/9b5f4f9ffb7a946cee70c69635e85c6e23f17eb7)]:
  - @yamada-ui/core@0.6.0
  - @yamada-ui/form-control@0.2.10

## @yamada-ui/form-control@0.2.10

### Patch Changes

- Updated dependencies \[[`2fe9c1a1`](https://github.com/hirotomoyamada/yamada-ui/commit/2fe9c1a128418f555b0bce492bdcf1b6f3598621), [`9b5f4f9f`](https://github.com/hirotomoyamada/yamada-ui/commit/9b5f4f9ffb7a946cee70c69635e85c6e23f17eb7)]:
  - @yamada-ui/core@0.6.0

## @yamada-ui/highlight@0.2.10

### Patch Changes

- Updated dependencies \[[`2fe9c1a1`](https://github.com/hirotomoyamada/yamada-ui/commit/2fe9c1a128418f555b0bce492bdcf1b6f3598621), [`9b5f4f9f`](https://github.com/hirotomoyamada/yamada-ui/commit/9b5f4f9ffb7a946cee70c69635e85c6e23f17eb7)]:
  - @yamada-ui/core@0.6.0
  - @yamada-ui/typography@0.2.10

## @yamada-ui/icon@0.2.10

### Patch Changes

- Updated dependencies \[[`2fe9c1a1`](https://github.com/hirotomoyamada/yamada-ui/commit/2fe9c1a128418f555b0bce492bdcf1b6f3598621), [`9b5f4f9f`](https://github.com/hirotomoyamada/yamada-ui/commit/9b5f4f9ffb7a946cee70c69635e85c6e23f17eb7)]:
  - @yamada-ui/core@0.6.0
  - @yamada-ui/use-token@0.1.22

## @yamada-ui/image@0.2.10

### Patch Changes

- Updated dependencies \[[`2fe9c1a1`](https://github.com/hirotomoyamada/yamada-ui/commit/2fe9c1a128418f555b0bce492bdcf1b6f3598621), [`9b5f4f9f`](https://github.com/hirotomoyamada/yamada-ui/commit/9b5f4f9ffb7a946cee70c69635e85c6e23f17eb7)]:
  - @yamada-ui/core@0.6.0

## @yamada-ui/indicator@0.2.10

### Patch Changes

- Updated dependencies \[[`2fe9c1a1`](https://github.com/hirotomoyamada/yamada-ui/commit/2fe9c1a128418f555b0bce492bdcf1b6f3598621), [`9b5f4f9f`](https://github.com/hirotomoyamada/yamada-ui/commit/9b5f4f9ffb7a946cee70c69635e85c6e23f17eb7)]:
  - @yamada-ui/core@0.6.0
  - @yamada-ui/use-value@0.1.22

## @yamada-ui/input@0.2.10

### Patch Changes

- Updated dependencies \[[`2fe9c1a1`](https://github.com/hirotomoyamada/yamada-ui/commit/2fe9c1a128418f555b0bce492bdcf1b6f3598621), [`9b5f4f9f`](https://github.com/hirotomoyamada/yamada-ui/commit/9b5f4f9ffb7a946cee70c69635e85c6e23f17eb7)]:
  - @yamada-ui/core@0.6.0
  - @yamada-ui/file-input@0.2.10
  - @yamada-ui/form-control@0.2.10
  - @yamada-ui/use-token@0.1.22

## @yamada-ui/kbd@0.2.10

### Patch Changes

- Updated dependencies \[[`2fe9c1a1`](https://github.com/hirotomoyamada/yamada-ui/commit/2fe9c1a128418f555b0bce492bdcf1b6f3598621), [`9b5f4f9f`](https://github.com/hirotomoyamada/yamada-ui/commit/9b5f4f9ffb7a946cee70c69635e85c6e23f17eb7)]:
  - @yamada-ui/core@0.6.0

## @yamada-ui/layouts@0.2.10

### Patch Changes

- Updated dependencies \[[`2fe9c1a1`](https://github.com/hirotomoyamada/yamada-ui/commit/2fe9c1a128418f555b0bce492bdcf1b6f3598621), [`9b5f4f9f`](https://github.com/hirotomoyamada/yamada-ui/commit/9b5f4f9ffb7a946cee70c69635e85c6e23f17eb7)]:
  - @yamada-ui/core@0.6.0

## @yamada-ui/link@0.2.10

### Patch Changes

- Updated dependencies \[[`2fe9c1a1`](https://github.com/hirotomoyamada/yamada-ui/commit/2fe9c1a128418f555b0bce492bdcf1b6f3598621), [`9b5f4f9f`](https://github.com/hirotomoyamada/yamada-ui/commit/9b5f4f9ffb7a946cee70c69635e85c6e23f17eb7)]:
  - @yamada-ui/core@0.6.0

## @yamada-ui/list@0.2.10

### Patch Changes

- Updated dependencies \[[`2fe9c1a1`](https://github.com/hirotomoyamada/yamada-ui/commit/2fe9c1a128418f555b0bce492bdcf1b6f3598621), [`9b5f4f9f`](https://github.com/hirotomoyamada/yamada-ui/commit/9b5f4f9ffb7a946cee70c69635e85c6e23f17eb7)]:
  - @yamada-ui/core@0.6.0
  - @yamada-ui/icon@0.2.10

## @yamada-ui/loading@0.3.10

### Patch Changes

- Updated dependencies \[[`2fe9c1a1`](https://github.com/hirotomoyamada/yamada-ui/commit/2fe9c1a128418f555b0bce492bdcf1b6f3598621), [`9b5f4f9f`](https://github.com/hirotomoyamada/yamada-ui/commit/9b5f4f9ffb7a946cee70c69635e85c6e23f17eb7)]:
  - @yamada-ui/core@0.6.0
  - @yamada-ui/icon@0.2.10
  - @yamada-ui/use-token@0.1.22
  - @yamada-ui/use-value@0.1.22

## @yamada-ui/markdown@0.2.10

### Patch Changes

- Updated dependencies \[[`2fe9c1a1`](https://github.com/hirotomoyamada/yamada-ui/commit/2fe9c1a128418f555b0bce492bdcf1b6f3598621), [`9b5f4f9f`](https://github.com/hirotomoyamada/yamada-ui/commit/9b5f4f9ffb7a946cee70c69635e85c6e23f17eb7)]:
  - @yamada-ui/core@0.6.0
  - @yamada-ui/use-value@0.1.22

## @yamada-ui/menu@0.2.14

### Patch Changes

- Updated dependencies \[[`2fe9c1a1`](https://github.com/hirotomoyamada/yamada-ui/commit/2fe9c1a128418f555b0bce492bdcf1b6f3598621), [`9b5f4f9f`](https://github.com/hirotomoyamada/yamada-ui/commit/9b5f4f9ffb7a946cee70c69635e85c6e23f17eb7)]:
  - @yamada-ui/core@0.6.0
  - @yamada-ui/popover@0.2.13
  - @yamada-ui/transitions@0.2.11

## @yamada-ui/modal@0.3.1

### Patch Changes

- Updated dependencies \[[`2fe9c1a1`](https://github.com/hirotomoyamada/yamada-ui/commit/2fe9c1a128418f555b0bce492bdcf1b6f3598621), [`9b5f4f9f`](https://github.com/hirotomoyamada/yamada-ui/commit/9b5f4f9ffb7a946cee70c69635e85c6e23f17eb7)]:
  - @yamada-ui/core@0.6.0
  - @yamada-ui/button@0.2.10
  - @yamada-ui/close-button@0.2.10
  - @yamada-ui/motion@0.3.8
  - @yamada-ui/transitions@0.2.11
  - @yamada-ui/use-value@0.1.22

## @yamada-ui/motion@0.3.8

### Patch Changes

- Updated dependencies \[[`2fe9c1a1`](https://github.com/hirotomoyamada/yamada-ui/commit/2fe9c1a128418f555b0bce492bdcf1b6f3598621), [`9b5f4f9f`](https://github.com/hirotomoyamada/yamada-ui/commit/9b5f4f9ffb7a946cee70c69635e85c6e23f17eb7)]:
  - @yamada-ui/core@0.6.0

## @yamada-ui/native-select@0.2.10

### Patch Changes

- Updated dependencies \[[`2fe9c1a1`](https://github.com/hirotomoyamada/yamada-ui/commit/2fe9c1a128418f555b0bce492bdcf1b6f3598621), [`9b5f4f9f`](https://github.com/hirotomoyamada/yamada-ui/commit/9b5f4f9ffb7a946cee70c69635e85c6e23f17eb7)]:
  - @yamada-ui/core@0.6.0
  - @yamada-ui/form-control@0.2.10
  - @yamada-ui/icon@0.2.10

## @yamada-ui/native-table@0.2.10

### Patch Changes

- Updated dependencies \[[`2fe9c1a1`](https://github.com/hirotomoyamada/yamada-ui/commit/2fe9c1a128418f555b0bce492bdcf1b6f3598621), [`9b5f4f9f`](https://github.com/hirotomoyamada/yamada-ui/commit/9b5f4f9ffb7a946cee70c69635e85c6e23f17eb7)]:
  - @yamada-ui/core@0.6.0

## @yamada-ui/notice@0.3.10

### Patch Changes

- Updated dependencies \[[`2fe9c1a1`](https://github.com/hirotomoyamada/yamada-ui/commit/2fe9c1a128418f555b0bce492bdcf1b6f3598621), [`9b5f4f9f`](https://github.com/hirotomoyamada/yamada-ui/commit/9b5f4f9ffb7a946cee70c69635e85c6e23f17eb7)]:
  - @yamada-ui/core@0.6.0
  - @yamada-ui/alert@0.3.10
  - @yamada-ui/close-button@0.2.10

## @yamada-ui/number-input@0.2.10

### Patch Changes

- Updated dependencies \[[`2fe9c1a1`](https://github.com/hirotomoyamada/yamada-ui/commit/2fe9c1a128418f555b0bce492bdcf1b6f3598621), [`9b5f4f9f`](https://github.com/hirotomoyamada/yamada-ui/commit/9b5f4f9ffb7a946cee70c69635e85c6e23f17eb7)]:
  - @yamada-ui/core@0.6.0
  - @yamada-ui/form-control@0.2.10
  - @yamada-ui/icon@0.2.10

## @yamada-ui/pagination@0.2.10

### Patch Changes

- Updated dependencies \[[`2fe9c1a1`](https://github.com/hirotomoyamada/yamada-ui/commit/2fe9c1a128418f555b0bce492bdcf1b6f3598621), [`9b5f4f9f`](https://github.com/hirotomoyamada/yamada-ui/commit/9b5f4f9ffb7a946cee70c69635e85c6e23f17eb7)]:
  - @yamada-ui/core@0.6.0
  - @yamada-ui/icon@0.2.10
  - @yamada-ui/use-value@0.1.22

## @yamada-ui/pin-input@0.2.11

### Patch Changes

- Updated dependencies \[[`2fe9c1a1`](https://github.com/hirotomoyamada/yamada-ui/commit/2fe9c1a128418f555b0bce492bdcf1b6f3598621), [`9b5f4f9f`](https://github.com/hirotomoyamada/yamada-ui/commit/9b5f4f9ffb7a946cee70c69635e85c6e23f17eb7)]:
  - @yamada-ui/core@0.6.0
  - @yamada-ui/form-control@0.2.10

## @yamada-ui/popover@0.2.13

### Patch Changes

- Updated dependencies \[[`2fe9c1a1`](https://github.com/hirotomoyamada/yamada-ui/commit/2fe9c1a128418f555b0bce492bdcf1b6f3598621), [`9b5f4f9f`](https://github.com/hirotomoyamada/yamada-ui/commit/9b5f4f9ffb7a946cee70c69635e85c6e23f17eb7)]:
  - @yamada-ui/core@0.6.0
  - @yamada-ui/close-button@0.2.10
  - @yamada-ui/motion@0.3.8
  - @yamada-ui/transitions@0.2.11
  - @yamada-ui/use-animation@0.1.22
  - @yamada-ui/use-popper@0.2.10

## @yamada-ui/progress@0.3.10

### Patch Changes

- Updated dependencies \[[`2fe9c1a1`](https://github.com/hirotomoyamada/yamada-ui/commit/2fe9c1a128418f555b0bce492bdcf1b6f3598621), [`9b5f4f9f`](https://github.com/hirotomoyamada/yamada-ui/commit/9b5f4f9ffb7a946cee70c69635e85c6e23f17eb7)]:
  - @yamada-ui/core@0.6.0
  - @yamada-ui/use-animation@0.1.22
  - @yamada-ui/use-token@0.1.22
  - @yamada-ui/use-value@0.1.22

## @yamada-ui/radio@0.2.10

### Patch Changes

- Updated dependencies \[[`2fe9c1a1`](https://github.com/hirotomoyamada/yamada-ui/commit/2fe9c1a128418f555b0bce492bdcf1b6f3598621), [`9b5f4f9f`](https://github.com/hirotomoyamada/yamada-ui/commit/9b5f4f9ffb7a946cee70c69635e85c6e23f17eb7)]:
  - @yamada-ui/core@0.6.0
  - @yamada-ui/form-control@0.2.10
  - @yamada-ui/layouts@0.2.10

## @yamada-ui/reorder@0.2.11

### Patch Changes

- Updated dependencies \[[`2fe9c1a1`](https://github.com/hirotomoyamada/yamada-ui/commit/2fe9c1a128418f555b0bce492bdcf1b6f3598621), [`9b5f4f9f`](https://github.com/hirotomoyamada/yamada-ui/commit/9b5f4f9ffb7a946cee70c69635e85c6e23f17eb7)]:
  - @yamada-ui/core@0.6.0
  - @yamada-ui/icon@0.2.10
  - @yamada-ui/motion@0.3.8

## @yamada-ui/scroll-area@0.2.10

### Patch Changes

- Updated dependencies \[[`2fe9c1a1`](https://github.com/hirotomoyamada/yamada-ui/commit/2fe9c1a128418f555b0bce492bdcf1b6f3598621), [`9b5f4f9f`](https://github.com/hirotomoyamada/yamada-ui/commit/9b5f4f9ffb7a946cee70c69635e85c6e23f17eb7)]:
  - @yamada-ui/core@0.6.0

## @yamada-ui/segmented-control@0.2.11

### Patch Changes

- Updated dependencies \[[`2fe9c1a1`](https://github.com/hirotomoyamada/yamada-ui/commit/2fe9c1a128418f555b0bce492bdcf1b6f3598621), [`9b5f4f9f`](https://github.com/hirotomoyamada/yamada-ui/commit/9b5f4f9ffb7a946cee70c69635e85c6e23f17eb7)]:
  - @yamada-ui/core@0.6.0

## @yamada-ui/select@0.2.14

### Patch Changes

- Updated dependencies \[[`2fe9c1a1`](https://github.com/hirotomoyamada/yamada-ui/commit/2fe9c1a128418f555b0bce492bdcf1b6f3598621), [`9b5f4f9f`](https://github.com/hirotomoyamada/yamada-ui/commit/9b5f4f9ffb7a946cee70c69635e85c6e23f17eb7)]:
  - @yamada-ui/core@0.6.0
  - @yamada-ui/form-control@0.2.10
  - @yamada-ui/icon@0.2.10
  - @yamada-ui/popover@0.2.13

## @yamada-ui/skeleton@0.2.10

### Patch Changes

- Updated dependencies \[[`2fe9c1a1`](https://github.com/hirotomoyamada/yamada-ui/commit/2fe9c1a128418f555b0bce492bdcf1b6f3598621), [`9b5f4f9f`](https://github.com/hirotomoyamada/yamada-ui/commit/9b5f4f9ffb7a946cee70c69635e85c6e23f17eb7)]:
  - @yamada-ui/core@0.6.0
  - @yamada-ui/use-animation@0.1.22
  - @yamada-ui/use-value@0.1.22

## @yamada-ui/slider@0.2.10

### Patch Changes

- Updated dependencies \[[`2fe9c1a1`](https://github.com/hirotomoyamada/yamada-ui/commit/2fe9c1a128418f555b0bce492bdcf1b6f3598621), [`9b5f4f9f`](https://github.com/hirotomoyamada/yamada-ui/commit/9b5f4f9ffb7a946cee70c69635e85c6e23f17eb7)]:
  - @yamada-ui/core@0.6.0
  - @yamada-ui/form-control@0.2.10

## @yamada-ui/stepper@0.2.11

### Patch Changes

- Updated dependencies \[[`2fe9c1a1`](https://github.com/hirotomoyamada/yamada-ui/commit/2fe9c1a128418f555b0bce492bdcf1b6f3598621), [`9b5f4f9f`](https://github.com/hirotomoyamada/yamada-ui/commit/9b5f4f9ffb7a946cee70c69635e85c6e23f17eb7)]:
  - @yamada-ui/core@0.6.0
  - @yamada-ui/icon@0.2.10

## @yamada-ui/switch@0.2.11

### Patch Changes

- Updated dependencies \[[`2fe9c1a1`](https://github.com/hirotomoyamada/yamada-ui/commit/2fe9c1a128418f555b0bce492bdcf1b6f3598621), [`9b5f4f9f`](https://github.com/hirotomoyamada/yamada-ui/commit/9b5f4f9ffb7a946cee70c69635e85c6e23f17eb7)]:
  - @yamada-ui/core@0.6.0
  - @yamada-ui/checkbox@0.2.11
  - @yamada-ui/motion@0.3.8

## @yamada-ui/table@0.2.15

### Patch Changes

- [`b2577425`](https://github.com/hirotomoyamada/yamada-ui/commit/b25774256a68ba4ba23aee82a3085b99a59c23a0) Thanks [@hirotomoyamada](https://github.com/hirotomoyamada)! - Formatted code.

- [`09d887fa`](https://github.com/hirotomoyamada/yamada-ui/commit/09d887fafea4a8dc78250c9bcf16b8069a73a76d) Thanks [@hirotomoyamada](https://github.com/hirotomoyamada)! - Added export CellContext, RowData.

- Updated dependencies \[[`2fe9c1a1`](https://github.com/hirotomoyamada/yamada-ui/commit/2fe9c1a128418f555b0bce492bdcf1b6f3598621), [`9b5f4f9f`](https://github.com/hirotomoyamada/yamada-ui/commit/9b5f4f9ffb7a946cee70c69635e85c6e23f17eb7)]:
  - @yamada-ui/core@0.6.0
  - @yamada-ui/checkbox@0.2.11
  - @yamada-ui/icon@0.2.10
  - @yamada-ui/native-table@0.2.10
  - @yamada-ui/pagination@0.2.10
  - @yamada-ui/select@0.2.14

## @yamada-ui/tabs@0.2.13

### Patch Changes

- Updated dependencies \[[`2fe9c1a1`](https://github.com/hirotomoyamada/yamada-ui/commit/2fe9c1a128418f555b0bce492bdcf1b6f3598621), [`9b5f4f9f`](https://github.com/hirotomoyamada/yamada-ui/commit/9b5f4f9ffb7a946cee70c69635e85c6e23f17eb7)]:
  - @yamada-ui/core@0.6.0

## @yamada-ui/tag@0.2.10

### Patch Changes

- Updated dependencies \[[`2fe9c1a1`](https://github.com/hirotomoyamada/yamada-ui/commit/2fe9c1a128418f555b0bce492bdcf1b6f3598621), [`9b5f4f9f`](https://github.com/hirotomoyamada/yamada-ui/commit/9b5f4f9ffb7a946cee70c69635e85c6e23f17eb7)]:
  - @yamada-ui/core@0.6.0
  - @yamada-ui/icon@0.2.10

## @yamada-ui/textarea@0.2.10

### Patch Changes

- Updated dependencies \[[`2fe9c1a1`](https://github.com/hirotomoyamada/yamada-ui/commit/2fe9c1a128418f555b0bce492bdcf1b6f3598621), [`9b5f4f9f`](https://github.com/hirotomoyamada/yamada-ui/commit/9b5f4f9ffb7a946cee70c69635e85c6e23f17eb7)]:
  - @yamada-ui/core@0.6.0
  - @yamada-ui/form-control@0.2.10

## @yamada-ui/tooltip@0.2.13

### Patch Changes

- Updated dependencies \[[`2fe9c1a1`](https://github.com/hirotomoyamada/yamada-ui/commit/2fe9c1a128418f555b0bce492bdcf1b6f3598621), [`9b5f4f9f`](https://github.com/hirotomoyamada/yamada-ui/commit/9b5f4f9ffb7a946cee70c69635e85c6e23f17eb7)]:
  - @yamada-ui/core@0.6.0
  - @yamada-ui/motion@0.3.8
  - @yamada-ui/transitions@0.2.11
  - @yamada-ui/use-popper@0.2.10

## @yamada-ui/transitions@0.2.11

### Patch Changes

- Updated dependencies \[[`2fe9c1a1`](https://github.com/hirotomoyamada/yamada-ui/commit/2fe9c1a128418f555b0bce492bdcf1b6f3598621), [`9b5f4f9f`](https://github.com/hirotomoyamada/yamada-ui/commit/9b5f4f9ffb7a946cee70c69635e85c6e23f17eb7)]:
  - @yamada-ui/core@0.6.0
  - @yamada-ui/motion@0.3.8
  - @yamada-ui/use-value@0.1.22

## @yamada-ui/typography@0.2.10

### Patch Changes

- Updated dependencies \[[`2fe9c1a1`](https://github.com/hirotomoyamada/yamada-ui/commit/2fe9c1a128418f555b0bce492bdcf1b6f3598621), [`9b5f4f9f`](https://github.com/hirotomoyamada/yamada-ui/commit/9b5f4f9ffb7a946cee70c69635e85c6e23f17eb7)]:
  - @yamada-ui/core@0.6.0

## @yamada-ui/fontawesome@0.1.18

### Patch Changes

- Updated dependencies \[[`2fe9c1a1`](https://github.com/hirotomoyamada/yamada-ui/commit/2fe9c1a128418f555b0bce492bdcf1b6f3598621), [`9b5f4f9f`](https://github.com/hirotomoyamada/yamada-ui/commit/9b5f4f9ffb7a946cee70c69635e85c6e23f17eb7)]:
  - @yamada-ui/core@0.6.0
  - @yamada-ui/icon@0.2.10

## @yamada-ui/use-animation@0.1.22

### Patch Changes

- Updated dependencies \[[`2fe9c1a1`](https://github.com/hirotomoyamada/yamada-ui/commit/2fe9c1a128418f555b0bce492bdcf1b6f3598621), [`9b5f4f9f`](https://github.com/hirotomoyamada/yamada-ui/commit/9b5f4f9ffb7a946cee70c69635e85c6e23f17eb7)]:
  - @yamada-ui/core@0.6.0

## @yamada-ui/use-breakpoint@0.1.22

### Patch Changes

- Updated dependencies \[[`2fe9c1a1`](https://github.com/hirotomoyamada/yamada-ui/commit/2fe9c1a128418f555b0bce492bdcf1b6f3598621), [`9b5f4f9f`](https://github.com/hirotomoyamada/yamada-ui/commit/9b5f4f9ffb7a946cee70c69635e85c6e23f17eb7)]:
  - @yamada-ui/core@0.6.0

## @yamada-ui/use-media-query@0.1.22

### Patch Changes

- Updated dependencies

## @yamada-ui/use-popper@0.2.10

### Patch Changes

- Updated dependencies \[[`2fe9c1a1`](https://github.com/hirotomoyamada/yamada-ui/commit/2fe9c1a128418f555b0bce492bdcf1b6f3598621), [`9b5f4f9f`](https://github.com/hirotomoyamada/yamada-ui/commit/9b5f4f9ffb7a946cee70c69635e85c6e23f17eb7)]:
  - @yamada-ui/core@0.6.0
  - @yamada-ui/use-value@0.1.22

## @yamada-ui/use-token@0.1.22

### Patch Changes

- Updated dependencies \[[`2fe9c1a1`](https://github.com/hirotomoyamada/yamada-ui/commit/2fe9c1a128418f555b0bce492bdcf1b6f3598621), [`9b5f4f9f`](https://github.com/hirotomoyamada/yamada-ui/commit/9b5f4f9ffb7a946cee70c69635e85c6e23f17eb7)]:
  - @yamada-ui/core@0.6.0

## @yamada-ui/use-value@0.1.22

### Patch Changes

- Updated dependencies \[[`2fe9c1a1`](https://github.com/hirotomoyamada/yamada-ui/commit/2fe9c1a128418f555b0bce492bdcf1b6f3598621), [`9b5f4f9f`](https://github.com/hirotomoyamada/yamada-ui/commit/9b5f4f9ffb7a946cee70c69635e85c6e23f17eb7)]:
  - @yamada-ui/core@0.6.0
  - @yamada-ui/use-breakpoint@0.1.22

## @yamada-ui/nextjs@4.0.17

### Patch Changes

- [`2fe9c1a1`](https://github.com/hirotomoyamada/yamada-ui/commit/2fe9c1a128418f555b0bce492bdcf1b6f3598621) Thanks [@hirotomoyamada](https://github.com/hirotomoyamada)! - Formatted code.

- Updated dependencies \[[`2fe9c1a1`](https://github.com/hirotomoyamada/yamada-ui/commit/2fe9c1a128418f555b0bce492bdcf1b6f3598621), [`9b5f4f9f`](https://github.com/hirotomoyamada/yamada-ui/commit/9b5f4f9ffb7a946cee70c69635e85c6e23f17eb7)]:
  - @yamada-ui/core@0.6.0

## @yamada-ui/providers@0.6.5

### Patch Changes

- Updated dependencies \[[`2fe9c1a1`](https://github.com/hirotomoyamada/yamada-ui/commit/2fe9c1a128418f555b0bce492bdcf1b6f3598621), [`9b5f4f9f`](https://github.com/hirotomoyamada/yamada-ui/commit/9b5f4f9ffb7a946cee70c69635e85c6e23f17eb7)]:
  - @yamada-ui/core@0.6.0
  - @yamada-ui/loading@0.3.10
  - @yamada-ui/motion@0.3.8
  - @yamada-ui/notice@0.3.10
  - @yamada-ui/theme@0.4.3

## @yamada-ui/react@0.5.17

### Patch Changes

- Updated dependencies \[[`2fe9c1a1`](https://github.com/hirotomoyamada/yamada-ui/commit/2fe9c1a128418f555b0bce492bdcf1b6f3598621), [`9b5f4f9f`](https://github.com/hirotomoyamada/yamada-ui/commit/9b5f4f9ffb7a946cee70c69635e85c6e23f17eb7)]:
  - @yamada-ui/core@0.6.0
  - @yamada-ui/accordion@0.2.12
  - @yamada-ui/alert@0.3.10
  - @yamada-ui/autocomplete@0.2.14
  - @yamada-ui/avatar@0.2.11
  - @yamada-ui/badge@0.2.10
  - @yamada-ui/breadcrumb@0.2.10
  - @yamada-ui/button@0.2.10
  - @yamada-ui/card@0.2.10
  - @yamada-ui/checkbox@0.2.11
  - @yamada-ui/close-button@0.2.10
  - @yamada-ui/editable@0.2.10
  - @yamada-ui/file-button@0.2.10
  - @yamada-ui/file-input@0.2.10
  - @yamada-ui/form-control@0.2.10
  - @yamada-ui/highlight@0.2.10
  - @yamada-ui/icon@0.2.10
  - @yamada-ui/image@0.2.10
  - @yamada-ui/indicator@0.2.10
  - @yamada-ui/input@0.2.10
  - @yamada-ui/kbd@0.2.10
  - @yamada-ui/layouts@0.2.10
  - @yamada-ui/link@0.2.10
  - @yamada-ui/list@0.2.10
  - @yamada-ui/loading@0.3.10
  - @yamada-ui/menu@0.2.14
  - @yamada-ui/modal@0.3.1
  - @yamada-ui/motion@0.3.8
  - @yamada-ui/native-select@0.2.10
  - @yamada-ui/native-table@0.2.10
  - @yamada-ui/notice@0.3.10
  - @yamada-ui/number-input@0.2.10
  - @yamada-ui/pagination@0.2.10
  - @yamada-ui/pin-input@0.2.11
  - @yamada-ui/popover@0.2.13
  - @yamada-ui/progress@0.3.10
  - @yamada-ui/radio@0.2.10
  - @yamada-ui/reorder@0.2.11
  - @yamada-ui/scroll-area@0.2.10
  - @yamada-ui/segmented-control@0.2.11
  - @yamada-ui/select@0.2.14
  - @yamada-ui/skeleton@0.2.10
  - @yamada-ui/slider@0.2.10
  - @yamada-ui/stepper@0.2.11
  - @yamada-ui/switch@0.2.11
  - @yamada-ui/tabs@0.2.13
  - @yamada-ui/tag@0.2.10
  - @yamada-ui/textarea@0.2.10
  - @yamada-ui/tooltip@0.2.13
  - @yamada-ui/transitions@0.2.11
  - @yamada-ui/typography@0.2.10
  - @yamada-ui/use-animation@0.1.22
  - @yamada-ui/use-breakpoint@0.1.22
  - @yamada-ui/use-popper@0.2.10
  - @yamada-ui/use-token@0.1.22
  - @yamada-ui/use-value@0.1.22
  - @yamada-ui/providers@0.6.5
  - @yamada-ui/theme@0.4.3
  - @yamada-ui/use-media-query@0.1.22

## @yamada-ui/theme@0.4.3

### Patch Changes

- Updated dependencies \[[`2fe9c1a1`](https://github.com/hirotomoyamada/yamada-ui/commit/2fe9c1a128418f555b0bce492bdcf1b6f3598621), [`9b5f4f9f`](https://github.com/hirotomoyamada/yamada-ui/commit/9b5f4f9ffb7a946cee70c69635e85c6e23f17eb7)]:
  - @yamada-ui/core@0.6.0

## @yamada-ui/test@0.1.33

### Patch Changes

- Updated dependencies<|MERGE_RESOLUTION|>--- conflicted
+++ resolved
@@ -7,11 +7,7 @@
 release_date: 'July 28, 2023'
 version: 0.5.17
 table_of_contents_max_lv: 2
-<<<<<<< HEAD
-order: 32
-=======
 order: 33
->>>>>>> ca9eb90a
 ---
 
 ## @yamada-ui/core@0.6.0

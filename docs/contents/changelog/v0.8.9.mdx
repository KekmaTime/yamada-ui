--- conflicted
+++ resolved
@@ -7,11 +7,7 @@
 release_date: "October 24, 2023"
 version: 0.8.9
 table_of_contents_max_lv: 3
-<<<<<<< HEAD
-order: 73
-=======
 order: 76
->>>>>>> 24084394
 ---
 
 ## Updated

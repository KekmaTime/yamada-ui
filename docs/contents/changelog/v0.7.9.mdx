---
title: Version 0.7.9
description: >-
  Explore the changelog for Yamada UI version 0.7.9. Learn about the latest
  features, bug fixes, and improvements.
release_url: 'https://github.com/hirotomoyamada/yamada-ui/pull/178'
release_date: 'October 10, 2023'
version: 0.7.9
table_of_contents_max_lv: 2
<<<<<<< HEAD
order: 7
=======
order: 8
>>>>>>> ca9eb90a
---

## @yamada-ui/cli@0.6.0

### Minor Changes

- [`6e87fdeb`](https://github.com/hirotomoyamada/yamada-ui/commit/6e87fdebf70110b366c134326677084a5a3ef86b) Thanks [@hirotomoyamada](https://github.com/hirotomoyamada)! - Updated theme typings creation logic.

### Patch Changes

- [`f752d149`](https://github.com/hirotomoyamada/yamada-ui/commit/f752d149958d50fea2438926319b1c1ae896a11f) Thanks [@hirotomoyamada](https://github.com/hirotomoyamada)! - Merged semantics transitions with theme transitions.

## @yamada-ui/alert@0.5.0

### Minor Changes

- [`40e3c800`](https://github.com/hirotomoyamada/yamada-ui/commit/40e3c800d80c31cf30d4b7e14f29b993bc152d5a) Thanks [@hirotomoyamada](https://github.com/hirotomoyamada)! - Updated `colorScheme` for success status.

### Patch Changes

- Updated dependencies \[[`ce7552c2`](https://github.com/hirotomoyamada/yamada-ui/commit/ce7552c265e67d8dc580132521ece9c91b4b545a), [`7e24d8e4`](https://github.com/hirotomoyamada/yamada-ui/commit/7e24d8e4557912cedd3856242c67ba972b824334)]:
  - @yamada-ui/core@0.11.0
  - @yamada-ui/utils@0.3.0
  - @yamada-ui/icon@0.3.6
  - @yamada-ui/loading@0.4.6

## @yamada-ui/core@0.11.0

### Minor Changes

- [`ce7552c2`](https://github.com/hirotomoyamada/yamada-ui/commit/ce7552c265e67d8dc580132521ece9c91b4b545a) Thanks [@hirotomoyamada](https://github.com/hirotomoyamada)! - Removed `defaultColorSchemes` and `isDefaultColor` function.

### Patch Changes

- Updated dependencies \[[`7e24d8e4`](https://github.com/hirotomoyamada/yamada-ui/commit/7e24d8e4557912cedd3856242c67ba972b824334)]:
  - @yamada-ui/utils@0.3.0
  - @yamada-ui/portal@0.3.3

## @yamada-ui/use-token@0.3.0

### Minor Changes

- [`87dfbf12`](https://github.com/hirotomoyamada/yamada-ui/commit/87dfbf126a9fba0d83b6367628a447cfc51005b0) Thanks [@hirotomoyamada](https://github.com/hirotomoyamada)! - Enhance value retrieval and checking.

### Patch Changes

- Updated dependencies \[[`ce7552c2`](https://github.com/hirotomoyamada/yamada-ui/commit/ce7552c265e67d8dc580132521ece9c91b4b545a), [`7e24d8e4`](https://github.com/hirotomoyamada/yamada-ui/commit/7e24d8e4557912cedd3856242c67ba972b824334)]:
  - @yamada-ui/core@0.11.0
  - @yamada-ui/utils@0.3.0

## @yamada-ui/theme@0.10.0

### Minor Changes

- [`834ad116`](https://github.com/hirotomoyamada/yamada-ui/commit/834ad116d1d5aa682f54ea0cca65ba2e2d495916) Thanks [@hirotomoyamada](https://github.com/hirotomoyamada)! - Added default semantic tokens.

### Patch Changes

- Updated dependencies \[[`ce7552c2`](https://github.com/hirotomoyamada/yamada-ui/commit/ce7552c265e67d8dc580132521ece9c91b4b545a), [`7e24d8e4`](https://github.com/hirotomoyamada/yamada-ui/commit/7e24d8e4557912cedd3856242c67ba972b824334)]:
  - @yamada-ui/core@0.11.0
  - @yamada-ui/utils@0.3.0

## @yamada-ui/utils@0.3.0

### Minor Changes

- [`7e24d8e4`](https://github.com/hirotomoyamada/yamada-ui/commit/7e24d8e4557912cedd3856242c67ba972b824334) Thanks [@hirotomoyamada](https://github.com/hirotomoyamada)! - Modified `getColor` to be able to retrieve the value of semantic tokens.

## @yamada-ui/accordion@0.3.6

### Patch Changes

- Updated dependencies \[[`ce7552c2`](https://github.com/hirotomoyamada/yamada-ui/commit/ce7552c265e67d8dc580132521ece9c91b4b545a), [`7e24d8e4`](https://github.com/hirotomoyamada/yamada-ui/commit/7e24d8e4557912cedd3856242c67ba972b824334)]:
  - @yamada-ui/core@0.11.0
  - @yamada-ui/utils@0.3.0
  - @yamada-ui/icon@0.3.6
  - @yamada-ui/motion@0.4.6
  - @yamada-ui/transitions@0.3.6
  - @yamada-ui/use-controllable-state@0.2.2
  - @yamada-ui/use-descendant@0.2.2

## @yamada-ui/autocomplete@0.3.8

### Patch Changes

- Updated dependencies \[[`ce7552c2`](https://github.com/hirotomoyamada/yamada-ui/commit/ce7552c265e67d8dc580132521ece9c91b4b545a), [`7e24d8e4`](https://github.com/hirotomoyamada/yamada-ui/commit/7e24d8e4557912cedd3856242c67ba972b824334)]:
  - @yamada-ui/core@0.11.0
  - @yamada-ui/utils@0.3.0
  - @yamada-ui/form-control@0.3.8
  - @yamada-ui/icon@0.3.6
  - @yamada-ui/popover@0.3.6
  - @yamada-ui/select@0.3.8
  - @yamada-ui/use-clickable@0.3.2
  - @yamada-ui/use-controllable-state@0.2.2
  - @yamada-ui/use-descendant@0.2.2
  - @yamada-ui/use-outside-click@0.2.2

## @yamada-ui/avatar@0.3.6

### Patch Changes

- Updated dependencies \[[`ce7552c2`](https://github.com/hirotomoyamada/yamada-ui/commit/ce7552c265e67d8dc580132521ece9c91b4b545a), [`7e24d8e4`](https://github.com/hirotomoyamada/yamada-ui/commit/7e24d8e4557912cedd3856242c67ba972b824334)]:
  - @yamada-ui/core@0.11.0
  - @yamada-ui/utils@0.3.0
  - @yamada-ui/icon@0.3.6
  - @yamada-ui/image@0.3.6

## @yamada-ui/badge@0.3.6

### Patch Changes

- Updated dependencies \[[`ce7552c2`](https://github.com/hirotomoyamada/yamada-ui/commit/ce7552c265e67d8dc580132521ece9c91b4b545a), [`7e24d8e4`](https://github.com/hirotomoyamada/yamada-ui/commit/7e24d8e4557912cedd3856242c67ba972b824334)]:
  - @yamada-ui/core@0.11.0
  - @yamada-ui/utils@0.3.0

## @yamada-ui/breadcrumb@0.3.6

### Patch Changes

- Updated dependencies \[[`ce7552c2`](https://github.com/hirotomoyamada/yamada-ui/commit/ce7552c265e67d8dc580132521ece9c91b4b545a), [`7e24d8e4`](https://github.com/hirotomoyamada/yamada-ui/commit/7e24d8e4557912cedd3856242c67ba972b824334)]:
  - @yamada-ui/core@0.11.0
  - @yamada-ui/utils@0.3.0

## @yamada-ui/button@0.3.6

### Patch Changes

- Updated dependencies \[[`ce7552c2`](https://github.com/hirotomoyamada/yamada-ui/commit/ce7552c265e67d8dc580132521ece9c91b4b545a), [`7e24d8e4`](https://github.com/hirotomoyamada/yamada-ui/commit/7e24d8e4557912cedd3856242c67ba972b824334)]:
  - @yamada-ui/core@0.11.0
  - @yamada-ui/utils@0.3.0
  - @yamada-ui/loading@0.4.6

## @yamada-ui/calendar@0.4.8

### Patch Changes

- Updated dependencies \[[`ce7552c2`](https://github.com/hirotomoyamada/yamada-ui/commit/ce7552c265e67d8dc580132521ece9c91b4b545a), [`7e24d8e4`](https://github.com/hirotomoyamada/yamada-ui/commit/7e24d8e4557912cedd3856242c67ba972b824334)]:
  - @yamada-ui/core@0.11.0
  - @yamada-ui/utils@0.3.0
  - @yamada-ui/button@0.3.6
  - @yamada-ui/form-control@0.3.8
  - @yamada-ui/icon@0.3.6
  - @yamada-ui/popover@0.3.6
  - @yamada-ui/use-clickable@0.3.2
  - @yamada-ui/use-controllable-state@0.2.2
  - @yamada-ui/use-outside-click@0.2.2

## @yamada-ui/card@0.3.6

### Patch Changes

- Updated dependencies \[[`ce7552c2`](https://github.com/hirotomoyamada/yamada-ui/commit/ce7552c265e67d8dc580132521ece9c91b4b545a), [`7e24d8e4`](https://github.com/hirotomoyamada/yamada-ui/commit/7e24d8e4557912cedd3856242c67ba972b824334)]:
  - @yamada-ui/core@0.11.0
  - @yamada-ui/utils@0.3.0

## @yamada-ui/carousel@0.3.6

### Patch Changes

- Updated dependencies \[[`ce7552c2`](https://github.com/hirotomoyamada/yamada-ui/commit/ce7552c265e67d8dc580132521ece9c91b4b545a), [`7e24d8e4`](https://github.com/hirotomoyamada/yamada-ui/commit/7e24d8e4557912cedd3856242c67ba972b824334), [`87dfbf12`](https://github.com/hirotomoyamada/yamada-ui/commit/87dfbf126a9fba0d83b6367628a447cfc51005b0)]:
  - @yamada-ui/core@0.11.0
  - @yamada-ui/utils@0.3.0
  - @yamada-ui/use-token@0.3.0
  - @yamada-ui/button@0.3.6
  - @yamada-ui/icon@0.3.6
  - @yamada-ui/use-value@0.2.6
  - @yamada-ui/use-controllable-state@0.2.2

## @yamada-ui/checkbox@0.3.8

### Patch Changes

- Updated dependencies \[[`ce7552c2`](https://github.com/hirotomoyamada/yamada-ui/commit/ce7552c265e67d8dc580132521ece9c91b4b545a), [`7e24d8e4`](https://github.com/hirotomoyamada/yamada-ui/commit/7e24d8e4557912cedd3856242c67ba972b824334)]:
  - @yamada-ui/core@0.11.0
  - @yamada-ui/utils@0.3.0
  - @yamada-ui/form-control@0.3.8
  - @yamada-ui/layouts@0.3.6
  - @yamada-ui/motion@0.4.6
  - @yamada-ui/use-controllable-state@0.2.2
  - @yamada-ui/use-focus-visible@0.2.2

## @yamada-ui/close-button@0.3.6

### Patch Changes

- Updated dependencies \[[`ce7552c2`](https://github.com/hirotomoyamada/yamada-ui/commit/ce7552c265e67d8dc580132521ece9c91b4b545a), [`7e24d8e4`](https://github.com/hirotomoyamada/yamada-ui/commit/7e24d8e4557912cedd3856242c67ba972b824334)]:
  - @yamada-ui/core@0.11.0
  - @yamada-ui/utils@0.3.0
  - @yamada-ui/icon@0.3.6

## @yamada-ui/dropzone@0.3.8

### Patch Changes

- Updated dependencies \[[`ce7552c2`](https://github.com/hirotomoyamada/yamada-ui/commit/ce7552c265e67d8dc580132521ece9c91b4b545a), [`7e24d8e4`](https://github.com/hirotomoyamada/yamada-ui/commit/7e24d8e4557912cedd3856242c67ba972b824334)]:
  - @yamada-ui/core@0.11.0
  - @yamada-ui/utils@0.3.0
  - @yamada-ui/form-control@0.3.8
  - @yamada-ui/loading@0.4.6
  - @yamada-ui/transitions@0.3.6

## @yamada-ui/editable@0.3.8

### Patch Changes

- Updated dependencies \[[`ce7552c2`](https://github.com/hirotomoyamada/yamada-ui/commit/ce7552c265e67d8dc580132521ece9c91b4b545a), [`7e24d8e4`](https://github.com/hirotomoyamada/yamada-ui/commit/7e24d8e4557912cedd3856242c67ba972b824334)]:
  - @yamada-ui/core@0.11.0
  - @yamada-ui/utils@0.3.0
  - @yamada-ui/form-control@0.3.8
  - @yamada-ui/use-controllable-state@0.2.2
  - @yamada-ui/use-focus@0.2.2

## @yamada-ui/file-button@0.3.8

### Patch Changes

- Updated dependencies \[[`ce7552c2`](https://github.com/hirotomoyamada/yamada-ui/commit/ce7552c265e67d8dc580132521ece9c91b4b545a), [`7e24d8e4`](https://github.com/hirotomoyamada/yamada-ui/commit/7e24d8e4557912cedd3856242c67ba972b824334)]:
  - @yamada-ui/core@0.11.0
  - @yamada-ui/utils@0.3.0
  - @yamada-ui/button@0.3.6
  - @yamada-ui/form-control@0.3.8

## @yamada-ui/file-input@0.3.8

### Patch Changes

- Updated dependencies \[[`ce7552c2`](https://github.com/hirotomoyamada/yamada-ui/commit/ce7552c265e67d8dc580132521ece9c91b4b545a), [`7e24d8e4`](https://github.com/hirotomoyamada/yamada-ui/commit/7e24d8e4557912cedd3856242c67ba972b824334)]:
  - @yamada-ui/core@0.11.0
  - @yamada-ui/utils@0.3.0
  - @yamada-ui/form-control@0.3.8
  - @yamada-ui/use-controllable-state@0.2.2

## @yamada-ui/focus-lock@0.3.2

### Patch Changes

- Updated dependencies \[[`7e24d8e4`](https://github.com/hirotomoyamada/yamada-ui/commit/7e24d8e4557912cedd3856242c67ba972b824334)]:
  - @yamada-ui/utils@0.3.0

## @yamada-ui/form-control@0.3.8

### Patch Changes

- Updated dependencies \[[`ce7552c2`](https://github.com/hirotomoyamada/yamada-ui/commit/ce7552c265e67d8dc580132521ece9c91b4b545a), [`7e24d8e4`](https://github.com/hirotomoyamada/yamada-ui/commit/7e24d8e4557912cedd3856242c67ba972b824334)]:
  - @yamada-ui/core@0.11.0
  - @yamada-ui/utils@0.3.0

## @yamada-ui/highlight@0.3.6

### Patch Changes

- Updated dependencies \[[`ce7552c2`](https://github.com/hirotomoyamada/yamada-ui/commit/ce7552c265e67d8dc580132521ece9c91b4b545a), [`7e24d8e4`](https://github.com/hirotomoyamada/yamada-ui/commit/7e24d8e4557912cedd3856242c67ba972b824334)]:
  - @yamada-ui/core@0.11.0
  - @yamada-ui/utils@0.3.0
  - @yamada-ui/typography@0.3.6

## @yamada-ui/icon@0.3.6

### Patch Changes

- Updated dependencies \[[`ce7552c2`](https://github.com/hirotomoyamada/yamada-ui/commit/ce7552c265e67d8dc580132521ece9c91b4b545a), [`7e24d8e4`](https://github.com/hirotomoyamada/yamada-ui/commit/7e24d8e4557912cedd3856242c67ba972b824334), [`87dfbf12`](https://github.com/hirotomoyamada/yamada-ui/commit/87dfbf126a9fba0d83b6367628a447cfc51005b0)]:
  - @yamada-ui/core@0.11.0
  - @yamada-ui/utils@0.3.0
  - @yamada-ui/use-token@0.3.0

## @yamada-ui/image@0.3.6

### Patch Changes

- Updated dependencies \[[`ce7552c2`](https://github.com/hirotomoyamada/yamada-ui/commit/ce7552c265e67d8dc580132521ece9c91b4b545a), [`7e24d8e4`](https://github.com/hirotomoyamada/yamada-ui/commit/7e24d8e4557912cedd3856242c67ba972b824334)]:
  - @yamada-ui/core@0.11.0
  - @yamada-ui/utils@0.3.0

## @yamada-ui/indicator@0.3.6

### Patch Changes

- Updated dependencies \[[`ce7552c2`](https://github.com/hirotomoyamada/yamada-ui/commit/ce7552c265e67d8dc580132521ece9c91b4b545a), [`7e24d8e4`](https://github.com/hirotomoyamada/yamada-ui/commit/7e24d8e4557912cedd3856242c67ba972b824334)]:
  - @yamada-ui/core@0.11.0
  - @yamada-ui/utils@0.3.0
  - @yamada-ui/use-value@0.2.6

## @yamada-ui/input@0.3.8

### Patch Changes

- Updated dependencies \[[`ce7552c2`](https://github.com/hirotomoyamada/yamada-ui/commit/ce7552c265e67d8dc580132521ece9c91b4b545a), [`7e24d8e4`](https://github.com/hirotomoyamada/yamada-ui/commit/7e24d8e4557912cedd3856242c67ba972b824334), [`87dfbf12`](https://github.com/hirotomoyamada/yamada-ui/commit/87dfbf126a9fba0d83b6367628a447cfc51005b0)]:
  - @yamada-ui/core@0.11.0
  - @yamada-ui/utils@0.3.0
  - @yamada-ui/use-token@0.3.0
  - @yamada-ui/file-input@0.3.8
  - @yamada-ui/form-control@0.3.8

## @yamada-ui/kbd@0.3.6

### Patch Changes

- Updated dependencies \[[`ce7552c2`](https://github.com/hirotomoyamada/yamada-ui/commit/ce7552c265e67d8dc580132521ece9c91b4b545a), [`7e24d8e4`](https://github.com/hirotomoyamada/yamada-ui/commit/7e24d8e4557912cedd3856242c67ba972b824334)]:
  - @yamada-ui/core@0.11.0
  - @yamada-ui/utils@0.3.0

## @yamada-ui/layouts@0.3.6

### Patch Changes

- Updated dependencies \[[`ce7552c2`](https://github.com/hirotomoyamada/yamada-ui/commit/ce7552c265e67d8dc580132521ece9c91b4b545a), [`7e24d8e4`](https://github.com/hirotomoyamada/yamada-ui/commit/7e24d8e4557912cedd3856242c67ba972b824334)]:
  - @yamada-ui/core@0.11.0
  - @yamada-ui/utils@0.3.0

## @yamada-ui/link@0.3.6

### Patch Changes

- [`9082920e`](https://github.com/hirotomoyamada/yamada-ui/commit/9082920e81e4e113decc2cac24aea09a0dde4d8f) Thanks [@hirotomoyamada](https://github.com/hirotomoyamada)! - Removed `isExternal` property from `LinkOverlay`.

- Updated dependencies \[[`ce7552c2`](https://github.com/hirotomoyamada/yamada-ui/commit/ce7552c265e67d8dc580132521ece9c91b4b545a), [`7e24d8e4`](https://github.com/hirotomoyamada/yamada-ui/commit/7e24d8e4557912cedd3856242c67ba972b824334)]:
  - @yamada-ui/core@0.11.0
  - @yamada-ui/utils@0.3.0

## @yamada-ui/list@0.3.6

### Patch Changes

- Updated dependencies \[[`ce7552c2`](https://github.com/hirotomoyamada/yamada-ui/commit/ce7552c265e67d8dc580132521ece9c91b4b545a), [`7e24d8e4`](https://github.com/hirotomoyamada/yamada-ui/commit/7e24d8e4557912cedd3856242c67ba972b824334)]:
  - @yamada-ui/core@0.11.0
  - @yamada-ui/utils@0.3.0
  - @yamada-ui/icon@0.3.6

## @yamada-ui/loading@0.4.6

### Patch Changes

- Updated dependencies \[[`ce7552c2`](https://github.com/hirotomoyamada/yamada-ui/commit/ce7552c265e67d8dc580132521ece9c91b4b545a), [`7e24d8e4`](https://github.com/hirotomoyamada/yamada-ui/commit/7e24d8e4557912cedd3856242c67ba972b824334), [`87dfbf12`](https://github.com/hirotomoyamada/yamada-ui/commit/87dfbf126a9fba0d83b6367628a447cfc51005b0)]:
  - @yamada-ui/core@0.11.0
  - @yamada-ui/utils@0.3.0
  - @yamada-ui/use-token@0.3.0
  - @yamada-ui/icon@0.3.6
  - @yamada-ui/use-value@0.2.6

## @yamada-ui/markdown@0.3.6

### Patch Changes

- Updated dependencies \[[`ce7552c2`](https://github.com/hirotomoyamada/yamada-ui/commit/ce7552c265e67d8dc580132521ece9c91b4b545a), [`7e24d8e4`](https://github.com/hirotomoyamada/yamada-ui/commit/7e24d8e4557912cedd3856242c67ba972b824334)]:
  - @yamada-ui/core@0.11.0
  - @yamada-ui/utils@0.3.0
  - @yamada-ui/use-value@0.2.6

## @yamada-ui/menu@0.3.6

### Patch Changes

- Updated dependencies \[[`ce7552c2`](https://github.com/hirotomoyamada/yamada-ui/commit/ce7552c265e67d8dc580132521ece9c91b4b545a), [`7e24d8e4`](https://github.com/hirotomoyamada/yamada-ui/commit/7e24d8e4557912cedd3856242c67ba972b824334)]:
  - @yamada-ui/core@0.11.0
  - @yamada-ui/utils@0.3.0
  - @yamada-ui/popover@0.3.6
  - @yamada-ui/transitions@0.3.6
  - @yamada-ui/use-clickable@0.3.2
  - @yamada-ui/use-controllable-state@0.2.2
  - @yamada-ui/use-descendant@0.2.2
  - @yamada-ui/use-disclosure@0.3.2

## @yamada-ui/modal@0.4.6

### Patch Changes

- Updated dependencies \[[`ce7552c2`](https://github.com/hirotomoyamada/yamada-ui/commit/ce7552c265e67d8dc580132521ece9c91b4b545a), [`7e24d8e4`](https://github.com/hirotomoyamada/yamada-ui/commit/7e24d8e4557912cedd3856242c67ba972b824334)]:
  - @yamada-ui/core@0.11.0
  - @yamada-ui/utils@0.3.0
  - @yamada-ui/button@0.3.6
  - @yamada-ui/close-button@0.3.6
  - @yamada-ui/motion@0.4.6
  - @yamada-ui/transitions@0.3.6
  - @yamada-ui/use-value@0.2.6
  - @yamada-ui/focus-lock@0.3.2
  - @yamada-ui/portal@0.3.3

## @yamada-ui/motion@0.4.6

### Patch Changes

- Updated dependencies \[[`ce7552c2`](https://github.com/hirotomoyamada/yamada-ui/commit/ce7552c265e67d8dc580132521ece9c91b4b545a), [`7e24d8e4`](https://github.com/hirotomoyamada/yamada-ui/commit/7e24d8e4557912cedd3856242c67ba972b824334)]:
  - @yamada-ui/core@0.11.0
  - @yamada-ui/utils@0.3.0

## @yamada-ui/native-select@0.3.8

### Patch Changes

- Updated dependencies \[[`ce7552c2`](https://github.com/hirotomoyamada/yamada-ui/commit/ce7552c265e67d8dc580132521ece9c91b4b545a), [`7e24d8e4`](https://github.com/hirotomoyamada/yamada-ui/commit/7e24d8e4557912cedd3856242c67ba972b824334)]:
  - @yamada-ui/core@0.11.0
  - @yamada-ui/utils@0.3.0
  - @yamada-ui/form-control@0.3.8
  - @yamada-ui/icon@0.3.6

## @yamada-ui/native-table@0.3.6

### Patch Changes

- Updated dependencies \[[`ce7552c2`](https://github.com/hirotomoyamada/yamada-ui/commit/ce7552c265e67d8dc580132521ece9c91b4b545a), [`7e24d8e4`](https://github.com/hirotomoyamada/yamada-ui/commit/7e24d8e4557912cedd3856242c67ba972b824334)]:
  - @yamada-ui/core@0.11.0
  - @yamada-ui/utils@0.3.0

## @yamada-ui/notice@0.4.6

### Patch Changes

- Updated dependencies \[[`40e3c800`](https://github.com/hirotomoyamada/yamada-ui/commit/40e3c800d80c31cf30d4b7e14f29b993bc152d5a), [`ce7552c2`](https://github.com/hirotomoyamada/yamada-ui/commit/ce7552c265e67d8dc580132521ece9c91b4b545a), [`7e24d8e4`](https://github.com/hirotomoyamada/yamada-ui/commit/7e24d8e4557912cedd3856242c67ba972b824334)]:
  - @yamada-ui/alert@0.5.0
  - @yamada-ui/core@0.11.0
  - @yamada-ui/utils@0.3.0
  - @yamada-ui/close-button@0.3.6

## @yamada-ui/number-input@0.3.8

### Patch Changes

- Updated dependencies \[[`ce7552c2`](https://github.com/hirotomoyamada/yamada-ui/commit/ce7552c265e67d8dc580132521ece9c91b4b545a), [`7e24d8e4`](https://github.com/hirotomoyamada/yamada-ui/commit/7e24d8e4557912cedd3856242c67ba972b824334)]:
  - @yamada-ui/core@0.11.0
  - @yamada-ui/utils@0.3.0
  - @yamada-ui/form-control@0.3.8
  - @yamada-ui/icon@0.3.6
  - @yamada-ui/use-counter@0.3.2
  - @yamada-ui/use-event-listener@0.2.2
  - @yamada-ui/use-interval@0.2.2

## @yamada-ui/pagination@0.4.6

### Patch Changes

- Updated dependencies \[[`ce7552c2`](https://github.com/hirotomoyamada/yamada-ui/commit/ce7552c265e67d8dc580132521ece9c91b4b545a), [`7e24d8e4`](https://github.com/hirotomoyamada/yamada-ui/commit/7e24d8e4557912cedd3856242c67ba972b824334)]:
  - @yamada-ui/core@0.11.0
  - @yamada-ui/utils@0.3.0
  - @yamada-ui/icon@0.3.6
  - @yamada-ui/use-value@0.2.6
  - @yamada-ui/use-controllable-state@0.2.2

## @yamada-ui/pin-input@0.3.8

### Patch Changes

- Updated dependencies \[[`ce7552c2`](https://github.com/hirotomoyamada/yamada-ui/commit/ce7552c265e67d8dc580132521ece9c91b4b545a), [`7e24d8e4`](https://github.com/hirotomoyamada/yamada-ui/commit/7e24d8e4557912cedd3856242c67ba972b824334)]:
  - @yamada-ui/core@0.11.0
  - @yamada-ui/utils@0.3.0
  - @yamada-ui/form-control@0.3.8
  - @yamada-ui/use-controllable-state@0.2.2
  - @yamada-ui/use-descendant@0.2.2

## @yamada-ui/popover@0.3.6

### Patch Changes

- Updated dependencies \[[`ce7552c2`](https://github.com/hirotomoyamada/yamada-ui/commit/ce7552c265e67d8dc580132521ece9c91b4b545a), [`7e24d8e4`](https://github.com/hirotomoyamada/yamada-ui/commit/7e24d8e4557912cedd3856242c67ba972b824334)]:
  - @yamada-ui/core@0.11.0
  - @yamada-ui/utils@0.3.0
  - @yamada-ui/close-button@0.3.6
  - @yamada-ui/motion@0.4.6
  - @yamada-ui/transitions@0.3.6
  - @yamada-ui/use-animation@0.3.6
  - @yamada-ui/use-popper@0.4.6
  - @yamada-ui/use-disclosure@0.3.2
  - @yamada-ui/use-focus@0.2.2

## @yamada-ui/portal@0.3.3

### Patch Changes

- Updated dependencies \[[`7e24d8e4`](https://github.com/hirotomoyamada/yamada-ui/commit/7e24d8e4557912cedd3856242c67ba972b824334)]:
  - @yamada-ui/utils@0.3.0

## @yamada-ui/progress@0.4.6

### Patch Changes

- Updated dependencies \[[`ce7552c2`](https://github.com/hirotomoyamada/yamada-ui/commit/ce7552c265e67d8dc580132521ece9c91b4b545a), [`7e24d8e4`](https://github.com/hirotomoyamada/yamada-ui/commit/7e24d8e4557912cedd3856242c67ba972b824334), [`87dfbf12`](https://github.com/hirotomoyamada/yamada-ui/commit/87dfbf126a9fba0d83b6367628a447cfc51005b0)]:
  - @yamada-ui/core@0.11.0
  - @yamada-ui/utils@0.3.0
  - @yamada-ui/use-token@0.3.0
  - @yamada-ui/use-animation@0.3.6
  - @yamada-ui/use-value@0.2.6

## @yamada-ui/radio@0.3.8

### Patch Changes

- Updated dependencies \[[`ce7552c2`](https://github.com/hirotomoyamada/yamada-ui/commit/ce7552c265e67d8dc580132521ece9c91b4b545a), [`7e24d8e4`](https://github.com/hirotomoyamada/yamada-ui/commit/7e24d8e4557912cedd3856242c67ba972b824334)]:
  - @yamada-ui/core@0.11.0
  - @yamada-ui/utils@0.3.0
  - @yamada-ui/form-control@0.3.8
  - @yamada-ui/layouts@0.3.6
  - @yamada-ui/use-controllable-state@0.2.2
  - @yamada-ui/use-focus-visible@0.2.2

## @yamada-ui/reorder@0.3.6

### Patch Changes

- Updated dependencies \[[`ce7552c2`](https://github.com/hirotomoyamada/yamada-ui/commit/ce7552c265e67d8dc580132521ece9c91b4b545a), [`7e24d8e4`](https://github.com/hirotomoyamada/yamada-ui/commit/7e24d8e4557912cedd3856242c67ba972b824334)]:
  - @yamada-ui/core@0.11.0
  - @yamada-ui/utils@0.3.0
  - @yamada-ui/icon@0.3.6
  - @yamada-ui/motion@0.4.6

## @yamada-ui/scroll-area@0.3.6

### Patch Changes

- Updated dependencies \[[`ce7552c2`](https://github.com/hirotomoyamada/yamada-ui/commit/ce7552c265e67d8dc580132521ece9c91b4b545a), [`7e24d8e4`](https://github.com/hirotomoyamada/yamada-ui/commit/7e24d8e4557912cedd3856242c67ba972b824334)]:
  - @yamada-ui/core@0.11.0
  - @yamada-ui/utils@0.3.0

## @yamada-ui/segmented-control@0.3.6

### Patch Changes

- Updated dependencies \[[`ce7552c2`](https://github.com/hirotomoyamada/yamada-ui/commit/ce7552c265e67d8dc580132521ece9c91b4b545a), [`7e24d8e4`](https://github.com/hirotomoyamada/yamada-ui/commit/7e24d8e4557912cedd3856242c67ba972b824334)]:
  - @yamada-ui/core@0.11.0
  - @yamada-ui/utils@0.3.0
  - @yamada-ui/use-controllable-state@0.2.2
  - @yamada-ui/use-descendant@0.2.2
  - @yamada-ui/use-focus-visible@0.2.2
  - @yamada-ui/use-resize-observer@0.2.2

## @yamada-ui/select@0.3.8

### Patch Changes

- Updated dependencies \[[`ce7552c2`](https://github.com/hirotomoyamada/yamada-ui/commit/ce7552c265e67d8dc580132521ece9c91b4b545a), [`7e24d8e4`](https://github.com/hirotomoyamada/yamada-ui/commit/7e24d8e4557912cedd3856242c67ba972b824334)]:
  - @yamada-ui/core@0.11.0
  - @yamada-ui/utils@0.3.0
  - @yamada-ui/form-control@0.3.8
  - @yamada-ui/icon@0.3.6
  - @yamada-ui/popover@0.3.6
  - @yamada-ui/use-clickable@0.3.2
  - @yamada-ui/use-controllable-state@0.2.2
  - @yamada-ui/use-descendant@0.2.2
  - @yamada-ui/use-outside-click@0.2.2

## @yamada-ui/skeleton@0.3.6

### Patch Changes

- Updated dependencies \[[`ce7552c2`](https://github.com/hirotomoyamada/yamada-ui/commit/ce7552c265e67d8dc580132521ece9c91b4b545a), [`7e24d8e4`](https://github.com/hirotomoyamada/yamada-ui/commit/7e24d8e4557912cedd3856242c67ba972b824334)]:
  - @yamada-ui/core@0.11.0
  - @yamada-ui/utils@0.3.0
  - @yamada-ui/use-animation@0.3.6
  - @yamada-ui/use-value@0.2.6
  - @yamada-ui/use-previous@0.2.2

## @yamada-ui/slider@0.3.8

### Patch Changes

- [`2ab25bc0`](https://github.com/hirotomoyamada/yamada-ui/commit/2ab25bc0e1bc12dbd6985487137354982876e512) Thanks [@hirotomoyamada](https://github.com/hirotomoyamada)! - Updated props naming and added comments.

- Updated dependencies \[[`ce7552c2`](https://github.com/hirotomoyamada/yamada-ui/commit/ce7552c265e67d8dc580132521ece9c91b4b545a), [`7e24d8e4`](https://github.com/hirotomoyamada/yamada-ui/commit/7e24d8e4557912cedd3856242c67ba972b824334)]:
  - @yamada-ui/core@0.11.0
  - @yamada-ui/utils@0.3.0
  - @yamada-ui/form-control@0.3.8
  - @yamada-ui/use-controllable-state@0.2.2
  - @yamada-ui/use-pan-event@0.2.2
  - @yamada-ui/use-size@0.2.2

## @yamada-ui/stepper@0.3.6

### Patch Changes

- Updated dependencies \[[`ce7552c2`](https://github.com/hirotomoyamada/yamada-ui/commit/ce7552c265e67d8dc580132521ece9c91b4b545a), [`7e24d8e4`](https://github.com/hirotomoyamada/yamada-ui/commit/7e24d8e4557912cedd3856242c67ba972b824334)]:
  - @yamada-ui/core@0.11.0
  - @yamada-ui/utils@0.3.0
  - @yamada-ui/icon@0.3.6
  - @yamada-ui/use-descendant@0.2.2

## @yamada-ui/switch@0.3.8

### Patch Changes

- Updated dependencies \[[`ce7552c2`](https://github.com/hirotomoyamada/yamada-ui/commit/ce7552c265e67d8dc580132521ece9c91b4b545a), [`7e24d8e4`](https://github.com/hirotomoyamada/yamada-ui/commit/7e24d8e4557912cedd3856242c67ba972b824334)]:
  - @yamada-ui/core@0.11.0
  - @yamada-ui/utils@0.3.0
  - @yamada-ui/checkbox@0.3.8
  - @yamada-ui/motion@0.4.6

## @yamada-ui/table@0.3.8

### Patch Changes

- Updated dependencies \[[`ce7552c2`](https://github.com/hirotomoyamada/yamada-ui/commit/ce7552c265e67d8dc580132521ece9c91b4b545a), [`7e24d8e4`](https://github.com/hirotomoyamada/yamada-ui/commit/7e24d8e4557912cedd3856242c67ba972b824334)]:
  - @yamada-ui/core@0.11.0
  - @yamada-ui/utils@0.3.0
  - @yamada-ui/checkbox@0.3.8
  - @yamada-ui/icon@0.3.6
  - @yamada-ui/native-table@0.3.6
  - @yamada-ui/pagination@0.4.6
  - @yamada-ui/select@0.3.8
  - @yamada-ui/use-controllable-state@0.2.2

## @yamada-ui/tabs@0.3.6

### Patch Changes

- Updated dependencies \[[`ce7552c2`](https://github.com/hirotomoyamada/yamada-ui/commit/ce7552c265e67d8dc580132521ece9c91b4b545a), [`7e24d8e4`](https://github.com/hirotomoyamada/yamada-ui/commit/7e24d8e4557912cedd3856242c67ba972b824334)]:
  - @yamada-ui/core@0.11.0
  - @yamada-ui/utils@0.3.0
  - @yamada-ui/use-clickable@0.3.2
  - @yamada-ui/use-controllable-state@0.2.2
  - @yamada-ui/use-descendant@0.2.2
  - @yamada-ui/use-disclosure@0.3.2

## @yamada-ui/tag@0.3.6

### Patch Changes

- Updated dependencies \[[`ce7552c2`](https://github.com/hirotomoyamada/yamada-ui/commit/ce7552c265e67d8dc580132521ece9c91b4b545a), [`7e24d8e4`](https://github.com/hirotomoyamada/yamada-ui/commit/7e24d8e4557912cedd3856242c67ba972b824334)]:
  - @yamada-ui/core@0.11.0
  - @yamada-ui/utils@0.3.0
  - @yamada-ui/icon@0.3.6
  - @yamada-ui/use-clickable@0.3.2

## @yamada-ui/textarea@0.3.8

### Patch Changes

- Updated dependencies \[[`ce7552c2`](https://github.com/hirotomoyamada/yamada-ui/commit/ce7552c265e67d8dc580132521ece9c91b4b545a), [`7e24d8e4`](https://github.com/hirotomoyamada/yamada-ui/commit/7e24d8e4557912cedd3856242c67ba972b824334)]:
  - @yamada-ui/core@0.11.0
  - @yamada-ui/utils@0.3.0
  - @yamada-ui/form-control@0.3.8

## @yamada-ui/tooltip@0.4.1

### Patch Changes

- Updated dependencies \[[`ce7552c2`](https://github.com/hirotomoyamada/yamada-ui/commit/ce7552c265e67d8dc580132521ece9c91b4b545a), [`7e24d8e4`](https://github.com/hirotomoyamada/yamada-ui/commit/7e24d8e4557912cedd3856242c67ba972b824334)]:
  - @yamada-ui/core@0.11.0
  - @yamada-ui/utils@0.3.0
  - @yamada-ui/motion@0.4.6
  - @yamada-ui/transitions@0.3.6
  - @yamada-ui/use-popper@0.4.6
  - @yamada-ui/portal@0.3.3
  - @yamada-ui/use-disclosure@0.3.2
  - @yamada-ui/use-event-listener@0.2.2

## @yamada-ui/transitions@0.3.6

### Patch Changes

- Updated dependencies \[[`ce7552c2`](https://github.com/hirotomoyamada/yamada-ui/commit/ce7552c265e67d8dc580132521ece9c91b4b545a), [`7e24d8e4`](https://github.com/hirotomoyamada/yamada-ui/commit/7e24d8e4557912cedd3856242c67ba972b824334)]:
  - @yamada-ui/core@0.11.0
  - @yamada-ui/utils@0.3.0
  - @yamada-ui/motion@0.4.6
  - @yamada-ui/use-value@0.2.6

## @yamada-ui/typography@0.3.6

### Patch Changes

- Updated dependencies \[[`ce7552c2`](https://github.com/hirotomoyamada/yamada-ui/commit/ce7552c265e67d8dc580132521ece9c91b4b545a), [`7e24d8e4`](https://github.com/hirotomoyamada/yamada-ui/commit/7e24d8e4557912cedd3856242c67ba972b824334)]:
  - @yamada-ui/core@0.11.0
  - @yamada-ui/utils@0.3.0

## @yamada-ui/fontawesome@0.3.6

### Patch Changes

- Updated dependencies \[[`ce7552c2`](https://github.com/hirotomoyamada/yamada-ui/commit/ce7552c265e67d8dc580132521ece9c91b4b545a), [`7e24d8e4`](https://github.com/hirotomoyamada/yamada-ui/commit/7e24d8e4557912cedd3856242c67ba972b824334)]:
  - @yamada-ui/core@0.11.0
  - @yamada-ui/utils@0.3.0
  - @yamada-ui/icon@0.3.6

## @yamada-ui/use-animation@0.3.6

### Patch Changes

- Updated dependencies \[[`ce7552c2`](https://github.com/hirotomoyamada/yamada-ui/commit/ce7552c265e67d8dc580132521ece9c91b4b545a), [`7e24d8e4`](https://github.com/hirotomoyamada/yamada-ui/commit/7e24d8e4557912cedd3856242c67ba972b824334)]:
  - @yamada-ui/core@0.11.0
  - @yamada-ui/utils@0.3.0
  - @yamada-ui/use-event-listener@0.2.2

## @yamada-ui/use-breakpoint@0.2.6

### Patch Changes

- Updated dependencies \[[`ce7552c2`](https://github.com/hirotomoyamada/yamada-ui/commit/ce7552c265e67d8dc580132521ece9c91b4b545a), [`7e24d8e4`](https://github.com/hirotomoyamada/yamada-ui/commit/7e24d8e4557912cedd3856242c67ba972b824334)]:
  - @yamada-ui/core@0.11.0
  - @yamada-ui/utils@0.3.0

## @yamada-ui/use-clickable@0.3.2

### Patch Changes

- Updated dependencies \[[`7e24d8e4`](https://github.com/hirotomoyamada/yamada-ui/commit/7e24d8e4557912cedd3856242c67ba972b824334)]:
  - @yamada-ui/utils@0.3.0
  - @yamada-ui/use-event-listener@0.2.2

## @yamada-ui/use-clipboard@0.2.2

### Patch Changes

- Updated dependencies \[[`7e24d8e4`](https://github.com/hirotomoyamada/yamada-ui/commit/7e24d8e4557912cedd3856242c67ba972b824334)]:
  - @yamada-ui/utils@0.3.0

## @yamada-ui/use-controllable-state@0.2.2

### Patch Changes

- Updated dependencies \[[`7e24d8e4`](https://github.com/hirotomoyamada/yamada-ui/commit/7e24d8e4557912cedd3856242c67ba972b824334)]:
  - @yamada-ui/utils@0.3.0

## @yamada-ui/use-counter@0.3.2

### Patch Changes

- Updated dependencies \[[`7e24d8e4`](https://github.com/hirotomoyamada/yamada-ui/commit/7e24d8e4557912cedd3856242c67ba972b824334)]:
  - @yamada-ui/utils@0.3.0

## @yamada-ui/use-descendant@0.2.2

### Patch Changes

- Updated dependencies \[[`7e24d8e4`](https://github.com/hirotomoyamada/yamada-ui/commit/7e24d8e4557912cedd3856242c67ba972b824334)]:
  - @yamada-ui/utils@0.3.0

## @yamada-ui/use-disclosure@0.3.2

### Patch Changes

- Updated dependencies \[[`7e24d8e4`](https://github.com/hirotomoyamada/yamada-ui/commit/7e24d8e4557912cedd3856242c67ba972b824334)]:
  - @yamada-ui/utils@0.3.0

## @yamada-ui/use-event-listener@0.2.2

### Patch Changes

- Updated dependencies \[[`7e24d8e4`](https://github.com/hirotomoyamada/yamada-ui/commit/7e24d8e4557912cedd3856242c67ba972b824334)]:
  - @yamada-ui/utils@0.3.0

## @yamada-ui/use-focus@0.2.2

### Patch Changes

- Updated dependencies \[[`7e24d8e4`](https://github.com/hirotomoyamada/yamada-ui/commit/7e24d8e4557912cedd3856242c67ba972b824334)]:
  - @yamada-ui/utils@0.3.0
  - @yamada-ui/use-event-listener@0.2.2

## @yamada-ui/use-focus-visible@0.2.2

### Patch Changes

- Updated dependencies \[[`7e24d8e4`](https://github.com/hirotomoyamada/yamada-ui/commit/7e24d8e4557912cedd3856242c67ba972b824334)]:
  - @yamada-ui/utils@0.3.0

## @yamada-ui/use-hover@0.2.2

### Patch Changes

- Updated dependencies \[[`7e24d8e4`](https://github.com/hirotomoyamada/yamada-ui/commit/7e24d8e4557912cedd3856242c67ba972b824334)]:
  - @yamada-ui/utils@0.3.0

## @yamada-ui/use-idle@0.2.2

### Patch Changes

- Updated dependencies \[[`7e24d8e4`](https://github.com/hirotomoyamada/yamada-ui/commit/7e24d8e4557912cedd3856242c67ba972b824334)]:
  - @yamada-ui/utils@0.3.0

## @yamada-ui/use-interval@0.2.2

### Patch Changes

- Updated dependencies \[[`7e24d8e4`](https://github.com/hirotomoyamada/yamada-ui/commit/7e24d8e4557912cedd3856242c67ba972b824334)]:
  - @yamada-ui/utils@0.3.0

## @yamada-ui/use-local-storage@0.2.2

### Patch Changes

- Updated dependencies \[[`7e24d8e4`](https://github.com/hirotomoyamada/yamada-ui/commit/7e24d8e4557912cedd3856242c67ba972b824334)]:
  - @yamada-ui/utils@0.3.0
  - @yamada-ui/use-window-event@0.2.2

## @yamada-ui/use-media-query@0.2.7

### Patch Changes

- Updated dependencies \[[`7e24d8e4`](https://github.com/hirotomoyamada/yamada-ui/commit/7e24d8e4557912cedd3856242c67ba972b824334)]:
  - @yamada-ui/utils@0.3.0
  - @yamada-ui/providers@0.8.7

## @yamada-ui/use-os@0.2.2

### Patch Changes

- Updated dependencies \[[`7e24d8e4`](https://github.com/hirotomoyamada/yamada-ui/commit/7e24d8e4557912cedd3856242c67ba972b824334)]:
  - @yamada-ui/utils@0.3.0

## @yamada-ui/use-outside-click@0.2.2

### Patch Changes

- Updated dependencies \[[`7e24d8e4`](https://github.com/hirotomoyamada/yamada-ui/commit/7e24d8e4557912cedd3856242c67ba972b824334)]:
  - @yamada-ui/utils@0.3.0

## @yamada-ui/use-pan-event@0.2.2

### Patch Changes

- Updated dependencies \[[`7e24d8e4`](https://github.com/hirotomoyamada/yamada-ui/commit/7e24d8e4557912cedd3856242c67ba972b824334)]:
  - @yamada-ui/utils@0.3.0

## @yamada-ui/use-popper@0.4.6

### Patch Changes

- Updated dependencies \[[`ce7552c2`](https://github.com/hirotomoyamada/yamada-ui/commit/ce7552c265e67d8dc580132521ece9c91b4b545a), [`7e24d8e4`](https://github.com/hirotomoyamada/yamada-ui/commit/7e24d8e4557912cedd3856242c67ba972b824334)]:
  - @yamada-ui/core@0.11.0
  - @yamada-ui/utils@0.3.0
  - @yamada-ui/use-value@0.2.6

## @yamada-ui/use-previous@0.2.2

### Patch Changes

- Updated dependencies \[[`7e24d8e4`](https://github.com/hirotomoyamada/yamada-ui/commit/7e24d8e4557912cedd3856242c67ba972b824334)]:
  - @yamada-ui/utils@0.3.0

## @yamada-ui/use-resize-observer@0.2.2

### Patch Changes

- Updated dependencies \[[`7e24d8e4`](https://github.com/hirotomoyamada/yamada-ui/commit/7e24d8e4557912cedd3856242c67ba972b824334)]:
  - @yamada-ui/utils@0.3.0

## @yamada-ui/use-size@0.2.2

### Patch Changes

- Updated dependencies \[[`7e24d8e4`](https://github.com/hirotomoyamada/yamada-ui/commit/7e24d8e4557912cedd3856242c67ba972b824334)]:
  - @yamada-ui/utils@0.3.0

## @yamada-ui/use-timeout@0.2.2

### Patch Changes

- Updated dependencies \[[`7e24d8e4`](https://github.com/hirotomoyamada/yamada-ui/commit/7e24d8e4557912cedd3856242c67ba972b824334)]:
  - @yamada-ui/utils@0.3.0

## @yamada-ui/use-value@0.2.6

### Patch Changes

- Updated dependencies \[[`ce7552c2`](https://github.com/hirotomoyamada/yamada-ui/commit/ce7552c265e67d8dc580132521ece9c91b4b545a), [`7e24d8e4`](https://github.com/hirotomoyamada/yamada-ui/commit/7e24d8e4557912cedd3856242c67ba972b824334)]:
  - @yamada-ui/core@0.11.0
  - @yamada-ui/utils@0.3.0
  - @yamada-ui/use-breakpoint@0.2.6

## @yamada-ui/use-window-event@0.2.2

### Patch Changes

- Updated dependencies \[[`7e24d8e4`](https://github.com/hirotomoyamada/yamada-ui/commit/7e24d8e4557912cedd3856242c67ba972b824334)]:
  - @yamada-ui/utils@0.3.0

## @yamada-ui/nextjs@4.1.6

### Patch Changes

- Updated dependencies \[[`ce7552c2`](https://github.com/hirotomoyamada/yamada-ui/commit/ce7552c265e67d8dc580132521ece9c91b4b545a), [`7e24d8e4`](https://github.com/hirotomoyamada/yamada-ui/commit/7e24d8e4557912cedd3856242c67ba972b824334)]:
  - @yamada-ui/core@0.11.0
  - @yamada-ui/utils@0.3.0

## @yamada-ui/providers@0.8.7

### Patch Changes

- Updated dependencies \[[`ce7552c2`](https://github.com/hirotomoyamada/yamada-ui/commit/ce7552c265e67d8dc580132521ece9c91b4b545a), [`834ad116`](https://github.com/hirotomoyamada/yamada-ui/commit/834ad116d1d5aa682f54ea0cca65ba2e2d495916), [`7e24d8e4`](https://github.com/hirotomoyamada/yamada-ui/commit/7e24d8e4557912cedd3856242c67ba972b824334)]:
  - @yamada-ui/core@0.11.0
  - @yamada-ui/theme@0.10.0
  - @yamada-ui/utils@0.3.0
  - @yamada-ui/notice@0.4.6
  - @yamada-ui/loading@0.4.6
  - @yamada-ui/motion@0.4.6
  - @yamada-ui/portal@0.3.3
  - @yamada-ui/use-timeout@0.2.2

## @yamada-ui/react@0.7.9

### Patch Changes

- Updated dependencies \[[`40e3c800`](https://github.com/hirotomoyamada/yamada-ui/commit/40e3c800d80c31cf30d4b7e14f29b993bc152d5a), [`2ab25bc0`](https://github.com/hirotomoyamada/yamada-ui/commit/2ab25bc0e1bc12dbd6985487137354982876e512), [`ce7552c2`](https://github.com/hirotomoyamada/yamada-ui/commit/ce7552c265e67d8dc580132521ece9c91b4b545a), [`9082920e`](https://github.com/hirotomoyamada/yamada-ui/commit/9082920e81e4e113decc2cac24aea09a0dde4d8f), [`834ad116`](https://github.com/hirotomoyamada/yamada-ui/commit/834ad116d1d5aa682f54ea0cca65ba2e2d495916), [`7e24d8e4`](https://github.com/hirotomoyamada/yamada-ui/commit/7e24d8e4557912cedd3856242c67ba972b824334), [`87dfbf12`](https://github.com/hirotomoyamada/yamada-ui/commit/87dfbf126a9fba0d83b6367628a447cfc51005b0)]:
  - @yamada-ui/alert@0.5.0
  - @yamada-ui/slider@0.3.8
  - @yamada-ui/core@0.11.0
  - @yamada-ui/link@0.3.6
  - @yamada-ui/theme@0.10.0
  - @yamada-ui/utils@0.3.0
  - @yamada-ui/use-token@0.3.0
  - @yamada-ui/notice@0.4.6
  - @yamada-ui/accordion@0.3.6
  - @yamada-ui/autocomplete@0.3.8
  - @yamada-ui/avatar@0.3.6
  - @yamada-ui/badge@0.3.6
  - @yamada-ui/breadcrumb@0.3.6
  - @yamada-ui/button@0.3.6
  - @yamada-ui/card@0.3.6
  - @yamada-ui/checkbox@0.3.8
  - @yamada-ui/close-button@0.3.6
  - @yamada-ui/editable@0.3.8
  - @yamada-ui/file-button@0.3.8
  - @yamada-ui/file-input@0.3.8
  - @yamada-ui/form-control@0.3.8
  - @yamada-ui/highlight@0.3.6
  - @yamada-ui/icon@0.3.6
  - @yamada-ui/image@0.3.6
  - @yamada-ui/indicator@0.3.6
  - @yamada-ui/input@0.3.8
  - @yamada-ui/kbd@0.3.6
  - @yamada-ui/layouts@0.3.6
  - @yamada-ui/list@0.3.6
  - @yamada-ui/loading@0.4.6
  - @yamada-ui/menu@0.3.6
  - @yamada-ui/modal@0.4.6
  - @yamada-ui/motion@0.4.6
  - @yamada-ui/native-select@0.3.8
  - @yamada-ui/native-table@0.3.6
  - @yamada-ui/number-input@0.3.8
  - @yamada-ui/pagination@0.4.6
  - @yamada-ui/pin-input@0.3.8
  - @yamada-ui/popover@0.3.6
  - @yamada-ui/progress@0.4.6
  - @yamada-ui/radio@0.3.8
  - @yamada-ui/reorder@0.3.6
  - @yamada-ui/scroll-area@0.3.6
  - @yamada-ui/segmented-control@0.3.6
  - @yamada-ui/select@0.3.8
  - @yamada-ui/skeleton@0.3.6
  - @yamada-ui/stepper@0.3.6
  - @yamada-ui/switch@0.3.8
  - @yamada-ui/tabs@0.3.6
  - @yamada-ui/tag@0.3.6
  - @yamada-ui/textarea@0.3.8
  - @yamada-ui/tooltip@0.4.1
  - @yamada-ui/transitions@0.3.6
  - @yamada-ui/typography@0.3.6
  - @yamada-ui/use-animation@0.3.6
  - @yamada-ui/use-breakpoint@0.2.6
  - @yamada-ui/use-popper@0.4.6
  - @yamada-ui/use-value@0.2.6
  - @yamada-ui/providers@0.8.7
  - @yamada-ui/theme-tools@0.2.8
  - @yamada-ui/focus-lock@0.3.2
  - @yamada-ui/portal@0.3.3
  - @yamada-ui/use-clickable@0.3.2
  - @yamada-ui/use-clipboard@0.2.2
  - @yamada-ui/use-controllable-state@0.2.2
  - @yamada-ui/use-counter@0.3.2
  - @yamada-ui/use-descendant@0.2.2
  - @yamada-ui/use-disclosure@0.3.2
  - @yamada-ui/use-event-listener@0.2.2
  - @yamada-ui/use-focus@0.2.2
  - @yamada-ui/use-focus-visible@0.2.2
  - @yamada-ui/use-hover@0.2.2
  - @yamada-ui/use-idle@0.2.2
  - @yamada-ui/use-interval@0.2.2
  - @yamada-ui/use-local-storage@0.2.2
  - @yamada-ui/use-media-query@0.2.7
  - @yamada-ui/use-os@0.2.2
  - @yamada-ui/use-outside-click@0.2.2
  - @yamada-ui/use-pan-event@0.2.2
  - @yamada-ui/use-previous@0.2.2
  - @yamada-ui/use-resize-observer@0.2.2
  - @yamada-ui/use-size@0.2.2
  - @yamada-ui/use-timeout@0.2.2
  - @yamada-ui/use-window-event@0.2.2

## @yamada-ui/theme-tools@0.2.8

### Patch Changes

- Updated dependencies \[[`ce7552c2`](https://github.com/hirotomoyamada/yamada-ui/commit/ce7552c265e67d8dc580132521ece9c91b4b545a), [`834ad116`](https://github.com/hirotomoyamada/yamada-ui/commit/834ad116d1d5aa682f54ea0cca65ba2e2d495916), [`7e24d8e4`](https://github.com/hirotomoyamada/yamada-ui/commit/7e24d8e4557912cedd3856242c67ba972b824334)]:
  - @yamada-ui/core@0.11.0
  - @yamada-ui/theme@0.10.0
  - @yamada-ui/utils@0.3.0

## @yamada-ui/test@0.1.55

### Patch Changes

- Updated dependencies \[[`834ad116`](https://github.com/hirotomoyamada/yamada-ui/commit/834ad116d1d5aa682f54ea0cca65ba2e2d495916), [`7e24d8e4`](https://github.com/hirotomoyamada/yamada-ui/commit/7e24d8e4557912cedd3856242c67ba972b824334)]:
  - @yamada-ui/theme@0.10.0
  - @yamada-ui/utils@0.3.0
  - @yamada-ui/providers@0.8.7<|MERGE_RESOLUTION|>--- conflicted
+++ resolved
@@ -7,11 +7,7 @@
 release_date: 'October 10, 2023'
 version: 0.7.9
 table_of_contents_max_lv: 2
-<<<<<<< HEAD
-order: 7
-=======
 order: 8
->>>>>>> ca9eb90a
 ---
 
 ## @yamada-ui/cli@0.6.0

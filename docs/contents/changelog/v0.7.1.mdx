--- conflicted
+++ resolved
@@ -7,11 +7,7 @@
 release_date: "September 21, 2023"
 version: 0.7.1
 table_of_contents_max_lv: 3
-<<<<<<< HEAD
-order: 91
-=======
 order: 94
->>>>>>> 24084394
 ---
 
 ## Updated

--- conflicted
+++ resolved
@@ -7,11 +7,7 @@
 release_date: 'September 10, 2023'
 version: 0.6.3
 table_of_contents_max_lv: 2
-<<<<<<< HEAD
-order: 18
-=======
 order: 19
->>>>>>> ca9eb90a
 ---
 
 ## @yamada-ui/cli@0.4.0

--- conflicted
+++ resolved
@@ -7,11 +7,7 @@
 release_date: "January 19, 2024"
 version: 1.2.1
 table_of_contents_max_lv: 3
-<<<<<<< HEAD
-order: 16
-=======
 order: 19
->>>>>>> 24084394
 ---
 
 ## Updated

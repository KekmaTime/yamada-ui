---
title: Version 0.9.7
description: >-
  Explore the changelog for Yamada UI version 0.9.7. Learn about the latest
  features, bug fixes, and improvements.
release_url: "https://github.com/yamada-ui/yamada-ui/pull/485"
release_date: "December 19, 2023"
version: 0.9.7
table_of_contents_max_lv: 3
<<<<<<< HEAD
order: 38
=======
order: 41
>>>>>>> 24084394
---

## Updated

### @yamada-ui/autocomplete@0.8.5

#### Patch Changes

- [#486](https://github.com/hirotomoyamada/yamada-ui/pull/486) [`b0911e6`](https://github.com/hirotomoyamada/yamada-ui/commit/b0911e62cd082b906c54d3f06d959330445002c9) Thanks [@hirotomoyamada](https://github.com/hirotomoyamada)! - Disabled `Portal` props by default.

- Updated dependencies.

### @yamada-ui/button@0.4.6

#### Patch Changes

- [#483](https://github.com/hirotomoyamada/yamada-ui/pull/483) [`b641857`](https://github.com/hirotomoyamada/yamada-ui/commit/b64185748b8302b8d1f8656a4edefd9c3d8d2a97) Thanks [@hirotomoyamada](https://github.com/hirotomoyamada)! - Unify disabled state handling.

- [`b641857`](https://github.com/hirotomoyamada/yamada-ui/commit/b64185748b8302b8d1f8656a4edefd9c3d8d2a97) [`26c50c3`](https://github.com/hirotomoyamada/yamada-ui/commit/26c50c38fe09687ad02d95962741f45d1881d14a) Updated dependencies.

### @yamada-ui/calendar@0.7.5

#### Patch Changes

- [#486](https://github.com/hirotomoyamada/yamada-ui/pull/486) [`b0911e6`](https://github.com/hirotomoyamada/yamada-ui/commit/b0911e62cd082b906c54d3f06d959330445002c9) Thanks [@hirotomoyamada](https://github.com/hirotomoyamada)! - Disabled `Portal` props by default.

- [#483](https://github.com/hirotomoyamada/yamada-ui/pull/483) [`b641857`](https://github.com/hirotomoyamada/yamada-ui/commit/b64185748b8302b8d1f8656a4edefd9c3d8d2a97) Thanks [@hirotomoyamada](https://github.com/hirotomoyamada)! - Unify disabled state handling.

- [`b641857`](https://github.com/hirotomoyamada/yamada-ui/commit/b64185748b8302b8d1f8656a4edefd9c3d8d2a97) Updated dependencies.

### @yamada-ui/close-button@0.4.6

#### Patch Changes

- [#483](https://github.com/hirotomoyamada/yamada-ui/pull/483) [`b641857`](https://github.com/hirotomoyamada/yamada-ui/commit/b64185748b8302b8d1f8656a4edefd9c3d8d2a97) Thanks [@hirotomoyamada](https://github.com/hirotomoyamada)! - Unify disabled state handling.

- [`b641857`](https://github.com/hirotomoyamada/yamada-ui/commit/b64185748b8302b8d1f8656a4edefd9c3d8d2a97) [`26c50c3`](https://github.com/hirotomoyamada/yamada-ui/commit/26c50c38fe09687ad02d95962741f45d1881d14a) Updated dependencies.

### @yamada-ui/pagination@0.5.6

#### Patch Changes

- [#483](https://github.com/hirotomoyamada/yamada-ui/pull/483) [`b641857`](https://github.com/hirotomoyamada/yamada-ui/commit/b64185748b8302b8d1f8656a4edefd9c3d8d2a97) Thanks [@hirotomoyamada](https://github.com/hirotomoyamada)! - Unify disabled state handling.

- [`b641857`](https://github.com/hirotomoyamada/yamada-ui/commit/b64185748b8302b8d1f8656a4edefd9c3d8d2a97) [`26c50c3`](https://github.com/hirotomoyamada/yamada-ui/commit/26c50c38fe09687ad02d95962741f45d1881d14a) Updated dependencies.

### @yamada-ui/ripple@0.1.7

#### Patch Changes

- [#483](https://github.com/hirotomoyamada/yamada-ui/pull/483) [`b641857`](https://github.com/hirotomoyamada/yamada-ui/commit/b64185748b8302b8d1f8656a4edefd9c3d8d2a97) Thanks [@hirotomoyamada](https://github.com/hirotomoyamada)! - Unify disabled state handling.

- [#487](https://github.com/hirotomoyamada/yamada-ui/pull/487) [`26c50c3`](https://github.com/hirotomoyamada/yamada-ui/commit/26c50c38fe09687ad02d95962741f45d1881d14a) Thanks [@hirotomoyamada](https://github.com/hirotomoyamada)! - Set default props in `useRipple`.

### @yamada-ui/tabs@0.4.6

#### Patch Changes

- [#483](https://github.com/hirotomoyamada/yamada-ui/pull/483) [`b641857`](https://github.com/hirotomoyamada/yamada-ui/commit/b64185748b8302b8d1f8656a4edefd9c3d8d2a97) Thanks [@hirotomoyamada](https://github.com/hirotomoyamada)! - Unify disabled state handling.

- [`b641857`](https://github.com/hirotomoyamada/yamada-ui/commit/b64185748b8302b8d1f8656a4edefd9c3d8d2a97) [`26c50c3`](https://github.com/hirotomoyamada/yamada-ui/commit/26c50c38fe09687ad02d95962741f45d1881d14a) Updated dependencies.

### @yamada-ui/theme@0.13.7

#### Patch Changes

- [#489](https://github.com/hirotomoyamada/yamada-ui/pull/489) [`1c6b475`](https://github.com/hirotomoyamada/yamada-ui/commit/1c6b475b3b99f69f55cd5e8959bdf9be316d6292) Thanks [@hirotomoyamada](https://github.com/hirotomoyamada)! - Added `focusVisible` style to `CloseButton`.

## Updated by dependencies

### @yamada-ui/carousel@0.3.32

#### Patch Changes

- [`b641857`](https://github.com/hirotomoyamada/yamada-ui/commit/b64185748b8302b8d1f8656a4edefd9c3d8d2a97) Updated dependencies.

### @yamada-ui/file-button@0.3.33

#### Patch Changes

- [`b641857`](https://github.com/hirotomoyamada/yamada-ui/commit/b64185748b8302b8d1f8656a4edefd9c3d8d2a97) Updated dependencies.

### @yamada-ui/menu@0.4.8

#### Patch Changes

- Updated dependencies.

### @yamada-ui/modal@0.5.13

#### Patch Changes

- [`b641857`](https://github.com/hirotomoyamada/yamada-ui/commit/b64185748b8302b8d1f8656a4edefd9c3d8d2a97) Updated dependencies.

### @yamada-ui/notice@0.5.18

#### Patch Changes

- [`b641857`](https://github.com/hirotomoyamada/yamada-ui/commit/b64185748b8302b8d1f8656a4edefd9c3d8d2a97) Updated dependencies.

### @yamada-ui/popover@0.3.34

#### Patch Changes

- [`b641857`](https://github.com/hirotomoyamada/yamada-ui/commit/b64185748b8302b8d1f8656a4edefd9c3d8d2a97) Updated dependencies.

### @yamada-ui/select@0.6.5

#### Patch Changes

- Updated dependencies.

### @yamada-ui/table@0.5.15

#### Patch Changes

- [`b641857`](https://github.com/hirotomoyamada/yamada-ui/commit/b64185748b8302b8d1f8656a4edefd9c3d8d2a97) Updated dependencies.

### @yamada-ui/use-media-query@0.2.39

#### Patch Changes

- Updated dependencies.

### @yamada-ui/providers@0.9.24

#### Patch Changes

- [`1c6b475`](https://github.com/hirotomoyamada/yamada-ui/commit/1c6b475b3b99f69f55cd5e8959bdf9be316d6292) Updated dependencies.

### @yamada-ui/react@0.9.7

#### Patch Changes

- [`b0911e6`](https://github.com/hirotomoyamada/yamada-ui/commit/b0911e62cd082b906c54d3f06d959330445002c9) [`b641857`](https://github.com/hirotomoyamada/yamada-ui/commit/b64185748b8302b8d1f8656a4edefd9c3d8d2a97) [`1c6b475`](https://github.com/hirotomoyamada/yamada-ui/commit/1c6b475b3b99f69f55cd5e8959bdf9be316d6292) [`26c50c3`](https://github.com/hirotomoyamada/yamada-ui/commit/26c50c38fe09687ad02d95962741f45d1881d14a) Updated dependencies.

### @yamada-ui/theme-tools@0.2.36

#### Patch Changes

- [`1c6b475`](https://github.com/hirotomoyamada/yamada-ui/commit/1c6b475b3b99f69f55cd5e8959bdf9be316d6292) Updated dependencies.

### @yamada-ui/test@0.2.13

#### Patch Changes

- [`1c6b475`](https://github.com/hirotomoyamada/yamada-ui/commit/1c6b475b3b99f69f55cd5e8959bdf9be316d6292) Updated dependencies.<|MERGE_RESOLUTION|>--- conflicted
+++ resolved
@@ -7,11 +7,7 @@
 release_date: "December 19, 2023"
 version: 0.9.7
 table_of_contents_max_lv: 3
-<<<<<<< HEAD
-order: 38
-=======
 order: 41
->>>>>>> 24084394
 ---
 
 ## Updated

--- conflicted
+++ resolved
@@ -7,11 +7,7 @@
 release_date: "January 15, 2024"
 version: 1.1.6
 table_of_contents_max_lv: 3
-<<<<<<< HEAD
-order: 22
-=======
 order: 25
->>>>>>> 24084394
 ---
 
 ## Updated

---
title: Version 0.5.25
description: >-
  Explore the changelog for Yamada UI version 0.5.25. Learn about the latest
  features, bug fixes, and improvements.
release_url: "https://github.com/yamada-ui/yamada-ui/pull/150"
release_date: "August 6, 2023"
version: 0.5.25
table_of_contents_max_lv: 3
<<<<<<< HEAD
order: 100
=======
order: 104
>>>>>>> 24084394
---

## Updated

### @yamada-ui/use-clickable@0.2.5

#### Patch Changes

- [`03d462e0`](https://github.com/hirotomoyamada/yamada-ui/commit/03d462e09c1618843d9016509aacc3a35f4dfdce) Thanks [@hirotomoyamada](https://github.com/hirotomoyamada)! - Updated refcb condition checks.

## Updated by dependencies

### @yamada-ui/autocomplete@0.2.18

#### Patch Changes

- [`03d462e0`](https://github.com/hirotomoyamada/yamada-ui/commit/03d462e09c1618843d9016509aacc3a35f4dfdce) Updated dependencies.

### @yamada-ui/calendar@0.3.18

#### Patch Changes

- [`03d462e0`](https://github.com/hirotomoyamada/yamada-ui/commit/03d462e09c1618843d9016509aacc3a35f4dfdce) Updated dependencies.

### @yamada-ui/menu@0.2.18

#### Patch Changes

- [`03d462e0`](https://github.com/hirotomoyamada/yamada-ui/commit/03d462e09c1618843d9016509aacc3a35f4dfdce) Updated dependencies.

### @yamada-ui/select@0.2.18

#### Patch Changes

- [`03d462e0`](https://github.com/hirotomoyamada/yamada-ui/commit/03d462e09c1618843d9016509aacc3a35f4dfdce) Updated dependencies.

### @yamada-ui/table@0.2.19

#### Patch Changes

- Updated dependencies.

### @yamada-ui/tabs@0.2.17

#### Patch Changes

- [`03d462e0`](https://github.com/hirotomoyamada/yamada-ui/commit/03d462e09c1618843d9016509aacc3a35f4dfdce) Updated dependencies.

### @yamada-ui/tag@0.2.13

#### Patch Changes

- [`03d462e0`](https://github.com/hirotomoyamada/yamada-ui/commit/03d462e09c1618843d9016509aacc3a35f4dfdce) Updated dependencies.

### @yamada-ui/react@0.5.25

#### Patch Changes

- [`03d462e0`](https://github.com/hirotomoyamada/yamada-ui/commit/03d462e09c1618843d9016509aacc3a35f4dfdce) Updated dependencies.<|MERGE_RESOLUTION|>--- conflicted
+++ resolved
@@ -7,11 +7,7 @@
 release_date: "August 6, 2023"
 version: 0.5.25
 table_of_contents_max_lv: 3
-<<<<<<< HEAD
-order: 100
-=======
 order: 104
->>>>>>> 24084394
 ---
 
 ## Updated

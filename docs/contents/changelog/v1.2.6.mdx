---
title: Version 1.2.6
description: >-
  Explore the changelog for Yamada UI version 1.2.6. Learn about the latest
  features, bug fixes, and improvements.
release_url: "https://github.com/yamada-ui/yamada-ui/pull/719"
release_date: "February 18, 2024"
version: 1.2.6
table_of_contents_max_lv: 3
<<<<<<< HEAD
order: 11
=======
order: 14
>>>>>>> 24084394
---

## Updated

### @yamada-ui/color-picker@1.1.0

#### Minor Changes

- [#753](https://github.com/hirotomoyamada/yamada-ui/pull/753) [`072be60`](https://github.com/hirotomoyamada/yamada-ui/commit/072be60b12e79065b1ff543d50c0d18d78e0b9d1) Thanks [@hirotomoyamada](https://github.com/hirotomoyamada)! - Added `children` prop support.

#### Patch Changes

- [#727](https://github.com/hirotomoyamada/yamada-ui/pull/727) [`af64be5`](https://github.com/hirotomoyamada/yamada-ui/commit/af64be58ca1ff955fc1394252d99ce0a9abff7ba) Thanks [@hirotomoyamada](https://github.com/hirotomoyamada)! - Fixed a bug where `matchWidth` is inserted into DOM Element.

- [#747](https://github.com/hirotomoyamada/yamada-ui/pull/747) [`c60caed`](https://github.com/hirotomoyamada/yamada-ui/commit/c60caedc19aa15e47137dded7926e3d49b512803) Thanks [@hirotomoyamada](https://github.com/hirotomoyamada)! - Extended props for `ColorSelector` to `ColorPicker`.

- [#747](https://github.com/hirotomoyamada/yamada-ui/pull/747) [`cfea803`](https://github.com/hirotomoyamada/yamada-ui/commit/cfea803227db6339e57bfb1151fbd385a6a263e5) Thanks [@hirotomoyamada](https://github.com/hirotomoyamada)! - Fixed a bug where `Swatch` component becomes invisible.

- [#747](https://github.com/hirotomoyamada/yamada-ui/pull/747) [`ec92289`](https://github.com/hirotomoyamada/yamada-ui/commit/ec9228946b40b98656a13841a8007f01d0af9df8) Thanks [@hirotomoyamada](https://github.com/hirotomoyamada)! - Added `channelsProps` and `channelProps` to `ColorSelector`.

- [`06d6496`](https://github.com/hirotomoyamada/yamada-ui/commit/06d649660bd31a90afd5a1a82e1f039bf9433164) [`c53943b`](https://github.com/hirotomoyamada/yamada-ui/commit/c53943b72eec2297af9224b25cd481f7e283edbf) [`7bf7129`](https://github.com/hirotomoyamada/yamada-ui/commit/7bf712902a58d19b31e53ff452b7195b52adf517) [`37c4149`](https://github.com/hirotomoyamada/yamada-ui/commit/37c414918eba9a7e66e6afd65b2097b9cb8ebda9) Updated dependencies.

### @yamada-ui/core@1.4.0

#### Minor Changes

- [#742](https://github.com/hirotomoyamada/yamada-ui/pull/742) [`7bf7129`](https://github.com/hirotomoyamada/yamada-ui/commit/7bf712902a58d19b31e53ff452b7195b52adf517) Thanks [@hirotomoyamada](https://github.com/hirotomoyamada)! - Added `disableStyleProp` to `StyledOptions`.

- [#749](https://github.com/hirotomoyamada/yamada-ui/pull/749) [`37c4149`](https://github.com/hirotomoyamada/yamada-ui/commit/37c414918eba9a7e66e6afd65b2097b9cb8ebda9) Thanks [@hirotomoyamada](https://github.com/hirotomoyamada)! - Added `useCSS` function.

#### Patch Changes

- [#750](https://github.com/hirotomoyamada/yamada-ui/pull/750) [`c53943b`](https://github.com/hirotomoyamada/yamada-ui/commit/c53943b72eec2297af9224b25cd481f7e283edbf) Thanks [@hirotomoyamada](https://github.com/hirotomoyamada)! - Added `getColorModeValue` function.

### @yamada-ui/use-breakpoint@1.2.0

#### Minor Changes

- [#750](https://github.com/hirotomoyamada/yamada-ui/pull/750) [`5fcfaf2`](https://github.com/hirotomoyamada/yamada-ui/commit/5fcfaf2777a089bc59e7e71dfcd4a7ec84081059) Thanks [@hirotomoyamada](https://github.com/hirotomoyamada)! - Added `getBreakpointValue` function.

#### Patch Changes

- [`c53943b`](https://github.com/hirotomoyamada/yamada-ui/commit/c53943b72eec2297af9224b25cd481f7e283edbf) [`7bf7129`](https://github.com/hirotomoyamada/yamada-ui/commit/7bf712902a58d19b31e53ff452b7195b52adf517) [`37c4149`](https://github.com/hirotomoyamada/yamada-ui/commit/37c414918eba9a7e66e6afd65b2097b9cb8ebda9) Updated dependencies.

### @yamada-ui/use-token@1.1.0

#### Minor Changes

- [#750](https://github.com/hirotomoyamada/yamada-ui/pull/750) [`016b0b6`](https://github.com/hirotomoyamada/yamada-ui/commit/016b0b64fe4ae93028dfee47f00cb11e1245252d) Thanks [@hirotomoyamada](https://github.com/hirotomoyamada)! - Added `getToken` function.

#### Patch Changes

- [`c53943b`](https://github.com/hirotomoyamada/yamada-ui/commit/c53943b72eec2297af9224b25cd481f7e283edbf) [`7bf7129`](https://github.com/hirotomoyamada/yamada-ui/commit/7bf712902a58d19b31e53ff452b7195b52adf517) [`37c4149`](https://github.com/hirotomoyamada/yamada-ui/commit/37c414918eba9a7e66e6afd65b2097b9cb8ebda9) Updated dependencies.

### @yamada-ui/use-value@1.1.0

#### Minor Changes

- [#750](https://github.com/hirotomoyamada/yamada-ui/pull/750) [`59de9ce`](https://github.com/hirotomoyamada/yamada-ui/commit/59de9ce78f7857022e38c0f963529eb9e9f84cd4) Thanks [@hirotomoyamada](https://github.com/hirotomoyamada)! - Added `getValue` function.

#### Patch Changes

- [`c53943b`](https://github.com/hirotomoyamada/yamada-ui/commit/c53943b72eec2297af9224b25cd481f7e283edbf) [`7bf7129`](https://github.com/hirotomoyamada/yamada-ui/commit/7bf712902a58d19b31e53ff452b7195b52adf517) [`5fcfaf2`](https://github.com/hirotomoyamada/yamada-ui/commit/5fcfaf2777a089bc59e7e71dfcd4a7ec84081059) [`37c4149`](https://github.com/hirotomoyamada/yamada-ui/commit/37c414918eba9a7e66e6afd65b2097b9cb8ebda9) Updated dependencies.

### @yamada-ui/button@1.0.14

#### Patch Changes

- [#741](https://github.com/hirotomoyamada/yamada-ui/pull/741) [`06d6496`](https://github.com/hirotomoyamada/yamada-ui/commit/06d649660bd31a90afd5a1a82e1f039bf9433164) Thanks [@hirotomoyamada](https://github.com/hirotomoyamada)! - Replaced `useMergeRefs` with `mergeRefs`.

- [`c53943b`](https://github.com/hirotomoyamada/yamada-ui/commit/c53943b72eec2297af9224b25cd481f7e283edbf) [`7bf7129`](https://github.com/hirotomoyamada/yamada-ui/commit/7bf712902a58d19b31e53ff452b7195b52adf517) [`37c4149`](https://github.com/hirotomoyamada/yamada-ui/commit/37c414918eba9a7e66e6afd65b2097b9cb8ebda9) Updated dependencies.

### @yamada-ui/modal@1.0.15

#### Patch Changes

- [#731](https://github.com/hirotomoyamada/yamada-ui/pull/731) [`205d27d`](https://github.com/hirotomoyamada/yamada-ui/commit/205d27db32d03bb03b436d001e2dd1155f9ce4e5) Thanks [@taroj1205](https://github.com/taroj1205)! - Fixed a bug where `isFullHeight` is inserted into DOM Element.

- [`06d6496`](https://github.com/hirotomoyamada/yamada-ui/commit/06d649660bd31a90afd5a1a82e1f039bf9433164) [`c53943b`](https://github.com/hirotomoyamada/yamada-ui/commit/c53943b72eec2297af9224b25cd481f7e283edbf) [`7bf7129`](https://github.com/hirotomoyamada/yamada-ui/commit/7bf712902a58d19b31e53ff452b7195b52adf517) [`37c4149`](https://github.com/hirotomoyamada/yamada-ui/commit/37c414918eba9a7e66e6afd65b2097b9cb8ebda9) [`59de9ce`](https://github.com/hirotomoyamada/yamada-ui/commit/59de9ce78f7857022e38c0f963529eb9e9f84cd4) Updated dependencies.

### @yamada-ui/resizable@1.0.5

#### Patch Changes

- [#736](https://github.com/hirotomoyamada/yamada-ui/pull/736) [`14144ce`](https://github.com/hirotomoyamada/yamada-ui/commit/14144cee8ff73df146a6fe56e226e087d064abb0) Thanks [@koralle](https://github.com/koralle)! - Update version of `react-resizable-panels` depended by `@yamada-ui/resizable`

- [#742](https://github.com/hirotomoyamada/yamada-ui/pull/742) [`3f9aafd`](https://github.com/hirotomoyamada/yamada-ui/commit/3f9aafddfa8c6954da55ab6fceab8d5b1f2d7214) Thanks [@hirotomoyamada](https://github.com/hirotomoyamada)! - Fixed a bug where the layout becomes strange when set order to `ResizableItem`.

- [`c53943b`](https://github.com/hirotomoyamada/yamada-ui/commit/c53943b72eec2297af9224b25cd481f7e283edbf) [`7bf7129`](https://github.com/hirotomoyamada/yamada-ui/commit/7bf712902a58d19b31e53ff452b7195b52adf517) [`37c4149`](https://github.com/hirotomoyamada/yamada-ui/commit/37c414918eba9a7e66e6afd65b2097b9cb8ebda9) Updated dependencies.

### @yamada-ui/scroll-area@1.0.12

#### Patch Changes

- [#746](https://github.com/hirotomoyamada/yamada-ui/pull/746) [`f2fbe35`](https://github.com/hirotomoyamada/yamada-ui/commit/f2fbe35c3c5f56fec4494c58f21f8d95e7059d54) Thanks [@taroj1205](https://github.com/taroj1205)! - Fixed ScrollArea for Firefox to hide the scrollbar by default and show only on hover or scroll, based on the type prop.

- [`c53943b`](https://github.com/hirotomoyamada/yamada-ui/commit/c53943b72eec2297af9224b25cd481f7e283edbf) [`7bf7129`](https://github.com/hirotomoyamada/yamada-ui/commit/7bf712902a58d19b31e53ff452b7195b52adf517) [`37c4149`](https://github.com/hirotomoyamada/yamada-ui/commit/37c414918eba9a7e66e6afd65b2097b9cb8ebda9) Updated dependencies.

### @yamada-ui/textarea@1.1.2

#### Patch Changes

- [#740](https://github.com/hirotomoyamada/yamada-ui/pull/740) [`edfeb36`](https://github.com/hirotomoyamada/yamada-ui/commit/edfeb36f83ae13e6293e9a2c79167256289a6af1) Thanks [@hirotomoyamada](https://github.com/hirotomoyamada)! - Fixed a bug where `autosize` did not support SSR.

- [`c53943b`](https://github.com/hirotomoyamada/yamada-ui/commit/c53943b72eec2297af9224b25cd481f7e283edbf) [`7bf7129`](https://github.com/hirotomoyamada/yamada-ui/commit/7bf712902a58d19b31e53ff452b7195b52adf517) [`37c4149`](https://github.com/hirotomoyamada/yamada-ui/commit/37c414918eba9a7e66e6afd65b2097b9cb8ebda9) Updated dependencies.

### @yamada-ui/theme@1.4.4

#### Patch Changes

- [#718](https://github.com/hirotomoyamada/yamada-ui/pull/718) [`c0a73be`](https://github.com/hirotomoyamada/yamada-ui/commit/c0a73be0e618001ed681ab08fe2828f033ad6cc8) Thanks [@setodeve](https://github.com/setodeve)! - Fixed a bug where fontSize of excessive numbers in AvatarGroup is not set to theme sizes.

- [`c53943b`](https://github.com/hirotomoyamada/yamada-ui/commit/c53943b72eec2297af9224b25cd481f7e283edbf) [`7bf7129`](https://github.com/hirotomoyamada/yamada-ui/commit/7bf712902a58d19b31e53ff452b7195b52adf517) [`37c4149`](https://github.com/hirotomoyamada/yamada-ui/commit/37c414918eba9a7e66e6afd65b2097b9cb8ebda9) Updated dependencies.

## Updated by dependencies

### @yamada-ui/accordion@1.0.13

#### Patch Changes

- [`c53943b`](https://github.com/hirotomoyamada/yamada-ui/commit/c53943b72eec2297af9224b25cd481f7e283edbf) [`7bf7129`](https://github.com/hirotomoyamada/yamada-ui/commit/7bf712902a58d19b31e53ff452b7195b52adf517) [`37c4149`](https://github.com/hirotomoyamada/yamada-ui/commit/37c414918eba9a7e66e6afd65b2097b9cb8ebda9) Updated dependencies.

### @yamada-ui/alert@1.0.13

#### Patch Changes

- [`c53943b`](https://github.com/hirotomoyamada/yamada-ui/commit/c53943b72eec2297af9224b25cd481f7e283edbf) [`7bf7129`](https://github.com/hirotomoyamada/yamada-ui/commit/7bf712902a58d19b31e53ff452b7195b52adf517) [`37c4149`](https://github.com/hirotomoyamada/yamada-ui/commit/37c414918eba9a7e66e6afd65b2097b9cb8ebda9) Updated dependencies.

### @yamada-ui/autocomplete@1.0.18

#### Patch Changes

- [`c53943b`](https://github.com/hirotomoyamada/yamada-ui/commit/c53943b72eec2297af9224b25cd481f7e283edbf) [`7bf7129`](https://github.com/hirotomoyamada/yamada-ui/commit/7bf712902a58d19b31e53ff452b7195b52adf517) [`37c4149`](https://github.com/hirotomoyamada/yamada-ui/commit/37c414918eba9a7e66e6afd65b2097b9cb8ebda9) Updated dependencies.

### @yamada-ui/avatar@1.1.11

#### Patch Changes

- [`c53943b`](https://github.com/hirotomoyamada/yamada-ui/commit/c53943b72eec2297af9224b25cd481f7e283edbf) [`7bf7129`](https://github.com/hirotomoyamada/yamada-ui/commit/7bf712902a58d19b31e53ff452b7195b52adf517) [`37c4149`](https://github.com/hirotomoyamada/yamada-ui/commit/37c414918eba9a7e66e6afd65b2097b9cb8ebda9) Updated dependencies.

### @yamada-ui/badge@1.0.12

#### Patch Changes

- [`c53943b`](https://github.com/hirotomoyamada/yamada-ui/commit/c53943b72eec2297af9224b25cd481f7e283edbf) [`7bf7129`](https://github.com/hirotomoyamada/yamada-ui/commit/7bf712902a58d19b31e53ff452b7195b52adf517) [`37c4149`](https://github.com/hirotomoyamada/yamada-ui/commit/37c414918eba9a7e66e6afd65b2097b9cb8ebda9) Updated dependencies.

### @yamada-ui/breadcrumb@1.0.12

#### Patch Changes

- [`c53943b`](https://github.com/hirotomoyamada/yamada-ui/commit/c53943b72eec2297af9224b25cd481f7e283edbf) [`7bf7129`](https://github.com/hirotomoyamada/yamada-ui/commit/7bf712902a58d19b31e53ff452b7195b52adf517) [`37c4149`](https://github.com/hirotomoyamada/yamada-ui/commit/37c414918eba9a7e66e6afd65b2097b9cb8ebda9) Updated dependencies.

### @yamada-ui/calendar@1.1.9

#### Patch Changes

- [`06d6496`](https://github.com/hirotomoyamada/yamada-ui/commit/06d649660bd31a90afd5a1a82e1f039bf9433164) [`c53943b`](https://github.com/hirotomoyamada/yamada-ui/commit/c53943b72eec2297af9224b25cd481f7e283edbf) [`7bf7129`](https://github.com/hirotomoyamada/yamada-ui/commit/7bf712902a58d19b31e53ff452b7195b52adf517) [`37c4149`](https://github.com/hirotomoyamada/yamada-ui/commit/37c414918eba9a7e66e6afd65b2097b9cb8ebda9) Updated dependencies.

### @yamada-ui/card@1.0.13

#### Patch Changes

- [`c53943b`](https://github.com/hirotomoyamada/yamada-ui/commit/c53943b72eec2297af9224b25cd481f7e283edbf) [`7bf7129`](https://github.com/hirotomoyamada/yamada-ui/commit/7bf712902a58d19b31e53ff452b7195b52adf517) [`37c4149`](https://github.com/hirotomoyamada/yamada-ui/commit/37c414918eba9a7e66e6afd65b2097b9cb8ebda9) Updated dependencies.

### @yamada-ui/carousel@1.0.14

#### Patch Changes

- [`06d6496`](https://github.com/hirotomoyamada/yamada-ui/commit/06d649660bd31a90afd5a1a82e1f039bf9433164) [`c53943b`](https://github.com/hirotomoyamada/yamada-ui/commit/c53943b72eec2297af9224b25cd481f7e283edbf) [`7bf7129`](https://github.com/hirotomoyamada/yamada-ui/commit/7bf712902a58d19b31e53ff452b7195b52adf517) [`016b0b6`](https://github.com/hirotomoyamada/yamada-ui/commit/016b0b64fe4ae93028dfee47f00cb11e1245252d) [`37c4149`](https://github.com/hirotomoyamada/yamada-ui/commit/37c414918eba9a7e66e6afd65b2097b9cb8ebda9) [`59de9ce`](https://github.com/hirotomoyamada/yamada-ui/commit/59de9ce78f7857022e38c0f963529eb9e9f84cd4) Updated dependencies.

### @yamada-ui/checkbox@1.0.16

#### Patch Changes

- [`c53943b`](https://github.com/hirotomoyamada/yamada-ui/commit/c53943b72eec2297af9224b25cd481f7e283edbf) [`7bf7129`](https://github.com/hirotomoyamada/yamada-ui/commit/7bf712902a58d19b31e53ff452b7195b52adf517) [`37c4149`](https://github.com/hirotomoyamada/yamada-ui/commit/37c414918eba9a7e66e6afd65b2097b9cb8ebda9) Updated dependencies.

### @yamada-ui/close-button@1.0.13

#### Patch Changes

- [`c53943b`](https://github.com/hirotomoyamada/yamada-ui/commit/c53943b72eec2297af9224b25cd481f7e283edbf) [`7bf7129`](https://github.com/hirotomoyamada/yamada-ui/commit/7bf712902a58d19b31e53ff452b7195b52adf517) [`37c4149`](https://github.com/hirotomoyamada/yamada-ui/commit/37c414918eba9a7e66e6afd65b2097b9cb8ebda9) Updated dependencies.

### @yamada-ui/dropzone@1.0.15

#### Patch Changes

- [`c53943b`](https://github.com/hirotomoyamada/yamada-ui/commit/c53943b72eec2297af9224b25cd481f7e283edbf) [`7bf7129`](https://github.com/hirotomoyamada/yamada-ui/commit/7bf712902a58d19b31e53ff452b7195b52adf517) [`37c4149`](https://github.com/hirotomoyamada/yamada-ui/commit/37c414918eba9a7e66e6afd65b2097b9cb8ebda9) Updated dependencies.

### @yamada-ui/editable@1.0.15

#### Patch Changes

- [`c53943b`](https://github.com/hirotomoyamada/yamada-ui/commit/c53943b72eec2297af9224b25cd481f7e283edbf) [`7bf7129`](https://github.com/hirotomoyamada/yamada-ui/commit/7bf712902a58d19b31e53ff452b7195b52adf517) [`37c4149`](https://github.com/hirotomoyamada/yamada-ui/commit/37c414918eba9a7e66e6afd65b2097b9cb8ebda9) Updated dependencies.

### @yamada-ui/file-button@1.0.16

#### Patch Changes

- [`06d6496`](https://github.com/hirotomoyamada/yamada-ui/commit/06d649660bd31a90afd5a1a82e1f039bf9433164) [`c53943b`](https://github.com/hirotomoyamada/yamada-ui/commit/c53943b72eec2297af9224b25cd481f7e283edbf) [`7bf7129`](https://github.com/hirotomoyamada/yamada-ui/commit/7bf712902a58d19b31e53ff452b7195b52adf517) [`37c4149`](https://github.com/hirotomoyamada/yamada-ui/commit/37c414918eba9a7e66e6afd65b2097b9cb8ebda9) Updated dependencies.

### @yamada-ui/file-input@1.0.15

#### Patch Changes

- [`c53943b`](https://github.com/hirotomoyamada/yamada-ui/commit/c53943b72eec2297af9224b25cd481f7e283edbf) [`7bf7129`](https://github.com/hirotomoyamada/yamada-ui/commit/7bf712902a58d19b31e53ff452b7195b52adf517) [`37c4149`](https://github.com/hirotomoyamada/yamada-ui/commit/37c414918eba9a7e66e6afd65b2097b9cb8ebda9) Updated dependencies.

### @yamada-ui/fontawesome@1.0.12

#### Patch Changes

- [`c53943b`](https://github.com/hirotomoyamada/yamada-ui/commit/c53943b72eec2297af9224b25cd481f7e283edbf) [`7bf7129`](https://github.com/hirotomoyamada/yamada-ui/commit/7bf712902a58d19b31e53ff452b7195b52adf517) [`37c4149`](https://github.com/hirotomoyamada/yamada-ui/commit/37c414918eba9a7e66e6afd65b2097b9cb8ebda9) Updated dependencies.

### @yamada-ui/form-control@1.0.15

#### Patch Changes

- [`c53943b`](https://github.com/hirotomoyamada/yamada-ui/commit/c53943b72eec2297af9224b25cd481f7e283edbf) [`7bf7129`](https://github.com/hirotomoyamada/yamada-ui/commit/7bf712902a58d19b31e53ff452b7195b52adf517) [`37c4149`](https://github.com/hirotomoyamada/yamada-ui/commit/37c414918eba9a7e66e6afd65b2097b9cb8ebda9) Updated dependencies.

### @yamada-ui/highlight@1.0.12

#### Patch Changes

- [`c53943b`](https://github.com/hirotomoyamada/yamada-ui/commit/c53943b72eec2297af9224b25cd481f7e283edbf) [`7bf7129`](https://github.com/hirotomoyamada/yamada-ui/commit/7bf712902a58d19b31e53ff452b7195b52adf517) [`37c4149`](https://github.com/hirotomoyamada/yamada-ui/commit/37c414918eba9a7e66e6afd65b2097b9cb8ebda9) Updated dependencies.

### @yamada-ui/icon@1.0.12

#### Patch Changes

- [`c53943b`](https://github.com/hirotomoyamada/yamada-ui/commit/c53943b72eec2297af9224b25cd481f7e283edbf) [`7bf7129`](https://github.com/hirotomoyamada/yamada-ui/commit/7bf712902a58d19b31e53ff452b7195b52adf517) [`016b0b6`](https://github.com/hirotomoyamada/yamada-ui/commit/016b0b64fe4ae93028dfee47f00cb11e1245252d) [`37c4149`](https://github.com/hirotomoyamada/yamada-ui/commit/37c414918eba9a7e66e6afd65b2097b9cb8ebda9) Updated dependencies.

### @yamada-ui/image@1.0.12

#### Patch Changes

- [`c53943b`](https://github.com/hirotomoyamada/yamada-ui/commit/c53943b72eec2297af9224b25cd481f7e283edbf) [`7bf7129`](https://github.com/hirotomoyamada/yamada-ui/commit/7bf712902a58d19b31e53ff452b7195b52adf517) [`37c4149`](https://github.com/hirotomoyamada/yamada-ui/commit/37c414918eba9a7e66e6afd65b2097b9cb8ebda9) Updated dependencies.

### @yamada-ui/indicator@1.1.11

#### Patch Changes

- [`c53943b`](https://github.com/hirotomoyamada/yamada-ui/commit/c53943b72eec2297af9224b25cd481f7e283edbf) [`7bf7129`](https://github.com/hirotomoyamada/yamada-ui/commit/7bf712902a58d19b31e53ff452b7195b52adf517) [`37c4149`](https://github.com/hirotomoyamada/yamada-ui/commit/37c414918eba9a7e66e6afd65b2097b9cb8ebda9) [`59de9ce`](https://github.com/hirotomoyamada/yamada-ui/commit/59de9ce78f7857022e38c0f963529eb9e9f84cd4) Updated dependencies.

### @yamada-ui/input@1.0.15

#### Patch Changes

- [`c53943b`](https://github.com/hirotomoyamada/yamada-ui/commit/c53943b72eec2297af9224b25cd481f7e283edbf) [`7bf7129`](https://github.com/hirotomoyamada/yamada-ui/commit/7bf712902a58d19b31e53ff452b7195b52adf517) [`016b0b6`](https://github.com/hirotomoyamada/yamada-ui/commit/016b0b64fe4ae93028dfee47f00cb11e1245252d) [`37c4149`](https://github.com/hirotomoyamada/yamada-ui/commit/37c414918eba9a7e66e6afd65b2097b9cb8ebda9) Updated dependencies.

### @yamada-ui/kbd@1.0.12

#### Patch Changes

- [`c53943b`](https://github.com/hirotomoyamada/yamada-ui/commit/c53943b72eec2297af9224b25cd481f7e283edbf) [`7bf7129`](https://github.com/hirotomoyamada/yamada-ui/commit/7bf712902a58d19b31e53ff452b7195b52adf517) [`37c4149`](https://github.com/hirotomoyamada/yamada-ui/commit/37c414918eba9a7e66e6afd65b2097b9cb8ebda9) Updated dependencies.

### @yamada-ui/layouts@1.1.9

#### Patch Changes

- [`c53943b`](https://github.com/hirotomoyamada/yamada-ui/commit/c53943b72eec2297af9224b25cd481f7e283edbf) [`7bf7129`](https://github.com/hirotomoyamada/yamada-ui/commit/7bf712902a58d19b31e53ff452b7195b52adf517) [`37c4149`](https://github.com/hirotomoyamada/yamada-ui/commit/37c414918eba9a7e66e6afd65b2097b9cb8ebda9) Updated dependencies.

### @yamada-ui/link@1.0.12

#### Patch Changes

- [`c53943b`](https://github.com/hirotomoyamada/yamada-ui/commit/c53943b72eec2297af9224b25cd481f7e283edbf) [`7bf7129`](https://github.com/hirotomoyamada/yamada-ui/commit/7bf712902a58d19b31e53ff452b7195b52adf517) [`37c4149`](https://github.com/hirotomoyamada/yamada-ui/commit/37c414918eba9a7e66e6afd65b2097b9cb8ebda9) Updated dependencies.

### @yamada-ui/list@1.0.12

#### Patch Changes

- [`c53943b`](https://github.com/hirotomoyamada/yamada-ui/commit/c53943b72eec2297af9224b25cd481f7e283edbf) [`7bf7129`](https://github.com/hirotomoyamada/yamada-ui/commit/7bf712902a58d19b31e53ff452b7195b52adf517) [`37c4149`](https://github.com/hirotomoyamada/yamada-ui/commit/37c414918eba9a7e66e6afd65b2097b9cb8ebda9) Updated dependencies.

### @yamada-ui/loading@1.0.13

#### Patch Changes

- [`c53943b`](https://github.com/hirotomoyamada/yamada-ui/commit/c53943b72eec2297af9224b25cd481f7e283edbf) [`7bf7129`](https://github.com/hirotomoyamada/yamada-ui/commit/7bf712902a58d19b31e53ff452b7195b52adf517) [`016b0b6`](https://github.com/hirotomoyamada/yamada-ui/commit/016b0b64fe4ae93028dfee47f00cb11e1245252d) [`37c4149`](https://github.com/hirotomoyamada/yamada-ui/commit/37c414918eba9a7e66e6afd65b2097b9cb8ebda9) [`59de9ce`](https://github.com/hirotomoyamada/yamada-ui/commit/59de9ce78f7857022e38c0f963529eb9e9f84cd4) Updated dependencies.

### @yamada-ui/markdown@1.0.13

#### Patch Changes

- [`c53943b`](https://github.com/hirotomoyamada/yamada-ui/commit/c53943b72eec2297af9224b25cd481f7e283edbf) [`7bf7129`](https://github.com/hirotomoyamada/yamada-ui/commit/7bf712902a58d19b31e53ff452b7195b52adf517) [`37c4149`](https://github.com/hirotomoyamada/yamada-ui/commit/37c414918eba9a7e66e6afd65b2097b9cb8ebda9) [`59de9ce`](https://github.com/hirotomoyamada/yamada-ui/commit/59de9ce78f7857022e38c0f963529eb9e9f84cd4) Updated dependencies.

### @yamada-ui/menu@1.0.13

#### Patch Changes

- [`c53943b`](https://github.com/hirotomoyamada/yamada-ui/commit/c53943b72eec2297af9224b25cd481f7e283edbf) [`7bf7129`](https://github.com/hirotomoyamada/yamada-ui/commit/7bf712902a58d19b31e53ff452b7195b52adf517) [`37c4149`](https://github.com/hirotomoyamada/yamada-ui/commit/37c414918eba9a7e66e6afd65b2097b9cb8ebda9) Updated dependencies.

### @yamada-ui/motion@1.0.13

#### Patch Changes

- [`c53943b`](https://github.com/hirotomoyamada/yamada-ui/commit/c53943b72eec2297af9224b25cd481f7e283edbf) [`7bf7129`](https://github.com/hirotomoyamada/yamada-ui/commit/7bf712902a58d19b31e53ff452b7195b52adf517) [`37c4149`](https://github.com/hirotomoyamada/yamada-ui/commit/37c414918eba9a7e66e6afd65b2097b9cb8ebda9) Updated dependencies.

### @yamada-ui/native-select@1.0.16

#### Patch Changes

- [`c53943b`](https://github.com/hirotomoyamada/yamada-ui/commit/c53943b72eec2297af9224b25cd481f7e283edbf) [`7bf7129`](https://github.com/hirotomoyamada/yamada-ui/commit/7bf712902a58d19b31e53ff452b7195b52adf517) [`37c4149`](https://github.com/hirotomoyamada/yamada-ui/commit/37c414918eba9a7e66e6afd65b2097b9cb8ebda9) Updated dependencies.

### @yamada-ui/native-table@1.0.13

#### Patch Changes

- [`c53943b`](https://github.com/hirotomoyamada/yamada-ui/commit/c53943b72eec2297af9224b25cd481f7e283edbf) [`7bf7129`](https://github.com/hirotomoyamada/yamada-ui/commit/7bf712902a58d19b31e53ff452b7195b52adf517) [`37c4149`](https://github.com/hirotomoyamada/yamada-ui/commit/37c414918eba9a7e66e6afd65b2097b9cb8ebda9) Updated dependencies.

### @yamada-ui/notice@1.0.13

#### Patch Changes

- [`c53943b`](https://github.com/hirotomoyamada/yamada-ui/commit/c53943b72eec2297af9224b25cd481f7e283edbf) [`7bf7129`](https://github.com/hirotomoyamada/yamada-ui/commit/7bf712902a58d19b31e53ff452b7195b52adf517) [`37c4149`](https://github.com/hirotomoyamada/yamada-ui/commit/37c414918eba9a7e66e6afd65b2097b9cb8ebda9) Updated dependencies.

### @yamada-ui/number-input@1.0.15

#### Patch Changes

- [`c53943b`](https://github.com/hirotomoyamada/yamada-ui/commit/c53943b72eec2297af9224b25cd481f7e283edbf) [`7bf7129`](https://github.com/hirotomoyamada/yamada-ui/commit/7bf712902a58d19b31e53ff452b7195b52adf517) [`37c4149`](https://github.com/hirotomoyamada/yamada-ui/commit/37c414918eba9a7e66e6afd65b2097b9cb8ebda9) Updated dependencies.

### @yamada-ui/pagination@1.0.13

#### Patch Changes

- [`c53943b`](https://github.com/hirotomoyamada/yamada-ui/commit/c53943b72eec2297af9224b25cd481f7e283edbf) [`7bf7129`](https://github.com/hirotomoyamada/yamada-ui/commit/7bf712902a58d19b31e53ff452b7195b52adf517) [`37c4149`](https://github.com/hirotomoyamada/yamada-ui/commit/37c414918eba9a7e66e6afd65b2097b9cb8ebda9) [`59de9ce`](https://github.com/hirotomoyamada/yamada-ui/commit/59de9ce78f7857022e38c0f963529eb9e9f84cd4) Updated dependencies.

### @yamada-ui/pin-input@1.0.15

#### Patch Changes

- [`c53943b`](https://github.com/hirotomoyamada/yamada-ui/commit/c53943b72eec2297af9224b25cd481f7e283edbf) [`7bf7129`](https://github.com/hirotomoyamada/yamada-ui/commit/7bf712902a58d19b31e53ff452b7195b52adf517) [`37c4149`](https://github.com/hirotomoyamada/yamada-ui/commit/37c414918eba9a7e66e6afd65b2097b9cb8ebda9) Updated dependencies.

### @yamada-ui/popover@1.0.13

#### Patch Changes

- [`c53943b`](https://github.com/hirotomoyamada/yamada-ui/commit/c53943b72eec2297af9224b25cd481f7e283edbf) [`7bf7129`](https://github.com/hirotomoyamada/yamada-ui/commit/7bf712902a58d19b31e53ff452b7195b52adf517) [`37c4149`](https://github.com/hirotomoyamada/yamada-ui/commit/37c414918eba9a7e66e6afd65b2097b9cb8ebda9) Updated dependencies.

### @yamada-ui/progress@1.0.12

#### Patch Changes

- [`c53943b`](https://github.com/hirotomoyamada/yamada-ui/commit/c53943b72eec2297af9224b25cd481f7e283edbf) [`7bf7129`](https://github.com/hirotomoyamada/yamada-ui/commit/7bf712902a58d19b31e53ff452b7195b52adf517) [`016b0b6`](https://github.com/hirotomoyamada/yamada-ui/commit/016b0b64fe4ae93028dfee47f00cb11e1245252d) [`37c4149`](https://github.com/hirotomoyamada/yamada-ui/commit/37c414918eba9a7e66e6afd65b2097b9cb8ebda9) [`59de9ce`](https://github.com/hirotomoyamada/yamada-ui/commit/59de9ce78f7857022e38c0f963529eb9e9f84cd4) Updated dependencies.

### @yamada-ui/radio@1.0.16

#### Patch Changes

- [`c53943b`](https://github.com/hirotomoyamada/yamada-ui/commit/c53943b72eec2297af9224b25cd481f7e283edbf) [`7bf7129`](https://github.com/hirotomoyamada/yamada-ui/commit/7bf712902a58d19b31e53ff452b7195b52adf517) [`37c4149`](https://github.com/hirotomoyamada/yamada-ui/commit/37c414918eba9a7e66e6afd65b2097b9cb8ebda9) Updated dependencies.

### @yamada-ui/rating@1.0.13

#### Patch Changes

- [`c53943b`](https://github.com/hirotomoyamada/yamada-ui/commit/c53943b72eec2297af9224b25cd481f7e283edbf) [`7bf7129`](https://github.com/hirotomoyamada/yamada-ui/commit/7bf712902a58d19b31e53ff452b7195b52adf517) [`37c4149`](https://github.com/hirotomoyamada/yamada-ui/commit/37c414918eba9a7e66e6afd65b2097b9cb8ebda9) Updated dependencies.

### @yamada-ui/reorder@1.0.13

#### Patch Changes

- [`c53943b`](https://github.com/hirotomoyamada/yamada-ui/commit/c53943b72eec2297af9224b25cd481f7e283edbf) [`7bf7129`](https://github.com/hirotomoyamada/yamada-ui/commit/7bf712902a58d19b31e53ff452b7195b52adf517) [`37c4149`](https://github.com/hirotomoyamada/yamada-ui/commit/37c414918eba9a7e66e6afd65b2097b9cb8ebda9) Updated dependencies.

### @yamada-ui/ripple@1.0.13

#### Patch Changes

- [`c53943b`](https://github.com/hirotomoyamada/yamada-ui/commit/c53943b72eec2297af9224b25cd481f7e283edbf) [`7bf7129`](https://github.com/hirotomoyamada/yamada-ui/commit/7bf712902a58d19b31e53ff452b7195b52adf517) [`37c4149`](https://github.com/hirotomoyamada/yamada-ui/commit/37c414918eba9a7e66e6afd65b2097b9cb8ebda9) Updated dependencies.

### @yamada-ui/segmented-control@1.0.14

#### Patch Changes

- [`c53943b`](https://github.com/hirotomoyamada/yamada-ui/commit/c53943b72eec2297af9224b25cd481f7e283edbf) [`7bf7129`](https://github.com/hirotomoyamada/yamada-ui/commit/7bf712902a58d19b31e53ff452b7195b52adf517) [`37c4149`](https://github.com/hirotomoyamada/yamada-ui/commit/37c414918eba9a7e66e6afd65b2097b9cb8ebda9) Updated dependencies.

### @yamada-ui/select@1.0.16

#### Patch Changes

- [`c53943b`](https://github.com/hirotomoyamada/yamada-ui/commit/c53943b72eec2297af9224b25cd481f7e283edbf) [`7bf7129`](https://github.com/hirotomoyamada/yamada-ui/commit/7bf712902a58d19b31e53ff452b7195b52adf517) [`37c4149`](https://github.com/hirotomoyamada/yamada-ui/commit/37c414918eba9a7e66e6afd65b2097b9cb8ebda9) Updated dependencies.

### @yamada-ui/skeleton@1.0.12

#### Patch Changes

- [`c53943b`](https://github.com/hirotomoyamada/yamada-ui/commit/c53943b72eec2297af9224b25cd481f7e283edbf) [`7bf7129`](https://github.com/hirotomoyamada/yamada-ui/commit/7bf712902a58d19b31e53ff452b7195b52adf517) [`37c4149`](https://github.com/hirotomoyamada/yamada-ui/commit/37c414918eba9a7e66e6afd65b2097b9cb8ebda9) [`59de9ce`](https://github.com/hirotomoyamada/yamada-ui/commit/59de9ce78f7857022e38c0f963529eb9e9f84cd4) Updated dependencies.

### @yamada-ui/slider@1.0.16

#### Patch Changes

- [`c53943b`](https://github.com/hirotomoyamada/yamada-ui/commit/c53943b72eec2297af9224b25cd481f7e283edbf) [`7bf7129`](https://github.com/hirotomoyamada/yamada-ui/commit/7bf712902a58d19b31e53ff452b7195b52adf517) [`37c4149`](https://github.com/hirotomoyamada/yamada-ui/commit/37c414918eba9a7e66e6afd65b2097b9cb8ebda9) Updated dependencies.

### @yamada-ui/snacks@1.0.5

#### Patch Changes

- [`c53943b`](https://github.com/hirotomoyamada/yamada-ui/commit/c53943b72eec2297af9224b25cd481f7e283edbf) [`7bf7129`](https://github.com/hirotomoyamada/yamada-ui/commit/7bf712902a58d19b31e53ff452b7195b52adf517) [`016b0b6`](https://github.com/hirotomoyamada/yamada-ui/commit/016b0b64fe4ae93028dfee47f00cb11e1245252d) [`37c4149`](https://github.com/hirotomoyamada/yamada-ui/commit/37c414918eba9a7e66e6afd65b2097b9cb8ebda9) [`59de9ce`](https://github.com/hirotomoyamada/yamada-ui/commit/59de9ce78f7857022e38c0f963529eb9e9f84cd4) Updated dependencies.

### @yamada-ui/stat@1.0.10

#### Patch Changes

- [`c53943b`](https://github.com/hirotomoyamada/yamada-ui/commit/c53943b72eec2297af9224b25cd481f7e283edbf) [`7bf7129`](https://github.com/hirotomoyamada/yamada-ui/commit/7bf712902a58d19b31e53ff452b7195b52adf517) [`37c4149`](https://github.com/hirotomoyamada/yamada-ui/commit/37c414918eba9a7e66e6afd65b2097b9cb8ebda9) Updated dependencies.

### @yamada-ui/stepper@1.0.12

#### Patch Changes

- [`c53943b`](https://github.com/hirotomoyamada/yamada-ui/commit/c53943b72eec2297af9224b25cd481f7e283edbf) [`7bf7129`](https://github.com/hirotomoyamada/yamada-ui/commit/7bf712902a58d19b31e53ff452b7195b52adf517) [`37c4149`](https://github.com/hirotomoyamada/yamada-ui/commit/37c414918eba9a7e66e6afd65b2097b9cb8ebda9) Updated dependencies.

### @yamada-ui/switch@1.0.16

#### Patch Changes

- [`c53943b`](https://github.com/hirotomoyamada/yamada-ui/commit/c53943b72eec2297af9224b25cd481f7e283edbf) [`7bf7129`](https://github.com/hirotomoyamada/yamada-ui/commit/7bf712902a58d19b31e53ff452b7195b52adf517) [`37c4149`](https://github.com/hirotomoyamada/yamada-ui/commit/37c414918eba9a7e66e6afd65b2097b9cb8ebda9) Updated dependencies.

### @yamada-ui/table@1.0.17

#### Patch Changes

- [`c53943b`](https://github.com/hirotomoyamada/yamada-ui/commit/c53943b72eec2297af9224b25cd481f7e283edbf) [`7bf7129`](https://github.com/hirotomoyamada/yamada-ui/commit/7bf712902a58d19b31e53ff452b7195b52adf517) [`37c4149`](https://github.com/hirotomoyamada/yamada-ui/commit/37c414918eba9a7e66e6afd65b2097b9cb8ebda9) Updated dependencies.

### @yamada-ui/tabs@1.0.13

#### Patch Changes

- [`c53943b`](https://github.com/hirotomoyamada/yamada-ui/commit/c53943b72eec2297af9224b25cd481f7e283edbf) [`7bf7129`](https://github.com/hirotomoyamada/yamada-ui/commit/7bf712902a58d19b31e53ff452b7195b52adf517) [`37c4149`](https://github.com/hirotomoyamada/yamada-ui/commit/37c414918eba9a7e66e6afd65b2097b9cb8ebda9) Updated dependencies.

### @yamada-ui/tag@1.0.12

#### Patch Changes

- [`c53943b`](https://github.com/hirotomoyamada/yamada-ui/commit/c53943b72eec2297af9224b25cd481f7e283edbf) [`7bf7129`](https://github.com/hirotomoyamada/yamada-ui/commit/7bf712902a58d19b31e53ff452b7195b52adf517) [`37c4149`](https://github.com/hirotomoyamada/yamada-ui/commit/37c414918eba9a7e66e6afd65b2097b9cb8ebda9) Updated dependencies.

### @yamada-ui/tooltip@1.0.14

#### Patch Changes

- [`c53943b`](https://github.com/hirotomoyamada/yamada-ui/commit/c53943b72eec2297af9224b25cd481f7e283edbf) [`7bf7129`](https://github.com/hirotomoyamada/yamada-ui/commit/7bf712902a58d19b31e53ff452b7195b52adf517) [`37c4149`](https://github.com/hirotomoyamada/yamada-ui/commit/37c414918eba9a7e66e6afd65b2097b9cb8ebda9) Updated dependencies.

### @yamada-ui/transitions@1.0.13

#### Patch Changes

- [`c53943b`](https://github.com/hirotomoyamada/yamada-ui/commit/c53943b72eec2297af9224b25cd481f7e283edbf) [`7bf7129`](https://github.com/hirotomoyamada/yamada-ui/commit/7bf712902a58d19b31e53ff452b7195b52adf517) [`37c4149`](https://github.com/hirotomoyamada/yamada-ui/commit/37c414918eba9a7e66e6afd65b2097b9cb8ebda9) [`59de9ce`](https://github.com/hirotomoyamada/yamada-ui/commit/59de9ce78f7857022e38c0f963529eb9e9f84cd4) Updated dependencies.

### @yamada-ui/typography@1.0.12

#### Patch Changes

- [`c53943b`](https://github.com/hirotomoyamada/yamada-ui/commit/c53943b72eec2297af9224b25cd481f7e283edbf) [`7bf7129`](https://github.com/hirotomoyamada/yamada-ui/commit/7bf712902a58d19b31e53ff452b7195b52adf517) [`37c4149`](https://github.com/hirotomoyamada/yamada-ui/commit/37c414918eba9a7e66e6afd65b2097b9cb8ebda9) Updated dependencies.

### @yamada-ui/use-animation@1.0.12

#### Patch Changes

- [`c53943b`](https://github.com/hirotomoyamada/yamada-ui/commit/c53943b72eec2297af9224b25cd481f7e283edbf) [`7bf7129`](https://github.com/hirotomoyamada/yamada-ui/commit/7bf712902a58d19b31e53ff452b7195b52adf517) [`37c4149`](https://github.com/hirotomoyamada/yamada-ui/commit/37c414918eba9a7e66e6afd65b2097b9cb8ebda9) Updated dependencies.

### @yamada-ui/use-media-query@1.0.18

#### Patch Changes

- Updated dependencies.

### @yamada-ui/use-popper@1.0.12

#### Patch Changes

- [`c53943b`](https://github.com/hirotomoyamada/yamada-ui/commit/c53943b72eec2297af9224b25cd481f7e283edbf) [`7bf7129`](https://github.com/hirotomoyamada/yamada-ui/commit/7bf712902a58d19b31e53ff452b7195b52adf517) [`37c4149`](https://github.com/hirotomoyamada/yamada-ui/commit/37c414918eba9a7e66e6afd65b2097b9cb8ebda9) [`59de9ce`](https://github.com/hirotomoyamada/yamada-ui/commit/59de9ce78f7857022e38c0f963529eb9e9f84cd4) Updated dependencies.

### @yamada-ui/nextjs@5.0.12

#### Patch Changes

- [`c53943b`](https://github.com/hirotomoyamada/yamada-ui/commit/c53943b72eec2297af9224b25cd481f7e283edbf) [`7bf7129`](https://github.com/hirotomoyamada/yamada-ui/commit/7bf712902a58d19b31e53ff452b7195b52adf517) [`37c4149`](https://github.com/hirotomoyamada/yamada-ui/commit/37c414918eba9a7e66e6afd65b2097b9cb8ebda9) Updated dependencies.

### @yamada-ui/providers@1.0.18

#### Patch Changes

- [`c53943b`](https://github.com/hirotomoyamada/yamada-ui/commit/c53943b72eec2297af9224b25cd481f7e283edbf) [`7bf7129`](https://github.com/hirotomoyamada/yamada-ui/commit/7bf712902a58d19b31e53ff452b7195b52adf517) [`c0a73be`](https://github.com/hirotomoyamada/yamada-ui/commit/c0a73be0e618001ed681ab08fe2828f033ad6cc8) [`37c4149`](https://github.com/hirotomoyamada/yamada-ui/commit/37c414918eba9a7e66e6afd65b2097b9cb8ebda9) Updated dependencies.

### @yamada-ui/react@1.2.6

#### Patch Changes

- [`06d6496`](https://github.com/hirotomoyamada/yamada-ui/commit/06d649660bd31a90afd5a1a82e1f039bf9433164) [`14144ce`](https://github.com/hirotomoyamada/yamada-ui/commit/14144cee8ff73df146a6fe56e226e087d064abb0) [`af64be5`](https://github.com/hirotomoyamada/yamada-ui/commit/af64be58ca1ff955fc1394252d99ce0a9abff7ba) [`c60caed`](https://github.com/hirotomoyamada/yamada-ui/commit/c60caedc19aa15e47137dded7926e3d49b512803) [`c53943b`](https://github.com/hirotomoyamada/yamada-ui/commit/c53943b72eec2297af9224b25cd481f7e283edbf) [`edfeb36`](https://github.com/hirotomoyamada/yamada-ui/commit/edfeb36f83ae13e6293e9a2c79167256289a6af1) [`cfea803`](https://github.com/hirotomoyamada/yamada-ui/commit/cfea803227db6339e57bfb1151fbd385a6a263e5) [`7bf7129`](https://github.com/hirotomoyamada/yamada-ui/commit/7bf712902a58d19b31e53ff452b7195b52adf517) [`016b0b6`](https://github.com/hirotomoyamada/yamada-ui/commit/016b0b64fe4ae93028dfee47f00cb11e1245252d) [`ec92289`](https://github.com/hirotomoyamada/yamada-ui/commit/ec9228946b40b98656a13841a8007f01d0af9df8) [`5fcfaf2`](https://github.com/hirotomoyamada/yamada-ui/commit/5fcfaf2777a089bc59e7e71dfcd4a7ec84081059) [`072be60`](https://github.com/hirotomoyamada/yamada-ui/commit/072be60b12e79065b1ff543d50c0d18d78e0b9d1) [`205d27d`](https://github.com/hirotomoyamada/yamada-ui/commit/205d27db32d03bb03b436d001e2dd1155f9ce4e5) [`3f9aafd`](https://github.com/hirotomoyamada/yamada-ui/commit/3f9aafddfa8c6954da55ab6fceab8d5b1f2d7214) [`c0a73be`](https://github.com/hirotomoyamada/yamada-ui/commit/c0a73be0e618001ed681ab08fe2828f033ad6cc8) [`37c4149`](https://github.com/hirotomoyamada/yamada-ui/commit/37c414918eba9a7e66e6afd65b2097b9cb8ebda9) [`59de9ce`](https://github.com/hirotomoyamada/yamada-ui/commit/59de9ce78f7857022e38c0f963529eb9e9f84cd4) [`f2fbe35`](https://github.com/hirotomoyamada/yamada-ui/commit/f2fbe35c3c5f56fec4494c58f21f8d95e7059d54) Updated dependencies.

### @yamada-ui/theme-tools@1.0.17

#### Patch Changes

- [`c53943b`](https://github.com/hirotomoyamada/yamada-ui/commit/c53943b72eec2297af9224b25cd481f7e283edbf) [`7bf7129`](https://github.com/hirotomoyamada/yamada-ui/commit/7bf712902a58d19b31e53ff452b7195b52adf517) [`c0a73be`](https://github.com/hirotomoyamada/yamada-ui/commit/c0a73be0e618001ed681ab08fe2828f033ad6cc8) [`37c4149`](https://github.com/hirotomoyamada/yamada-ui/commit/37c414918eba9a7e66e6afd65b2097b9cb8ebda9) Updated dependencies.

### @yamada-ui/test@1.0.18

#### Patch Changes

- [`c0a73be`](https://github.com/hirotomoyamada/yamada-ui/commit/c0a73be0e618001ed681ab08fe2828f033ad6cc8) Updated dependencies.<|MERGE_RESOLUTION|>--- conflicted
+++ resolved
@@ -7,11 +7,7 @@
 release_date: "February 18, 2024"
 version: 1.2.6
 table_of_contents_max_lv: 3
-<<<<<<< HEAD
-order: 11
-=======
 order: 14
->>>>>>> 24084394
 ---
 
 ## Updated

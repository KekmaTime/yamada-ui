---
title: Version 0.7.7
description: >-
  Explore the changelog for Yamada UI version 0.7.7. Learn about the latest
  features, bug fixes, and improvements.
release_url: 'https://github.com/hirotomoyamada/yamada-ui/pull/175'
release_date: 'October 4, 2023'
version: 0.7.7
table_of_contents_max_lv: 2
<<<<<<< HEAD
order: 9
=======
order: 10
>>>>>>> ca9eb90a
---

## @yamada-ui/autocomplete@0.3.6

### Patch Changes

- Updated dependencies \[[`471916a9`](https://github.com/hirotomoyamada/yamada-ui/commit/471916a953cdcd2c4005911224ccf7d7fc5f3111)]:
  - @yamada-ui/form-control@0.3.6
  - @yamada-ui/select@0.3.6

## @yamada-ui/calendar@0.4.6

### Patch Changes

- Updated dependencies \[[`471916a9`](https://github.com/hirotomoyamada/yamada-ui/commit/471916a953cdcd2c4005911224ccf7d7fc5f3111)]:
  - @yamada-ui/form-control@0.3.6

## @yamada-ui/checkbox@0.3.6

### Patch Changes

- Updated dependencies \[[`471916a9`](https://github.com/hirotomoyamada/yamada-ui/commit/471916a953cdcd2c4005911224ccf7d7fc5f3111)]:
  - @yamada-ui/form-control@0.3.6

## @yamada-ui/dropzone@0.3.6

### Patch Changes

- Updated dependencies \[[`471916a9`](https://github.com/hirotomoyamada/yamada-ui/commit/471916a953cdcd2c4005911224ccf7d7fc5f3111)]:
  - @yamada-ui/form-control@0.3.6

## @yamada-ui/editable@0.3.6

### Patch Changes

- Updated dependencies \[[`471916a9`](https://github.com/hirotomoyamada/yamada-ui/commit/471916a953cdcd2c4005911224ccf7d7fc5f3111)]:
  - @yamada-ui/form-control@0.3.6

## @yamada-ui/file-button@0.3.6

### Patch Changes

- Updated dependencies \[[`471916a9`](https://github.com/hirotomoyamada/yamada-ui/commit/471916a953cdcd2c4005911224ccf7d7fc5f3111)]:
  - @yamada-ui/form-control@0.3.6

## @yamada-ui/file-input@0.3.6

### Patch Changes

- Updated dependencies \[[`471916a9`](https://github.com/hirotomoyamada/yamada-ui/commit/471916a953cdcd2c4005911224ccf7d7fc5f3111)]:
  - @yamada-ui/form-control@0.3.6

## @yamada-ui/form-control@0.3.6

### Patch Changes

- [`471916a9`](https://github.com/hirotomoyamada/yamada-ui/commit/471916a953cdcd2c4005911224ccf7d7fc5f3111) Thanks [@hirotomoyamada](https://github.com/hirotomoyamada)! - Added `isRequired` to `Label` component.

## @yamada-ui/input@0.3.6

### Patch Changes

- Updated dependencies \[[`471916a9`](https://github.com/hirotomoyamada/yamada-ui/commit/471916a953cdcd2c4005911224ccf7d7fc5f3111)]:
  - @yamada-ui/form-control@0.3.6
  - @yamada-ui/file-input@0.3.6

## @yamada-ui/native-select@0.3.6

### Patch Changes

- Updated dependencies \[[`471916a9`](https://github.com/hirotomoyamada/yamada-ui/commit/471916a953cdcd2c4005911224ccf7d7fc5f3111)]:
  - @yamada-ui/form-control@0.3.6

## @yamada-ui/number-input@0.3.6

### Patch Changes

- Updated dependencies \[[`471916a9`](https://github.com/hirotomoyamada/yamada-ui/commit/471916a953cdcd2c4005911224ccf7d7fc5f3111)]:
  - @yamada-ui/form-control@0.3.6

## @yamada-ui/pin-input@0.3.6

### Patch Changes

- Updated dependencies \[[`471916a9`](https://github.com/hirotomoyamada/yamada-ui/commit/471916a953cdcd2c4005911224ccf7d7fc5f3111)]:
  - @yamada-ui/form-control@0.3.6

## @yamada-ui/radio@0.3.6

### Patch Changes

- Updated dependencies \[[`471916a9`](https://github.com/hirotomoyamada/yamada-ui/commit/471916a953cdcd2c4005911224ccf7d7fc5f3111)]:
  - @yamada-ui/form-control@0.3.6

## @yamada-ui/select@0.3.6

### Patch Changes

- Updated dependencies \[[`471916a9`](https://github.com/hirotomoyamada/yamada-ui/commit/471916a953cdcd2c4005911224ccf7d7fc5f3111)]:
  - @yamada-ui/form-control@0.3.6

## @yamada-ui/slider@0.3.6

### Patch Changes

- Updated dependencies \[[`471916a9`](https://github.com/hirotomoyamada/yamada-ui/commit/471916a953cdcd2c4005911224ccf7d7fc5f3111)]:
  - @yamada-ui/form-control@0.3.6

## @yamada-ui/switch@0.3.6

### Patch Changes

- Updated dependencies

## @yamada-ui/table@0.3.6

### Patch Changes

- Updated dependencies

## @yamada-ui/textarea@0.3.6

### Patch Changes

- Updated dependencies \[[`471916a9`](https://github.com/hirotomoyamada/yamada-ui/commit/471916a953cdcd2c4005911224ccf7d7fc5f3111)]:
  - @yamada-ui/form-control@0.3.6

## @yamada-ui/react@0.7.7

### Patch Changes

- Updated dependencies \[[`471916a9`](https://github.com/hirotomoyamada/yamada-ui/commit/471916a953cdcd2c4005911224ccf7d7fc5f3111)]:
  - @yamada-ui/form-control@0.3.6
  - @yamada-ui/autocomplete@0.3.6
  - @yamada-ui/checkbox@0.3.6
  - @yamada-ui/editable@0.3.6
  - @yamada-ui/file-button@0.3.6
  - @yamada-ui/file-input@0.3.6
  - @yamada-ui/input@0.3.6
  - @yamada-ui/native-select@0.3.6
  - @yamada-ui/number-input@0.3.6
  - @yamada-ui/pin-input@0.3.6
  - @yamada-ui/radio@0.3.6
  - @yamada-ui/select@0.3.6
  - @yamada-ui/slider@0.3.6
  - @yamada-ui/textarea@0.3.6
  - @yamada-ui/switch@0.3.6<|MERGE_RESOLUTION|>--- conflicted
+++ resolved
@@ -7,11 +7,7 @@
 release_date: 'October 4, 2023'
 version: 0.7.7
 table_of_contents_max_lv: 2
-<<<<<<< HEAD
-order: 9
-=======
 order: 10
->>>>>>> ca9eb90a
 ---
 
 ## @yamada-ui/autocomplete@0.3.6

---
title: Version 0.3.0
description: >-
  Explore the changelog for Yamada UI version 0.3.0. Learn about the latest
  features, bug fixes, and improvements.
release_url: 'https://github.com/hirotomoyamada/yamada-ui/pull/103'
release_date: 'June 12, 2023'
version: 0.3.0
table_of_contents_max_lv: 2
<<<<<<< HEAD
order: 59
=======
order: 60
>>>>>>> ca9eb90a
---

## @yamada-ui/react@0.3.0

### Minor Changes

- [`557676e`](https://github.com/hirotomoyamada/yamada-ui/commit/557676e5ac3354571de1adeb5a58c75ba0ac1b5c) Thanks [@hirotomoyamada](https://github.com/hirotomoyamada)! - Added new hook useHover, useIdle, useWindowEvent, useLocalStorage.

## @yamada-ui/nextjs@2.0.0

### Patch Changes

- Updated dependencies \[[`557676e`](https://github.com/hirotomoyamada/yamada-ui/commit/557676e5ac3354571de1adeb5a58c75ba0ac1b5c)]:
  - @yamada-ui/react@0.3.0<|MERGE_RESOLUTION|>--- conflicted
+++ resolved
@@ -7,11 +7,7 @@
 release_date: 'June 12, 2023'
 version: 0.3.0
 table_of_contents_max_lv: 2
-<<<<<<< HEAD
-order: 59
-=======
 order: 60
->>>>>>> ca9eb90a
 ---
 
 ## @yamada-ui/react@0.3.0

--- conflicted
+++ resolved
@@ -7,11 +7,7 @@
 release_date: 'August 13, 2023'
 version: 0.5.28
 table_of_contents_max_lv: 2
-<<<<<<< HEAD
-order: 21
-=======
 order: 22
->>>>>>> ca9eb90a
 ---
 
 ## @yamada-ui/theme@0.6.0

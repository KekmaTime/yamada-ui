--- conflicted
+++ resolved
@@ -7,11 +7,7 @@
 release_date: "February 2, 2024"
 version: 1.2.3
 table_of_contents_max_lv: 3
-<<<<<<< HEAD
-order: 14
-=======
 order: 17
->>>>>>> 24084394
 ---
 
 ## Updated

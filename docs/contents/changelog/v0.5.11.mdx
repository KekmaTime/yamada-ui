--- conflicted
+++ resolved
@@ -7,11 +7,7 @@
 release_date: 'July 18, 2023'
 version: 0.5.11
 table_of_contents_max_lv: 2
-<<<<<<< HEAD
-order: 38
-=======
 order: 39
->>>>>>> ca9eb90a
 ---
 
 ## @yamada-ui/accordion@0.2.9

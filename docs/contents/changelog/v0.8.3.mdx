---
title: Version 0.8.3
description: >-
  Explore the changelog for Yamada UI version 0.8.3. Learn about the latest
  features, bug fixes, and improvements.
release_url: 'https://github.com/hirotomoyamada/yamada-ui/pull/182'
release_date: 'October 15, 2023'
version: 0.8.3
table_of_contents_max_lv: 2
<<<<<<< HEAD
order: 3
=======
order: 4
>>>>>>> ca9eb90a
---

## @yamada-ui/cli@0.7.0

### Minor Changes

- [`13524ce4`](https://github.com/hirotomoyamada/yamada-ui/commit/13524ce43c0b65077ae4b25def36d471b0958e5c) Thanks [@hirotomoyamada](https://github.com/hirotomoyamada)! - Added `themeSchemes` extraction.

## @yamada-ui/core@0.12.0

### Minor Changes

- [`ad6bf131`](https://github.com/hirotomoyamada/yamada-ui/commit/ad6bf131a4a96145cfa6b00bcee3b0c0280191ce) Thanks [@hirotomoyamada](https://github.com/hirotomoyamada)! - Updated theme structure and handling.

### Patch Changes

- [`f42c23ef`](https://github.com/hirotomoyamada/yamada-ui/commit/f42c23ef990c2fa303b79a64c71a5c3fbe8001f4) Thanks [@hirotomoyamada](https://github.com/hirotomoyamada)! - Added alert in config.

## @yamada-ui/accordion@0.3.10

### Patch Changes

- Updated dependencies \[[`ad6bf131`](https://github.com/hirotomoyamada/yamada-ui/commit/ad6bf131a4a96145cfa6b00bcee3b0c0280191ce), [`f42c23ef`](https://github.com/hirotomoyamada/yamada-ui/commit/f42c23ef990c2fa303b79a64c71a5c3fbe8001f4)]:
  - @yamada-ui/core@0.12.0
  - @yamada-ui/icon@0.3.10
  - @yamada-ui/motion@0.4.10
  - @yamada-ui/transitions@0.3.10

## @yamada-ui/alert@0.5.4

### Patch Changes

- [`bf55a56d`](https://github.com/hirotomoyamada/yamada-ui/commit/bf55a56d6ad856fe5381fb30918eba3339939953) Thanks [@hirotomoyamada](https://github.com/hirotomoyamada)! - Updated status handling logic.

- Updated dependencies \[[`ad6bf131`](https://github.com/hirotomoyamada/yamada-ui/commit/ad6bf131a4a96145cfa6b00bcee3b0c0280191ce), [`f42c23ef`](https://github.com/hirotomoyamada/yamada-ui/commit/f42c23ef990c2fa303b79a64c71a5c3fbe8001f4)]:
  - @yamada-ui/core@0.12.0
  - @yamada-ui/icon@0.3.10
  - @yamada-ui/loading@0.4.10

## @yamada-ui/autocomplete@0.4.3

### Patch Changes

- Updated dependencies \[[`ad6bf131`](https://github.com/hirotomoyamada/yamada-ui/commit/ad6bf131a4a96145cfa6b00bcee3b0c0280191ce), [`f42c23ef`](https://github.com/hirotomoyamada/yamada-ui/commit/f42c23ef990c2fa303b79a64c71a5c3fbe8001f4)]:
  - @yamada-ui/core@0.12.0
  - @yamada-ui/form-control@0.3.12
  - @yamada-ui/icon@0.3.10
  - @yamada-ui/popover@0.3.10
  - @yamada-ui/select@0.4.3

## @yamada-ui/avatar@0.3.10

### Patch Changes

- Updated dependencies \[[`ad6bf131`](https://github.com/hirotomoyamada/yamada-ui/commit/ad6bf131a4a96145cfa6b00bcee3b0c0280191ce), [`f42c23ef`](https://github.com/hirotomoyamada/yamada-ui/commit/f42c23ef990c2fa303b79a64c71a5c3fbe8001f4)]:
  - @yamada-ui/core@0.12.0
  - @yamada-ui/icon@0.3.10
  - @yamada-ui/image@0.3.10

## @yamada-ui/badge@0.3.10

### Patch Changes

- Updated dependencies \[[`ad6bf131`](https://github.com/hirotomoyamada/yamada-ui/commit/ad6bf131a4a96145cfa6b00bcee3b0c0280191ce), [`f42c23ef`](https://github.com/hirotomoyamada/yamada-ui/commit/f42c23ef990c2fa303b79a64c71a5c3fbe8001f4)]:
  - @yamada-ui/core@0.12.0

## @yamada-ui/breadcrumb@0.3.10

### Patch Changes

- Updated dependencies \[[`ad6bf131`](https://github.com/hirotomoyamada/yamada-ui/commit/ad6bf131a4a96145cfa6b00bcee3b0c0280191ce), [`f42c23ef`](https://github.com/hirotomoyamada/yamada-ui/commit/f42c23ef990c2fa303b79a64c71a5c3fbe8001f4)]:
  - @yamada-ui/core@0.12.0

## @yamada-ui/button@0.3.10

### Patch Changes

- Updated dependencies \[[`ad6bf131`](https://github.com/hirotomoyamada/yamada-ui/commit/ad6bf131a4a96145cfa6b00bcee3b0c0280191ce), [`f42c23ef`](https://github.com/hirotomoyamada/yamada-ui/commit/f42c23ef990c2fa303b79a64c71a5c3fbe8001f4)]:
  - @yamada-ui/core@0.12.0
  - @yamada-ui/loading@0.4.10

## @yamada-ui/calendar@0.5.3

### Patch Changes

- Updated dependencies \[[`ad6bf131`](https://github.com/hirotomoyamada/yamada-ui/commit/ad6bf131a4a96145cfa6b00bcee3b0c0280191ce), [`f42c23ef`](https://github.com/hirotomoyamada/yamada-ui/commit/f42c23ef990c2fa303b79a64c71a5c3fbe8001f4)]:
  - @yamada-ui/core@0.12.0
  - @yamada-ui/button@0.3.10
  - @yamada-ui/form-control@0.3.12
  - @yamada-ui/icon@0.3.10
  - @yamada-ui/popover@0.3.10

## @yamada-ui/card@0.3.10

### Patch Changes

- Updated dependencies \[[`ad6bf131`](https://github.com/hirotomoyamada/yamada-ui/commit/ad6bf131a4a96145cfa6b00bcee3b0c0280191ce), [`f42c23ef`](https://github.com/hirotomoyamada/yamada-ui/commit/f42c23ef990c2fa303b79a64c71a5c3fbe8001f4)]:
  - @yamada-ui/core@0.12.0

## @yamada-ui/carousel@0.3.10

### Patch Changes

- Updated dependencies \[[`ad6bf131`](https://github.com/hirotomoyamada/yamada-ui/commit/ad6bf131a4a96145cfa6b00bcee3b0c0280191ce), [`f42c23ef`](https://github.com/hirotomoyamada/yamada-ui/commit/f42c23ef990c2fa303b79a64c71a5c3fbe8001f4)]:
  - @yamada-ui/core@0.12.0
  - @yamada-ui/button@0.3.10
  - @yamada-ui/icon@0.3.10
  - @yamada-ui/use-token@0.3.4
  - @yamada-ui/use-value@0.2.10

## @yamada-ui/checkbox@0.3.12

### Patch Changes

- Updated dependencies \[[`ad6bf131`](https://github.com/hirotomoyamada/yamada-ui/commit/ad6bf131a4a96145cfa6b00bcee3b0c0280191ce), [`f42c23ef`](https://github.com/hirotomoyamada/yamada-ui/commit/f42c23ef990c2fa303b79a64c71a5c3fbe8001f4)]:
  - @yamada-ui/core@0.12.0
  - @yamada-ui/form-control@0.3.12
  - @yamada-ui/layouts@0.3.10
  - @yamada-ui/motion@0.4.10

## @yamada-ui/close-button@0.3.10

### Patch Changes

- Updated dependencies \[[`ad6bf131`](https://github.com/hirotomoyamada/yamada-ui/commit/ad6bf131a4a96145cfa6b00bcee3b0c0280191ce), [`f42c23ef`](https://github.com/hirotomoyamada/yamada-ui/commit/f42c23ef990c2fa303b79a64c71a5c3fbe8001f4)]:
  - @yamada-ui/core@0.12.0
  - @yamada-ui/icon@0.3.10

## @yamada-ui/dropzone@0.3.12

### Patch Changes

- Updated dependencies \[[`ad6bf131`](https://github.com/hirotomoyamada/yamada-ui/commit/ad6bf131a4a96145cfa6b00bcee3b0c0280191ce), [`f42c23ef`](https://github.com/hirotomoyamada/yamada-ui/commit/f42c23ef990c2fa303b79a64c71a5c3fbe8001f4)]:
  - @yamada-ui/core@0.12.0
  - @yamada-ui/form-control@0.3.12
  - @yamada-ui/loading@0.4.10
  - @yamada-ui/transitions@0.3.10

## @yamada-ui/editable@0.3.12

### Patch Changes

- Updated dependencies \[[`ad6bf131`](https://github.com/hirotomoyamada/yamada-ui/commit/ad6bf131a4a96145cfa6b00bcee3b0c0280191ce), [`f42c23ef`](https://github.com/hirotomoyamada/yamada-ui/commit/f42c23ef990c2fa303b79a64c71a5c3fbe8001f4)]:
  - @yamada-ui/core@0.12.0
  - @yamada-ui/form-control@0.3.12

## @yamada-ui/file-button@0.3.12

### Patch Changes

- Updated dependencies \[[`ad6bf131`](https://github.com/hirotomoyamada/yamada-ui/commit/ad6bf131a4a96145cfa6b00bcee3b0c0280191ce), [`f42c23ef`](https://github.com/hirotomoyamada/yamada-ui/commit/f42c23ef990c2fa303b79a64c71a5c3fbe8001f4)]:
  - @yamada-ui/core@0.12.0
  - @yamada-ui/button@0.3.10
  - @yamada-ui/form-control@0.3.12

## @yamada-ui/file-input@0.4.3

### Patch Changes

- Updated dependencies \[[`ad6bf131`](https://github.com/hirotomoyamada/yamada-ui/commit/ad6bf131a4a96145cfa6b00bcee3b0c0280191ce), [`f42c23ef`](https://github.com/hirotomoyamada/yamada-ui/commit/f42c23ef990c2fa303b79a64c71a5c3fbe8001f4)]:
  - @yamada-ui/core@0.12.0
  - @yamada-ui/form-control@0.3.12

## @yamada-ui/form-control@0.3.12

### Patch Changes

- Updated dependencies \[[`ad6bf131`](https://github.com/hirotomoyamada/yamada-ui/commit/ad6bf131a4a96145cfa6b00bcee3b0c0280191ce), [`f42c23ef`](https://github.com/hirotomoyamada/yamada-ui/commit/f42c23ef990c2fa303b79a64c71a5c3fbe8001f4)]:
  - @yamada-ui/core@0.12.0

## @yamada-ui/highlight@0.3.10

### Patch Changes

- Updated dependencies \[[`ad6bf131`](https://github.com/hirotomoyamada/yamada-ui/commit/ad6bf131a4a96145cfa6b00bcee3b0c0280191ce), [`f42c23ef`](https://github.com/hirotomoyamada/yamada-ui/commit/f42c23ef990c2fa303b79a64c71a5c3fbe8001f4)]:
  - @yamada-ui/core@0.12.0
  - @yamada-ui/typography@0.3.10

## @yamada-ui/icon@0.3.10

### Patch Changes

- Updated dependencies \[[`ad6bf131`](https://github.com/hirotomoyamada/yamada-ui/commit/ad6bf131a4a96145cfa6b00bcee3b0c0280191ce), [`f42c23ef`](https://github.com/hirotomoyamada/yamada-ui/commit/f42c23ef990c2fa303b79a64c71a5c3fbe8001f4)]:
  - @yamada-ui/core@0.12.0
  - @yamada-ui/use-token@0.3.4

## @yamada-ui/image@0.3.10

### Patch Changes

- Updated dependencies \[[`ad6bf131`](https://github.com/hirotomoyamada/yamada-ui/commit/ad6bf131a4a96145cfa6b00bcee3b0c0280191ce), [`f42c23ef`](https://github.com/hirotomoyamada/yamada-ui/commit/f42c23ef990c2fa303b79a64c71a5c3fbe8001f4)]:
  - @yamada-ui/core@0.12.0

## @yamada-ui/indicator@0.3.10

### Patch Changes

- Updated dependencies \[[`ad6bf131`](https://github.com/hirotomoyamada/yamada-ui/commit/ad6bf131a4a96145cfa6b00bcee3b0c0280191ce), [`f42c23ef`](https://github.com/hirotomoyamada/yamada-ui/commit/f42c23ef990c2fa303b79a64c71a5c3fbe8001f4)]:
  - @yamada-ui/core@0.12.0
  - @yamada-ui/use-value@0.2.10

## @yamada-ui/input@0.3.12

### Patch Changes

- Updated dependencies \[[`ad6bf131`](https://github.com/hirotomoyamada/yamada-ui/commit/ad6bf131a4a96145cfa6b00bcee3b0c0280191ce), [`f42c23ef`](https://github.com/hirotomoyamada/yamada-ui/commit/f42c23ef990c2fa303b79a64c71a5c3fbe8001f4)]:
  - @yamada-ui/core@0.12.0
  - @yamada-ui/file-input@0.4.3
  - @yamada-ui/form-control@0.3.12
  - @yamada-ui/use-token@0.3.4

## @yamada-ui/kbd@0.3.10

### Patch Changes

- Updated dependencies \[[`ad6bf131`](https://github.com/hirotomoyamada/yamada-ui/commit/ad6bf131a4a96145cfa6b00bcee3b0c0280191ce), [`f42c23ef`](https://github.com/hirotomoyamada/yamada-ui/commit/f42c23ef990c2fa303b79a64c71a5c3fbe8001f4)]:
  - @yamada-ui/core@0.12.0

## @yamada-ui/layouts@0.3.10

### Patch Changes

- Updated dependencies \[[`ad6bf131`](https://github.com/hirotomoyamada/yamada-ui/commit/ad6bf131a4a96145cfa6b00bcee3b0c0280191ce), [`f42c23ef`](https://github.com/hirotomoyamada/yamada-ui/commit/f42c23ef990c2fa303b79a64c71a5c3fbe8001f4)]:
  - @yamada-ui/core@0.12.0

## @yamada-ui/link@0.3.10

### Patch Changes

- Updated dependencies \[[`ad6bf131`](https://github.com/hirotomoyamada/yamada-ui/commit/ad6bf131a4a96145cfa6b00bcee3b0c0280191ce), [`f42c23ef`](https://github.com/hirotomoyamada/yamada-ui/commit/f42c23ef990c2fa303b79a64c71a5c3fbe8001f4)]:
  - @yamada-ui/core@0.12.0

## @yamada-ui/list@0.3.10

### Patch Changes

- Updated dependencies \[[`ad6bf131`](https://github.com/hirotomoyamada/yamada-ui/commit/ad6bf131a4a96145cfa6b00bcee3b0c0280191ce), [`f42c23ef`](https://github.com/hirotomoyamada/yamada-ui/commit/f42c23ef990c2fa303b79a64c71a5c3fbe8001f4)]:
  - @yamada-ui/core@0.12.0
  - @yamada-ui/icon@0.3.10

## @yamada-ui/loading@0.4.10

### Patch Changes

- Updated dependencies \[[`ad6bf131`](https://github.com/hirotomoyamada/yamada-ui/commit/ad6bf131a4a96145cfa6b00bcee3b0c0280191ce), [`f42c23ef`](https://github.com/hirotomoyamada/yamada-ui/commit/f42c23ef990c2fa303b79a64c71a5c3fbe8001f4)]:
  - @yamada-ui/core@0.12.0
  - @yamada-ui/icon@0.3.10
  - @yamada-ui/use-token@0.3.4
  - @yamada-ui/use-value@0.2.10

## @yamada-ui/markdown@0.3.10

### Patch Changes

- Updated dependencies \[[`ad6bf131`](https://github.com/hirotomoyamada/yamada-ui/commit/ad6bf131a4a96145cfa6b00bcee3b0c0280191ce), [`f42c23ef`](https://github.com/hirotomoyamada/yamada-ui/commit/f42c23ef990c2fa303b79a64c71a5c3fbe8001f4)]:
  - @yamada-ui/core@0.12.0
  - @yamada-ui/use-value@0.2.10

## @yamada-ui/menu@0.3.10

### Patch Changes

- Updated dependencies \[[`ad6bf131`](https://github.com/hirotomoyamada/yamada-ui/commit/ad6bf131a4a96145cfa6b00bcee3b0c0280191ce), [`f42c23ef`](https://github.com/hirotomoyamada/yamada-ui/commit/f42c23ef990c2fa303b79a64c71a5c3fbe8001f4)]:
  - @yamada-ui/core@0.12.0
  - @yamada-ui/popover@0.3.10
  - @yamada-ui/transitions@0.3.10

## @yamada-ui/modal@0.4.10

### Patch Changes

- Updated dependencies \[[`ad6bf131`](https://github.com/hirotomoyamada/yamada-ui/commit/ad6bf131a4a96145cfa6b00bcee3b0c0280191ce), [`f42c23ef`](https://github.com/hirotomoyamada/yamada-ui/commit/f42c23ef990c2fa303b79a64c71a5c3fbe8001f4)]:
  - @yamada-ui/core@0.12.0
  - @yamada-ui/button@0.3.10
  - @yamada-ui/close-button@0.3.10
  - @yamada-ui/motion@0.4.10
  - @yamada-ui/transitions@0.3.10
  - @yamada-ui/use-value@0.2.10

## @yamada-ui/motion@0.4.10

### Patch Changes

- Updated dependencies \[[`ad6bf131`](https://github.com/hirotomoyamada/yamada-ui/commit/ad6bf131a4a96145cfa6b00bcee3b0c0280191ce), [`f42c23ef`](https://github.com/hirotomoyamada/yamada-ui/commit/f42c23ef990c2fa303b79a64c71a5c3fbe8001f4)]:
  - @yamada-ui/core@0.12.0

## @yamada-ui/native-select@0.4.3

### Patch Changes

- Updated dependencies \[[`ad6bf131`](https://github.com/hirotomoyamada/yamada-ui/commit/ad6bf131a4a96145cfa6b00bcee3b0c0280191ce), [`f42c23ef`](https://github.com/hirotomoyamada/yamada-ui/commit/f42c23ef990c2fa303b79a64c71a5c3fbe8001f4)]:
  - @yamada-ui/core@0.12.0
  - @yamada-ui/form-control@0.3.12
  - @yamada-ui/icon@0.3.10

## @yamada-ui/native-table@0.4.3

### Patch Changes

- Updated dependencies \[[`ad6bf131`](https://github.com/hirotomoyamada/yamada-ui/commit/ad6bf131a4a96145cfa6b00bcee3b0c0280191ce), [`f42c23ef`](https://github.com/hirotomoyamada/yamada-ui/commit/f42c23ef990c2fa303b79a64c71a5c3fbe8001f4)]:
  - @yamada-ui/core@0.12.0

## @yamada-ui/notice@0.4.10

### Patch Changes

- Updated dependencies \[[`bf55a56d`](https://github.com/hirotomoyamada/yamada-ui/commit/bf55a56d6ad856fe5381fb30918eba3339939953), [`ad6bf131`](https://github.com/hirotomoyamada/yamada-ui/commit/ad6bf131a4a96145cfa6b00bcee3b0c0280191ce), [`f42c23ef`](https://github.com/hirotomoyamada/yamada-ui/commit/f42c23ef990c2fa303b79a64c71a5c3fbe8001f4)]:
  - @yamada-ui/alert@0.5.4
  - @yamada-ui/core@0.12.0
  - @yamada-ui/close-button@0.3.10

## @yamada-ui/number-input@0.3.12

### Patch Changes

- Updated dependencies \[[`ad6bf131`](https://github.com/hirotomoyamada/yamada-ui/commit/ad6bf131a4a96145cfa6b00bcee3b0c0280191ce), [`f42c23ef`](https://github.com/hirotomoyamada/yamada-ui/commit/f42c23ef990c2fa303b79a64c71a5c3fbe8001f4)]:
  - @yamada-ui/core@0.12.0
  - @yamada-ui/form-control@0.3.12
  - @yamada-ui/icon@0.3.10

## @yamada-ui/pagination@0.4.10

### Patch Changes

- Updated dependencies \[[`ad6bf131`](https://github.com/hirotomoyamada/yamada-ui/commit/ad6bf131a4a96145cfa6b00bcee3b0c0280191ce), [`f42c23ef`](https://github.com/hirotomoyamada/yamada-ui/commit/f42c23ef990c2fa303b79a64c71a5c3fbe8001f4)]:
  - @yamada-ui/core@0.12.0
  - @yamada-ui/icon@0.3.10
  - @yamada-ui/use-value@0.2.10

## @yamada-ui/pin-input@0.3.12

### Patch Changes

- Updated dependencies \[[`ad6bf131`](https://github.com/hirotomoyamada/yamada-ui/commit/ad6bf131a4a96145cfa6b00bcee3b0c0280191ce), [`f42c23ef`](https://github.com/hirotomoyamada/yamada-ui/commit/f42c23ef990c2fa303b79a64c71a5c3fbe8001f4)]:
  - @yamada-ui/core@0.12.0
  - @yamada-ui/form-control@0.3.12

## @yamada-ui/popover@0.3.10

### Patch Changes

- Updated dependencies \[[`ad6bf131`](https://github.com/hirotomoyamada/yamada-ui/commit/ad6bf131a4a96145cfa6b00bcee3b0c0280191ce), [`f42c23ef`](https://github.com/hirotomoyamada/yamada-ui/commit/f42c23ef990c2fa303b79a64c71a5c3fbe8001f4)]:
  - @yamada-ui/core@0.12.0
  - @yamada-ui/close-button@0.3.10
  - @yamada-ui/motion@0.4.10
  - @yamada-ui/transitions@0.3.10
  - @yamada-ui/use-animation@0.3.10
  - @yamada-ui/use-popper@0.4.10

## @yamada-ui/progress@0.4.10

### Patch Changes

- Updated dependencies \[[`ad6bf131`](https://github.com/hirotomoyamada/yamada-ui/commit/ad6bf131a4a96145cfa6b00bcee3b0c0280191ce), [`f42c23ef`](https://github.com/hirotomoyamada/yamada-ui/commit/f42c23ef990c2fa303b79a64c71a5c3fbe8001f4)]:
  - @yamada-ui/core@0.12.0
  - @yamada-ui/use-animation@0.3.10
  - @yamada-ui/use-token@0.3.4
  - @yamada-ui/use-value@0.2.10

## @yamada-ui/radio@0.3.12

### Patch Changes

- Updated dependencies \[[`ad6bf131`](https://github.com/hirotomoyamada/yamada-ui/commit/ad6bf131a4a96145cfa6b00bcee3b0c0280191ce), [`f42c23ef`](https://github.com/hirotomoyamada/yamada-ui/commit/f42c23ef990c2fa303b79a64c71a5c3fbe8001f4)]:
  - @yamada-ui/core@0.12.0
  - @yamada-ui/form-control@0.3.12
  - @yamada-ui/layouts@0.3.10

## @yamada-ui/reorder@0.3.10

### Patch Changes

- Updated dependencies \[[`ad6bf131`](https://github.com/hirotomoyamada/yamada-ui/commit/ad6bf131a4a96145cfa6b00bcee3b0c0280191ce), [`f42c23ef`](https://github.com/hirotomoyamada/yamada-ui/commit/f42c23ef990c2fa303b79a64c71a5c3fbe8001f4)]:
  - @yamada-ui/core@0.12.0
  - @yamada-ui/icon@0.3.10
  - @yamada-ui/motion@0.4.10

## @yamada-ui/scroll-area@0.3.10

### Patch Changes

- Updated dependencies \[[`ad6bf131`](https://github.com/hirotomoyamada/yamada-ui/commit/ad6bf131a4a96145cfa6b00bcee3b0c0280191ce), [`f42c23ef`](https://github.com/hirotomoyamada/yamada-ui/commit/f42c23ef990c2fa303b79a64c71a5c3fbe8001f4)]:
  - @yamada-ui/core@0.12.0

## @yamada-ui/segmented-control@0.3.10

### Patch Changes

- Updated dependencies \[[`ad6bf131`](https://github.com/hirotomoyamada/yamada-ui/commit/ad6bf131a4a96145cfa6b00bcee3b0c0280191ce), [`f42c23ef`](https://github.com/hirotomoyamada/yamada-ui/commit/f42c23ef990c2fa303b79a64c71a5c3fbe8001f4)]:
  - @yamada-ui/core@0.12.0

## @yamada-ui/select@0.4.3

### Patch Changes

- Updated dependencies \[[`ad6bf131`](https://github.com/hirotomoyamada/yamada-ui/commit/ad6bf131a4a96145cfa6b00bcee3b0c0280191ce), [`f42c23ef`](https://github.com/hirotomoyamada/yamada-ui/commit/f42c23ef990c2fa303b79a64c71a5c3fbe8001f4)]:
  - @yamada-ui/core@0.12.0
  - @yamada-ui/form-control@0.3.12
  - @yamada-ui/icon@0.3.10
  - @yamada-ui/popover@0.3.10

## @yamada-ui/skeleton@0.3.10

### Patch Changes

- Updated dependencies \[[`ad6bf131`](https://github.com/hirotomoyamada/yamada-ui/commit/ad6bf131a4a96145cfa6b00bcee3b0c0280191ce), [`f42c23ef`](https://github.com/hirotomoyamada/yamada-ui/commit/f42c23ef990c2fa303b79a64c71a5c3fbe8001f4)]:
  - @yamada-ui/core@0.12.0
  - @yamada-ui/use-animation@0.3.10
  - @yamada-ui/use-value@0.2.10

## @yamada-ui/slider@0.4.3

### Patch Changes

- Updated dependencies \[[`ad6bf131`](https://github.com/hirotomoyamada/yamada-ui/commit/ad6bf131a4a96145cfa6b00bcee3b0c0280191ce), [`f42c23ef`](https://github.com/hirotomoyamada/yamada-ui/commit/f42c23ef990c2fa303b79a64c71a5c3fbe8001f4)]:
  - @yamada-ui/core@0.12.0
  - @yamada-ui/form-control@0.3.12

## @yamada-ui/stepper@0.3.10

### Patch Changes

- Updated dependencies \[[`ad6bf131`](https://github.com/hirotomoyamada/yamada-ui/commit/ad6bf131a4a96145cfa6b00bcee3b0c0280191ce), [`f42c23ef`](https://github.com/hirotomoyamada/yamada-ui/commit/f42c23ef990c2fa303b79a64c71a5c3fbe8001f4)]:
  - @yamada-ui/core@0.12.0
  - @yamada-ui/icon@0.3.10

## @yamada-ui/switch@0.3.12

### Patch Changes

- Updated dependencies \[[`ad6bf131`](https://github.com/hirotomoyamada/yamada-ui/commit/ad6bf131a4a96145cfa6b00bcee3b0c0280191ce), [`f42c23ef`](https://github.com/hirotomoyamada/yamada-ui/commit/f42c23ef990c2fa303b79a64c71a5c3fbe8001f4)]:
  - @yamada-ui/core@0.12.0
  - @yamada-ui/checkbox@0.3.12
  - @yamada-ui/motion@0.4.10

## @yamada-ui/table@0.4.3

### Patch Changes

- Updated dependencies \[[`ad6bf131`](https://github.com/hirotomoyamada/yamada-ui/commit/ad6bf131a4a96145cfa6b00bcee3b0c0280191ce), [`f42c23ef`](https://github.com/hirotomoyamada/yamada-ui/commit/f42c23ef990c2fa303b79a64c71a5c3fbe8001f4)]:
  - @yamada-ui/core@0.12.0
  - @yamada-ui/checkbox@0.3.12
  - @yamada-ui/icon@0.3.10
  - @yamada-ui/native-table@0.4.3
  - @yamada-ui/pagination@0.4.10
  - @yamada-ui/select@0.4.3

## @yamada-ui/tabs@0.3.10

### Patch Changes

- Updated dependencies \[[`ad6bf131`](https://github.com/hirotomoyamada/yamada-ui/commit/ad6bf131a4a96145cfa6b00bcee3b0c0280191ce), [`f42c23ef`](https://github.com/hirotomoyamada/yamada-ui/commit/f42c23ef990c2fa303b79a64c71a5c3fbe8001f4)]:
  - @yamada-ui/core@0.12.0

## @yamada-ui/tag@0.3.10

### Patch Changes

- Updated dependencies \[[`ad6bf131`](https://github.com/hirotomoyamada/yamada-ui/commit/ad6bf131a4a96145cfa6b00bcee3b0c0280191ce), [`f42c23ef`](https://github.com/hirotomoyamada/yamada-ui/commit/f42c23ef990c2fa303b79a64c71a5c3fbe8001f4)]:
  - @yamada-ui/core@0.12.0
  - @yamada-ui/icon@0.3.10

## @yamada-ui/textarea@0.3.12

### Patch Changes

- Updated dependencies \[[`ad6bf131`](https://github.com/hirotomoyamada/yamada-ui/commit/ad6bf131a4a96145cfa6b00bcee3b0c0280191ce), [`f42c23ef`](https://github.com/hirotomoyamada/yamada-ui/commit/f42c23ef990c2fa303b79a64c71a5c3fbe8001f4)]:
  - @yamada-ui/core@0.12.0
  - @yamada-ui/form-control@0.3.12

## @yamada-ui/tooltip@0.4.5

### Patch Changes

- Updated dependencies \[[`ad6bf131`](https://github.com/hirotomoyamada/yamada-ui/commit/ad6bf131a4a96145cfa6b00bcee3b0c0280191ce), [`f42c23ef`](https://github.com/hirotomoyamada/yamada-ui/commit/f42c23ef990c2fa303b79a64c71a5c3fbe8001f4)]:
  - @yamada-ui/core@0.12.0
  - @yamada-ui/motion@0.4.10
  - @yamada-ui/transitions@0.3.10
  - @yamada-ui/use-popper@0.4.10

## @yamada-ui/transitions@0.3.10

### Patch Changes

- Updated dependencies \[[`ad6bf131`](https://github.com/hirotomoyamada/yamada-ui/commit/ad6bf131a4a96145cfa6b00bcee3b0c0280191ce), [`f42c23ef`](https://github.com/hirotomoyamada/yamada-ui/commit/f42c23ef990c2fa303b79a64c71a5c3fbe8001f4)]:
  - @yamada-ui/core@0.12.0
  - @yamada-ui/motion@0.4.10
  - @yamada-ui/use-value@0.2.10

## @yamada-ui/typography@0.3.10

### Patch Changes

- Updated dependencies \[[`ad6bf131`](https://github.com/hirotomoyamada/yamada-ui/commit/ad6bf131a4a96145cfa6b00bcee3b0c0280191ce), [`f42c23ef`](https://github.com/hirotomoyamada/yamada-ui/commit/f42c23ef990c2fa303b79a64c71a5c3fbe8001f4)]:
  - @yamada-ui/core@0.12.0

## @yamada-ui/fontawesome@0.3.10

### Patch Changes

- Updated dependencies \[[`ad6bf131`](https://github.com/hirotomoyamada/yamada-ui/commit/ad6bf131a4a96145cfa6b00bcee3b0c0280191ce), [`f42c23ef`](https://github.com/hirotomoyamada/yamada-ui/commit/f42c23ef990c2fa303b79a64c71a5c3fbe8001f4)]:
  - @yamada-ui/core@0.12.0
  - @yamada-ui/icon@0.3.10

## @yamada-ui/use-animation@0.3.10

### Patch Changes

- Updated dependencies \[[`ad6bf131`](https://github.com/hirotomoyamada/yamada-ui/commit/ad6bf131a4a96145cfa6b00bcee3b0c0280191ce), [`f42c23ef`](https://github.com/hirotomoyamada/yamada-ui/commit/f42c23ef990c2fa303b79a64c71a5c3fbe8001f4)]:
  - @yamada-ui/core@0.12.0

## @yamada-ui/use-breakpoint@0.2.10

### Patch Changes

- Updated dependencies \[[`ad6bf131`](https://github.com/hirotomoyamada/yamada-ui/commit/ad6bf131a4a96145cfa6b00bcee3b0c0280191ce), [`f42c23ef`](https://github.com/hirotomoyamada/yamada-ui/commit/f42c23ef990c2fa303b79a64c71a5c3fbe8001f4)]:
  - @yamada-ui/core@0.12.0

## @yamada-ui/use-media-query@0.2.11

### Patch Changes

- Updated dependencies

## @yamada-ui/use-popper@0.4.10

### Patch Changes

- Updated dependencies \[[`ad6bf131`](https://github.com/hirotomoyamada/yamada-ui/commit/ad6bf131a4a96145cfa6b00bcee3b0c0280191ce), [`f42c23ef`](https://github.com/hirotomoyamada/yamada-ui/commit/f42c23ef990c2fa303b79a64c71a5c3fbe8001f4)]:
  - @yamada-ui/core@0.12.0
  - @yamada-ui/use-value@0.2.10

## @yamada-ui/use-token@0.3.4

### Patch Changes

- Updated dependencies \[[`ad6bf131`](https://github.com/hirotomoyamada/yamada-ui/commit/ad6bf131a4a96145cfa6b00bcee3b0c0280191ce), [`f42c23ef`](https://github.com/hirotomoyamada/yamada-ui/commit/f42c23ef990c2fa303b79a64c71a5c3fbe8001f4)]:
  - @yamada-ui/core@0.12.0

## @yamada-ui/use-value@0.2.10

### Patch Changes

- Updated dependencies \[[`ad6bf131`](https://github.com/hirotomoyamada/yamada-ui/commit/ad6bf131a4a96145cfa6b00bcee3b0c0280191ce), [`f42c23ef`](https://github.com/hirotomoyamada/yamada-ui/commit/f42c23ef990c2fa303b79a64c71a5c3fbe8001f4)]:
  - @yamada-ui/core@0.12.0
  - @yamada-ui/use-breakpoint@0.2.10

## @yamada-ui/nextjs@4.1.10

### Patch Changes

- Updated dependencies \[[`ad6bf131`](https://github.com/hirotomoyamada/yamada-ui/commit/ad6bf131a4a96145cfa6b00bcee3b0c0280191ce), [`f42c23ef`](https://github.com/hirotomoyamada/yamada-ui/commit/f42c23ef990c2fa303b79a64c71a5c3fbe8001f4)]:
  - @yamada-ui/core@0.12.0

## @yamada-ui/providers@0.8.11

### Patch Changes

- Updated dependencies \[[`5c88fee0`](https://github.com/hirotomoyamada/yamada-ui/commit/5c88fee021ac2238b2f8e46cbf0d620307d235f2), [`8c80e0f4`](https://github.com/hirotomoyamada/yamada-ui/commit/8c80e0f4fa432ac775ab2e6114df67ec96a872e0), [`ad6bf131`](https://github.com/hirotomoyamada/yamada-ui/commit/ad6bf131a4a96145cfa6b00bcee3b0c0280191ce), [`f42c23ef`](https://github.com/hirotomoyamada/yamada-ui/commit/f42c23ef990c2fa303b79a64c71a5c3fbe8001f4)]:
  - @yamada-ui/theme@0.11.3
  - @yamada-ui/core@0.12.0
  - @yamada-ui/notice@0.4.10
  - @yamada-ui/loading@0.4.10
  - @yamada-ui/motion@0.4.10

## @yamada-ui/react@0.8.3

### Patch Changes

- Updated dependencies \[[`5c88fee0`](https://github.com/hirotomoyamada/yamada-ui/commit/5c88fee021ac2238b2f8e46cbf0d620307d235f2), [`bf55a56d`](https://github.com/hirotomoyamada/yamada-ui/commit/bf55a56d6ad856fe5381fb30918eba3339939953), [`8c80e0f4`](https://github.com/hirotomoyamada/yamada-ui/commit/8c80e0f4fa432ac775ab2e6114df67ec96a872e0), [`ad6bf131`](https://github.com/hirotomoyamada/yamada-ui/commit/ad6bf131a4a96145cfa6b00bcee3b0c0280191ce), [`f42c23ef`](https://github.com/hirotomoyamada/yamada-ui/commit/f42c23ef990c2fa303b79a64c71a5c3fbe8001f4)]:
  - @yamada-ui/theme@0.11.3
  - @yamada-ui/alert@0.5.4
  - @yamada-ui/core@0.12.0
  - @yamada-ui/providers@0.8.11
  - @yamada-ui/theme-tools@0.2.12
  - @yamada-ui/notice@0.4.10
  - @yamada-ui/accordion@0.3.10
  - @yamada-ui/autocomplete@0.4.3
  - @yamada-ui/avatar@0.3.10
  - @yamada-ui/badge@0.3.10
  - @yamada-ui/breadcrumb@0.3.10
  - @yamada-ui/button@0.3.10
  - @yamada-ui/card@0.3.10
  - @yamada-ui/checkbox@0.3.12
  - @yamada-ui/close-button@0.3.10
  - @yamada-ui/editable@0.3.12
  - @yamada-ui/file-button@0.3.12
  - @yamada-ui/file-input@0.4.3
  - @yamada-ui/form-control@0.3.12
  - @yamada-ui/highlight@0.3.10
  - @yamada-ui/icon@0.3.10
  - @yamada-ui/image@0.3.10
  - @yamada-ui/indicator@0.3.10
  - @yamada-ui/input@0.3.12
  - @yamada-ui/kbd@0.3.10
  - @yamada-ui/layouts@0.3.10
  - @yamada-ui/link@0.3.10
  - @yamada-ui/list@0.3.10
  - @yamada-ui/loading@0.4.10
  - @yamada-ui/menu@0.3.10
  - @yamada-ui/modal@0.4.10
  - @yamada-ui/motion@0.4.10
  - @yamada-ui/native-select@0.4.3
  - @yamada-ui/native-table@0.4.3
  - @yamada-ui/number-input@0.3.12
  - @yamada-ui/pagination@0.4.10
  - @yamada-ui/pin-input@0.3.12
  - @yamada-ui/popover@0.3.10
  - @yamada-ui/progress@0.4.10
  - @yamada-ui/radio@0.3.12
  - @yamada-ui/reorder@0.3.10
  - @yamada-ui/scroll-area@0.3.10
  - @yamada-ui/segmented-control@0.3.10
  - @yamada-ui/select@0.4.3
  - @yamada-ui/skeleton@0.3.10
  - @yamada-ui/slider@0.4.3
  - @yamada-ui/stepper@0.3.10
  - @yamada-ui/switch@0.3.12
  - @yamada-ui/tabs@0.3.10
  - @yamada-ui/tag@0.3.10
  - @yamada-ui/textarea@0.3.12
  - @yamada-ui/tooltip@0.4.5
  - @yamada-ui/transitions@0.3.10
  - @yamada-ui/typography@0.3.10
  - @yamada-ui/use-animation@0.3.10
  - @yamada-ui/use-breakpoint@0.2.10
  - @yamada-ui/use-popper@0.4.10
  - @yamada-ui/use-token@0.3.4
  - @yamada-ui/use-value@0.2.10
  - @yamada-ui/use-media-query@0.2.11

## @yamada-ui/theme@0.11.3

### Patch Changes

- [`5c88fee0`](https://github.com/hirotomoyamada/yamada-ui/commit/5c88fee021ac2238b2f8e46cbf0d620307d235f2) Thanks [@hirotomoyamada](https://github.com/hirotomoyamada)! - Added `initialThemeScheme` in config.

- [`8c80e0f4`](https://github.com/hirotomoyamada/yamada-ui/commit/8c80e0f4fa432ac775ab2e6114df67ec96a872e0) Thanks [@hirotomoyamada](https://github.com/hirotomoyamada)! - Added info color and colorScheme.

- Updated dependencies \[[`ad6bf131`](https://github.com/hirotomoyamada/yamada-ui/commit/ad6bf131a4a96145cfa6b00bcee3b0c0280191ce), [`f42c23ef`](https://github.com/hirotomoyamada/yamada-ui/commit/f42c23ef990c2fa303b79a64c71a5c3fbe8001f4)]:
  - @yamada-ui/core@0.12.0

## @yamada-ui/theme-tools@0.2.12

### Patch Changes

- Updated dependencies \[[`5c88fee0`](https://github.com/hirotomoyamada/yamada-ui/commit/5c88fee021ac2238b2f8e46cbf0d620307d235f2), [`8c80e0f4`](https://github.com/hirotomoyamada/yamada-ui/commit/8c80e0f4fa432ac775ab2e6114df67ec96a872e0), [`ad6bf131`](https://github.com/hirotomoyamada/yamada-ui/commit/ad6bf131a4a96145cfa6b00bcee3b0c0280191ce), [`f42c23ef`](https://github.com/hirotomoyamada/yamada-ui/commit/f42c23ef990c2fa303b79a64c71a5c3fbe8001f4)]:
  - @yamada-ui/theme@0.11.3
  - @yamada-ui/core@0.12.0

## @yamada-ui/test@0.1.59

### Patch Changes

- Updated dependencies \[[`5c88fee0`](https://github.com/hirotomoyamada/yamada-ui/commit/5c88fee021ac2238b2f8e46cbf0d620307d235f2), [`8c80e0f4`](https://github.com/hirotomoyamada/yamada-ui/commit/8c80e0f4fa432ac775ab2e6114df67ec96a872e0)]:
  - @yamada-ui/theme@0.11.3
  - @yamada-ui/providers@0.8.11<|MERGE_RESOLUTION|>--- conflicted
+++ resolved
@@ -7,11 +7,7 @@
 release_date: 'October 15, 2023'
 version: 0.8.3
 table_of_contents_max_lv: 2
-<<<<<<< HEAD
-order: 3
-=======
 order: 4
->>>>>>> ca9eb90a
 ---
 
 ## @yamada-ui/cli@0.7.0

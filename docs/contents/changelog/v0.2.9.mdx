--- conflicted
+++ resolved
@@ -7,11 +7,7 @@
 release_date: "June 11, 2023"
 version: 0.2.9
 table_of_contents_max_lv: 3
-<<<<<<< HEAD
-order: 138
-=======
 order: 143
->>>>>>> 24084394
 ---
 
 ## Updated

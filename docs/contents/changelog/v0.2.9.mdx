---
title: Version 0.2.9
description: >-
  Explore the changelog for Yamada UI version 0.2.9. Learn about the latest
  features, bug fixes, and improvements.
release_url: 'https://github.com/hirotomoyamada/yamada-ui/pull/100'
release_date: 'June 11, 2023'
version: 0.2.9
table_of_contents_max_lv: 2
<<<<<<< HEAD
order: 62
=======
order: 63
>>>>>>> ca9eb90a
---

## @yamada-ui/providers@0.2.0

### Minor Changes

- [`3009eda`](https://github.com/hirotomoyamada/yamada-ui/commit/3009eda3ea6b297eaa5db92b7827c71b55b55dcb) Thanks [@hirotomoyamada](https://github.com/hirotomoyamada)! - Changed the loading animation to end correctly if it runs multiple times.

## @yamada-ui/nextjs@1.0.9

### Patch Changes

- Updated dependencies

## @yamada-ui/react@0.2.9

### Patch Changes

- Updated dependencies \[[`3009eda`](https://github.com/hirotomoyamada/yamada-ui/commit/3009eda3ea6b297eaa5db92b7827c71b55b55dcb)]:
  - @yamada-ui/providers@0.2.0

## @yamada-ui/test@0.1.9

### Patch Changes

- Updated dependencies \[[`3009eda`](https://github.com/hirotomoyamada/yamada-ui/commit/3009eda3ea6b297eaa5db92b7827c71b55b55dcb)]:
  - @yamada-ui/providers@0.2.0<|MERGE_RESOLUTION|>--- conflicted
+++ resolved
@@ -7,11 +7,7 @@
 release_date: 'June 11, 2023'
 version: 0.2.9
 table_of_contents_max_lv: 2
-<<<<<<< HEAD
-order: 62
-=======
 order: 63
->>>>>>> ca9eb90a
 ---
 
 ## @yamada-ui/providers@0.2.0

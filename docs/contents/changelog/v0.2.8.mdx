---
title: Version 0.2.8
description: >-
  Explore the changelog for Yamada UI version 0.2.8. Learn about the latest
  features, bug fixes, and improvements.
release_url: 'https://github.com/hirotomoyamada/yamada-ui/pull/99'
release_date: 'June 11, 2023'
version: 0.2.8
table_of_contents_max_lv: 2
<<<<<<< HEAD
order: 63
=======
order: 64
>>>>>>> ca9eb90a
---

## @yamada-ui/progress@0.2.0

### Minor Changes

- [`0a64e78`](https://github.com/hirotomoyamada/yamada-ui/commit/0a64e7895dc1bbb2cba5230e9e7d16836f5a2f4c) Thanks [@hirotomoyamada](https://github.com/hirotomoyamada)! - Added props `filledTrackColor`.

## @yamada-ui/accordion@0.1.6

### Patch Changes

- [`a2e0f90`](https://github.com/hirotomoyamada/yamada-ui/commit/a2e0f90d44bf83191c6bf252faa4976deeee7a91) Thanks [@hirotomoyamada](https://github.com/hirotomoyamada)! - Did a refactoring.

## @yamada-ui/nextjs@1.0.8

### Patch Changes

- Updated dependencies

## @yamada-ui/providers@0.1.8

### Patch Changes

- Updated dependencies \[[`0a64e78`](https://github.com/hirotomoyamada/yamada-ui/commit/0a64e7895dc1bbb2cba5230e9e7d16836f5a2f4c)]:
  - @yamada-ui/theme@0.1.7

## @yamada-ui/react@0.2.8

### Patch Changes

- Updated dependencies \[[`a2e0f90`](https://github.com/hirotomoyamada/yamada-ui/commit/a2e0f90d44bf83191c6bf252faa4976deeee7a91), [`0a64e78`](https://github.com/hirotomoyamada/yamada-ui/commit/0a64e7895dc1bbb2cba5230e9e7d16836f5a2f4c)]:
  - @yamada-ui/accordion@0.1.6
  - @yamada-ui/progress@0.2.0
  - @yamada-ui/theme@0.1.7
  - @yamada-ui/providers@0.1.8

## @yamada-ui/theme@0.1.7

### Patch Changes

- [`0a64e78`](https://github.com/hirotomoyamada/yamada-ui/commit/0a64e7895dc1bbb2cba5230e9e7d16836f5a2f4c) Thanks [@hirotomoyamada](https://github.com/hirotomoyamada)! - Added props `filledTrackColor`.

## @yamada-ui/test@0.1.8

### Patch Changes

- Updated dependencies \[[`0a64e78`](https://github.com/hirotomoyamada/yamada-ui/commit/0a64e7895dc1bbb2cba5230e9e7d16836f5a2f4c)]:
  - @yamada-ui/theme@0.1.7
  - @yamada-ui/providers@0.1.8<|MERGE_RESOLUTION|>--- conflicted
+++ resolved
@@ -7,11 +7,7 @@
 release_date: 'June 11, 2023'
 version: 0.2.8
 table_of_contents_max_lv: 2
-<<<<<<< HEAD
-order: 63
-=======
 order: 64
->>>>>>> ca9eb90a
 ---
 
 ## @yamada-ui/progress@0.2.0

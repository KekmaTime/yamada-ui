--- conflicted
+++ resolved
@@ -7,11 +7,7 @@
 release_date: "April 8, 2024"
 version: 1.3.2
 table_of_contents_max_lv: 3
-<<<<<<< HEAD
-order: 3
-=======
 order: 6
->>>>>>> 24084394
 ---
 
 ## Updated

---
title: Version 0.2.7
description: >-
  Explore the changelog for Yamada UI version 0.2.7. Learn about the latest
  features, bug fixes, and improvements.
release_url: 'https://github.com/hirotomoyamada/yamada-ui/pull/98'
release_date: 'June 9, 2023'
version: 0.2.7
table_of_contents_max_lv: 2
<<<<<<< HEAD
order: 64
=======
order: 65
>>>>>>> ca9eb90a
---

## @yamada-ui/checkbox@0.1.6

### Patch Changes

- [`b1581a6`](https://github.com/hirotomoyamada/yamada-ui/commit/b1581a67e3ad0491b4519f62b0510d2e410ba648) Thanks [@hirotomoyamada](https://github.com/hirotomoyamada)! - Removed unnecessary props passed to DOM.

## @yamada-ui/radio@0.1.6

### Patch Changes

- [`b1581a6`](https://github.com/hirotomoyamada/yamada-ui/commit/b1581a67e3ad0491b4519f62b0510d2e410ba648) Thanks [@hirotomoyamada](https://github.com/hirotomoyamada)! - Removed unnecessary props passed to DOM.

## @yamada-ui/switch@0.1.6

### Patch Changes

- Updated dependencies \[[`b1581a6`](https://github.com/hirotomoyamada/yamada-ui/commit/b1581a67e3ad0491b4519f62b0510d2e410ba648)]:
  - @yamada-ui/checkbox@0.1.6

## @yamada-ui/table@0.1.9

### Patch Changes

- Updated dependencies \[[`b1581a6`](https://github.com/hirotomoyamada/yamada-ui/commit/b1581a67e3ad0491b4519f62b0510d2e410ba648)]:
  - @yamada-ui/checkbox@0.1.6

## @yamada-ui/nextjs@1.0.7

### Patch Changes

- Updated dependencies

## @yamada-ui/react@0.2.7

### Patch Changes

- Updated dependencies \[[`b1581a6`](https://github.com/hirotomoyamada/yamada-ui/commit/b1581a67e3ad0491b4519f62b0510d2e410ba648)]:
  - @yamada-ui/checkbox@0.1.6
  - @yamada-ui/radio@0.1.6
  - @yamada-ui/switch@0.1.6<|MERGE_RESOLUTION|>--- conflicted
+++ resolved
@@ -7,11 +7,7 @@
 release_date: 'June 9, 2023'
 version: 0.2.7
 table_of_contents_max_lv: 2
-<<<<<<< HEAD
-order: 64
-=======
 order: 65
->>>>>>> ca9eb90a
 ---
 
 ## @yamada-ui/checkbox@0.1.6

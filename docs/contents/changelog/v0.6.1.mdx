---
title: Version 0.6.1
description: >-
  Explore the changelog for Yamada UI version 0.6.1. Learn about the latest
  features, bug fixes, and improvements.
release_url: "https://github.com/yamada-ui/yamada-ui/pull/157"
release_date: "September 5, 2023"
version: 0.6.1
table_of_contents_max_lv: 3
<<<<<<< HEAD
order: 96
=======
order: 99
>>>>>>> 24084394
---

## Updated

### @yamada-ui/providers@0.7.0

#### Minor Changes

- [`58f48456`](https://github.com/hirotomoyamada/yamada-ui/commit/58f48456efcfbde0f28fdbc7a64ec2b4f69da6e8) Thanks [@hirotomoyamada](https://github.com/hirotomoyamada)! - Added props themeSchemeManager.

#### Patch Changes

- [`e786239e`](https://github.com/hirotomoyamada/yamada-ui/commit/e786239e3af06c75e405eb37fae0a75fbc4d6d66) [`7b0bed20`](https://github.com/hirotomoyamada/yamada-ui/commit/7b0bed2044736fe545b9a222af6788ca7005989e) [`ca826e1f`](https://github.com/hirotomoyamada/yamada-ui/commit/ca826e1fc52638af5780d94a908edde9da1ff6a1) Updated dependencies.

### @yamada-ui/core@0.6.5

#### Patch Changes

- [`e786239e`](https://github.com/hirotomoyamada/yamada-ui/commit/e786239e3af06c75e405eb37fae0a75fbc4d6d66) Thanks [@hirotomoyamada](https://github.com/hirotomoyamada)! - Formatted code.

- [`7b0bed20`](https://github.com/hirotomoyamada/yamada-ui/commit/7b0bed2044736fe545b9a222af6788ca7005989e) Thanks [@hirotomoyamada](https://github.com/hirotomoyamada)! - Fixed a bug that themeScheme was not saved in local storage or cookies.

### @yamada-ui/theme@0.6.2

#### Patch Changes

- [`ca826e1f`](https://github.com/hirotomoyamada/yamada-ui/commit/ca826e1fc52638af5780d94a908edde9da1ff6a1) Thanks [@hirotomoyamada](https://github.com/hirotomoyamada)! - Swap z-index values for dodoria and zarbon.

- [`e786239e`](https://github.com/hirotomoyamada/yamada-ui/commit/e786239e3af06c75e405eb37fae0a75fbc4d6d66) [`7b0bed20`](https://github.com/hirotomoyamada/yamada-ui/commit/7b0bed2044736fe545b9a222af6788ca7005989e) Updated dependencies.

## Updated by dependencies

### @yamada-ui/accordion@0.2.17

#### Patch Changes

- [`e786239e`](https://github.com/hirotomoyamada/yamada-ui/commit/e786239e3af06c75e405eb37fae0a75fbc4d6d66) [`7b0bed20`](https://github.com/hirotomoyamada/yamada-ui/commit/7b0bed2044736fe545b9a222af6788ca7005989e) Updated dependencies.

### @yamada-ui/alert@0.3.15

#### Patch Changes

- [`e786239e`](https://github.com/hirotomoyamada/yamada-ui/commit/e786239e3af06c75e405eb37fae0a75fbc4d6d66) [`7b0bed20`](https://github.com/hirotomoyamada/yamada-ui/commit/7b0bed2044736fe545b9a222af6788ca7005989e) Updated dependencies.

### @yamada-ui/autocomplete@0.2.21

#### Patch Changes

- [`e786239e`](https://github.com/hirotomoyamada/yamada-ui/commit/e786239e3af06c75e405eb37fae0a75fbc4d6d66) [`7b0bed20`](https://github.com/hirotomoyamada/yamada-ui/commit/7b0bed2044736fe545b9a222af6788ca7005989e) Updated dependencies.

### @yamada-ui/avatar@0.2.16

#### Patch Changes

- [`e786239e`](https://github.com/hirotomoyamada/yamada-ui/commit/e786239e3af06c75e405eb37fae0a75fbc4d6d66) [`7b0bed20`](https://github.com/hirotomoyamada/yamada-ui/commit/7b0bed2044736fe545b9a222af6788ca7005989e) Updated dependencies.

### @yamada-ui/badge@0.2.15

#### Patch Changes

- [`e786239e`](https://github.com/hirotomoyamada/yamada-ui/commit/e786239e3af06c75e405eb37fae0a75fbc4d6d66) [`7b0bed20`](https://github.com/hirotomoyamada/yamada-ui/commit/7b0bed2044736fe545b9a222af6788ca7005989e) Updated dependencies.

### @yamada-ui/breadcrumb@0.2.15

#### Patch Changes

- [`e786239e`](https://github.com/hirotomoyamada/yamada-ui/commit/e786239e3af06c75e405eb37fae0a75fbc4d6d66) [`7b0bed20`](https://github.com/hirotomoyamada/yamada-ui/commit/7b0bed2044736fe545b9a222af6788ca7005989e) Updated dependencies.

### @yamada-ui/button@0.2.15

#### Patch Changes

- [`e786239e`](https://github.com/hirotomoyamada/yamada-ui/commit/e786239e3af06c75e405eb37fae0a75fbc4d6d66) [`7b0bed20`](https://github.com/hirotomoyamada/yamada-ui/commit/7b0bed2044736fe545b9a222af6788ca7005989e) Updated dependencies.

### @yamada-ui/calendar@0.3.21

#### Patch Changes

- [`e786239e`](https://github.com/hirotomoyamada/yamada-ui/commit/e786239e3af06c75e405eb37fae0a75fbc4d6d66) [`7b0bed20`](https://github.com/hirotomoyamada/yamada-ui/commit/7b0bed2044736fe545b9a222af6788ca7005989e) Updated dependencies.

### @yamada-ui/card@0.2.15

#### Patch Changes

- [`e786239e`](https://github.com/hirotomoyamada/yamada-ui/commit/e786239e3af06c75e405eb37fae0a75fbc4d6d66) [`7b0bed20`](https://github.com/hirotomoyamada/yamada-ui/commit/7b0bed2044736fe545b9a222af6788ca7005989e) Updated dependencies.

### @yamada-ui/carousel@0.2.15

#### Patch Changes

- [`e786239e`](https://github.com/hirotomoyamada/yamada-ui/commit/e786239e3af06c75e405eb37fae0a75fbc4d6d66) [`7b0bed20`](https://github.com/hirotomoyamada/yamada-ui/commit/7b0bed2044736fe545b9a222af6788ca7005989e) Updated dependencies.

### @yamada-ui/checkbox@0.2.16

#### Patch Changes

- [`e786239e`](https://github.com/hirotomoyamada/yamada-ui/commit/e786239e3af06c75e405eb37fae0a75fbc4d6d66) [`7b0bed20`](https://github.com/hirotomoyamada/yamada-ui/commit/7b0bed2044736fe545b9a222af6788ca7005989e) Updated dependencies.

### @yamada-ui/close-button@0.2.15

#### Patch Changes

- [`e786239e`](https://github.com/hirotomoyamada/yamada-ui/commit/e786239e3af06c75e405eb37fae0a75fbc4d6d66) [`7b0bed20`](https://github.com/hirotomoyamada/yamada-ui/commit/7b0bed2044736fe545b9a222af6788ca7005989e) Updated dependencies.

### @yamada-ui/dropzone@0.2.16

#### Patch Changes

- [`e786239e`](https://github.com/hirotomoyamada/yamada-ui/commit/e786239e3af06c75e405eb37fae0a75fbc4d6d66) [`7b0bed20`](https://github.com/hirotomoyamada/yamada-ui/commit/7b0bed2044736fe545b9a222af6788ca7005989e) Updated dependencies.

### @yamada-ui/editable@0.2.15

#### Patch Changes

- [`e786239e`](https://github.com/hirotomoyamada/yamada-ui/commit/e786239e3af06c75e405eb37fae0a75fbc4d6d66) [`7b0bed20`](https://github.com/hirotomoyamada/yamada-ui/commit/7b0bed2044736fe545b9a222af6788ca7005989e) Updated dependencies.

### @yamada-ui/file-button@0.2.15

#### Patch Changes

- [`e786239e`](https://github.com/hirotomoyamada/yamada-ui/commit/e786239e3af06c75e405eb37fae0a75fbc4d6d66) [`7b0bed20`](https://github.com/hirotomoyamada/yamada-ui/commit/7b0bed2044736fe545b9a222af6788ca7005989e) Updated dependencies.

### @yamada-ui/file-input@0.2.15

#### Patch Changes

- [`e786239e`](https://github.com/hirotomoyamada/yamada-ui/commit/e786239e3af06c75e405eb37fae0a75fbc4d6d66) [`7b0bed20`](https://github.com/hirotomoyamada/yamada-ui/commit/7b0bed2044736fe545b9a222af6788ca7005989e) Updated dependencies.

### @yamada-ui/form-control@0.2.15

#### Patch Changes

- [`e786239e`](https://github.com/hirotomoyamada/yamada-ui/commit/e786239e3af06c75e405eb37fae0a75fbc4d6d66) [`7b0bed20`](https://github.com/hirotomoyamada/yamada-ui/commit/7b0bed2044736fe545b9a222af6788ca7005989e) Updated dependencies.

### @yamada-ui/highlight@0.2.15

#### Patch Changes

- [`e786239e`](https://github.com/hirotomoyamada/yamada-ui/commit/e786239e3af06c75e405eb37fae0a75fbc4d6d66) [`7b0bed20`](https://github.com/hirotomoyamada/yamada-ui/commit/7b0bed2044736fe545b9a222af6788ca7005989e) Updated dependencies.

### @yamada-ui/icon@0.2.15

#### Patch Changes

- [`e786239e`](https://github.com/hirotomoyamada/yamada-ui/commit/e786239e3af06c75e405eb37fae0a75fbc4d6d66) [`7b0bed20`](https://github.com/hirotomoyamada/yamada-ui/commit/7b0bed2044736fe545b9a222af6788ca7005989e) Updated dependencies.

### @yamada-ui/image@0.2.15

#### Patch Changes

- [`e786239e`](https://github.com/hirotomoyamada/yamada-ui/commit/e786239e3af06c75e405eb37fae0a75fbc4d6d66) [`7b0bed20`](https://github.com/hirotomoyamada/yamada-ui/commit/7b0bed2044736fe545b9a222af6788ca7005989e) Updated dependencies.

### @yamada-ui/indicator@0.2.15

#### Patch Changes

- [`e786239e`](https://github.com/hirotomoyamada/yamada-ui/commit/e786239e3af06c75e405eb37fae0a75fbc4d6d66) [`7b0bed20`](https://github.com/hirotomoyamada/yamada-ui/commit/7b0bed2044736fe545b9a222af6788ca7005989e) Updated dependencies.

### @yamada-ui/input@0.2.15

#### Patch Changes

- [`e786239e`](https://github.com/hirotomoyamada/yamada-ui/commit/e786239e3af06c75e405eb37fae0a75fbc4d6d66) [`7b0bed20`](https://github.com/hirotomoyamada/yamada-ui/commit/7b0bed2044736fe545b9a222af6788ca7005989e) Updated dependencies.

### @yamada-ui/kbd@0.2.15

#### Patch Changes

- [`e786239e`](https://github.com/hirotomoyamada/yamada-ui/commit/e786239e3af06c75e405eb37fae0a75fbc4d6d66) [`7b0bed20`](https://github.com/hirotomoyamada/yamada-ui/commit/7b0bed2044736fe545b9a222af6788ca7005989e) Updated dependencies.

### @yamada-ui/layouts@0.2.15

#### Patch Changes

- [`e786239e`](https://github.com/hirotomoyamada/yamada-ui/commit/e786239e3af06c75e405eb37fae0a75fbc4d6d66) [`7b0bed20`](https://github.com/hirotomoyamada/yamada-ui/commit/7b0bed2044736fe545b9a222af6788ca7005989e) Updated dependencies.

### @yamada-ui/link@0.2.15

#### Patch Changes

- [`e786239e`](https://github.com/hirotomoyamada/yamada-ui/commit/e786239e3af06c75e405eb37fae0a75fbc4d6d66) [`7b0bed20`](https://github.com/hirotomoyamada/yamada-ui/commit/7b0bed2044736fe545b9a222af6788ca7005989e) Updated dependencies.

### @yamada-ui/list@0.2.16

#### Patch Changes

- [`e786239e`](https://github.com/hirotomoyamada/yamada-ui/commit/e786239e3af06c75e405eb37fae0a75fbc4d6d66) [`7b0bed20`](https://github.com/hirotomoyamada/yamada-ui/commit/7b0bed2044736fe545b9a222af6788ca7005989e) Updated dependencies.

### @yamada-ui/loading@0.3.15

#### Patch Changes

- [`e786239e`](https://github.com/hirotomoyamada/yamada-ui/commit/e786239e3af06c75e405eb37fae0a75fbc4d6d66) [`7b0bed20`](https://github.com/hirotomoyamada/yamada-ui/commit/7b0bed2044736fe545b9a222af6788ca7005989e) Updated dependencies.

### @yamada-ui/markdown@0.2.15

#### Patch Changes

- [`e786239e`](https://github.com/hirotomoyamada/yamada-ui/commit/e786239e3af06c75e405eb37fae0a75fbc4d6d66) [`7b0bed20`](https://github.com/hirotomoyamada/yamada-ui/commit/7b0bed2044736fe545b9a222af6788ca7005989e) Updated dependencies.

### @yamada-ui/menu@0.2.21

#### Patch Changes

- [`e786239e`](https://github.com/hirotomoyamada/yamada-ui/commit/e786239e3af06c75e405eb37fae0a75fbc4d6d66) [`7b0bed20`](https://github.com/hirotomoyamada/yamada-ui/commit/7b0bed2044736fe545b9a222af6788ca7005989e) Updated dependencies.

### @yamada-ui/modal@0.3.7

#### Patch Changes

- [`e786239e`](https://github.com/hirotomoyamada/yamada-ui/commit/e786239e3af06c75e405eb37fae0a75fbc4d6d66) [`7b0bed20`](https://github.com/hirotomoyamada/yamada-ui/commit/7b0bed2044736fe545b9a222af6788ca7005989e) Updated dependencies.

### @yamada-ui/motion@0.3.13

#### Patch Changes

- [`e786239e`](https://github.com/hirotomoyamada/yamada-ui/commit/e786239e3af06c75e405eb37fae0a75fbc4d6d66) [`7b0bed20`](https://github.com/hirotomoyamada/yamada-ui/commit/7b0bed2044736fe545b9a222af6788ca7005989e) Updated dependencies.

### @yamada-ui/native-select@0.2.15

#### Patch Changes

- [`e786239e`](https://github.com/hirotomoyamada/yamada-ui/commit/e786239e3af06c75e405eb37fae0a75fbc4d6d66) [`7b0bed20`](https://github.com/hirotomoyamada/yamada-ui/commit/7b0bed2044736fe545b9a222af6788ca7005989e) Updated dependencies.

### @yamada-ui/native-table@0.2.15

#### Patch Changes

- [`e786239e`](https://github.com/hirotomoyamada/yamada-ui/commit/e786239e3af06c75e405eb37fae0a75fbc4d6d66) [`7b0bed20`](https://github.com/hirotomoyamada/yamada-ui/commit/7b0bed2044736fe545b9a222af6788ca7005989e) Updated dependencies.

### @yamada-ui/notice@0.3.15

#### Patch Changes

- [`e786239e`](https://github.com/hirotomoyamada/yamada-ui/commit/e786239e3af06c75e405eb37fae0a75fbc4d6d66) [`7b0bed20`](https://github.com/hirotomoyamada/yamada-ui/commit/7b0bed2044736fe545b9a222af6788ca7005989e) Updated dependencies.

### @yamada-ui/number-input@0.2.15

#### Patch Changes

- [`e786239e`](https://github.com/hirotomoyamada/yamada-ui/commit/e786239e3af06c75e405eb37fae0a75fbc4d6d66) [`7b0bed20`](https://github.com/hirotomoyamada/yamada-ui/commit/7b0bed2044736fe545b9a222af6788ca7005989e) Updated dependencies.

### @yamada-ui/pagination@0.2.15

#### Patch Changes

- [`e786239e`](https://github.com/hirotomoyamada/yamada-ui/commit/e786239e3af06c75e405eb37fae0a75fbc4d6d66) [`7b0bed20`](https://github.com/hirotomoyamada/yamada-ui/commit/7b0bed2044736fe545b9a222af6788ca7005989e) Updated dependencies.

### @yamada-ui/pin-input@0.2.16

#### Patch Changes

- [`e786239e`](https://github.com/hirotomoyamada/yamada-ui/commit/e786239e3af06c75e405eb37fae0a75fbc4d6d66) [`7b0bed20`](https://github.com/hirotomoyamada/yamada-ui/commit/7b0bed2044736fe545b9a222af6788ca7005989e) Updated dependencies.

### @yamada-ui/popover@0.2.19

#### Patch Changes

- [`e786239e`](https://github.com/hirotomoyamada/yamada-ui/commit/e786239e3af06c75e405eb37fae0a75fbc4d6d66) [`7b0bed20`](https://github.com/hirotomoyamada/yamada-ui/commit/7b0bed2044736fe545b9a222af6788ca7005989e) Updated dependencies.

### @yamada-ui/progress@0.3.15

#### Patch Changes

- [`e786239e`](https://github.com/hirotomoyamada/yamada-ui/commit/e786239e3af06c75e405eb37fae0a75fbc4d6d66) [`7b0bed20`](https://github.com/hirotomoyamada/yamada-ui/commit/7b0bed2044736fe545b9a222af6788ca7005989e) Updated dependencies.

### @yamada-ui/radio@0.2.15

#### Patch Changes

- [`e786239e`](https://github.com/hirotomoyamada/yamada-ui/commit/e786239e3af06c75e405eb37fae0a75fbc4d6d66) [`7b0bed20`](https://github.com/hirotomoyamada/yamada-ui/commit/7b0bed2044736fe545b9a222af6788ca7005989e) Updated dependencies.

### @yamada-ui/reorder@0.2.16

#### Patch Changes

- [`e786239e`](https://github.com/hirotomoyamada/yamada-ui/commit/e786239e3af06c75e405eb37fae0a75fbc4d6d66) [`7b0bed20`](https://github.com/hirotomoyamada/yamada-ui/commit/7b0bed2044736fe545b9a222af6788ca7005989e) Updated dependencies.

### @yamada-ui/scroll-area@0.2.15

#### Patch Changes

- [`e786239e`](https://github.com/hirotomoyamada/yamada-ui/commit/e786239e3af06c75e405eb37fae0a75fbc4d6d66) [`7b0bed20`](https://github.com/hirotomoyamada/yamada-ui/commit/7b0bed2044736fe545b9a222af6788ca7005989e) Updated dependencies.

### @yamada-ui/segmented-control@0.2.16

#### Patch Changes

- [`e786239e`](https://github.com/hirotomoyamada/yamada-ui/commit/e786239e3af06c75e405eb37fae0a75fbc4d6d66) [`7b0bed20`](https://github.com/hirotomoyamada/yamada-ui/commit/7b0bed2044736fe545b9a222af6788ca7005989e) Updated dependencies.

### @yamada-ui/select@0.2.21

#### Patch Changes

- [`e786239e`](https://github.com/hirotomoyamada/yamada-ui/commit/e786239e3af06c75e405eb37fae0a75fbc4d6d66) [`7b0bed20`](https://github.com/hirotomoyamada/yamada-ui/commit/7b0bed2044736fe545b9a222af6788ca7005989e) Updated dependencies.

### @yamada-ui/skeleton@0.2.15

#### Patch Changes

- [`e786239e`](https://github.com/hirotomoyamada/yamada-ui/commit/e786239e3af06c75e405eb37fae0a75fbc4d6d66) [`7b0bed20`](https://github.com/hirotomoyamada/yamada-ui/commit/7b0bed2044736fe545b9a222af6788ca7005989e) Updated dependencies.

### @yamada-ui/slider@0.2.15

#### Patch Changes

- [`e786239e`](https://github.com/hirotomoyamada/yamada-ui/commit/e786239e3af06c75e405eb37fae0a75fbc4d6d66) [`7b0bed20`](https://github.com/hirotomoyamada/yamada-ui/commit/7b0bed2044736fe545b9a222af6788ca7005989e) Updated dependencies.

### @yamada-ui/stepper@0.2.16

#### Patch Changes

- [`e786239e`](https://github.com/hirotomoyamada/yamada-ui/commit/e786239e3af06c75e405eb37fae0a75fbc4d6d66) [`7b0bed20`](https://github.com/hirotomoyamada/yamada-ui/commit/7b0bed2044736fe545b9a222af6788ca7005989e) Updated dependencies.

### @yamada-ui/switch@0.2.16

#### Patch Changes

- [`e786239e`](https://github.com/hirotomoyamada/yamada-ui/commit/e786239e3af06c75e405eb37fae0a75fbc4d6d66) [`7b0bed20`](https://github.com/hirotomoyamada/yamada-ui/commit/7b0bed2044736fe545b9a222af6788ca7005989e) Updated dependencies.

### @yamada-ui/table@0.2.22

#### Patch Changes

- [`e786239e`](https://github.com/hirotomoyamada/yamada-ui/commit/e786239e3af06c75e405eb37fae0a75fbc4d6d66) [`7b0bed20`](https://github.com/hirotomoyamada/yamada-ui/commit/7b0bed2044736fe545b9a222af6788ca7005989e) Updated dependencies.

### @yamada-ui/tabs@0.2.20

#### Patch Changes

- [`e786239e`](https://github.com/hirotomoyamada/yamada-ui/commit/e786239e3af06c75e405eb37fae0a75fbc4d6d66) [`7b0bed20`](https://github.com/hirotomoyamada/yamada-ui/commit/7b0bed2044736fe545b9a222af6788ca7005989e) Updated dependencies.

### @yamada-ui/tag@0.2.16

#### Patch Changes

- [`e786239e`](https://github.com/hirotomoyamada/yamada-ui/commit/e786239e3af06c75e405eb37fae0a75fbc4d6d66) [`7b0bed20`](https://github.com/hirotomoyamada/yamada-ui/commit/7b0bed2044736fe545b9a222af6788ca7005989e) Updated dependencies.

### @yamada-ui/textarea@0.2.15

#### Patch Changes

- [`e786239e`](https://github.com/hirotomoyamada/yamada-ui/commit/e786239e3af06c75e405eb37fae0a75fbc4d6d66) [`7b0bed20`](https://github.com/hirotomoyamada/yamada-ui/commit/7b0bed2044736fe545b9a222af6788ca7005989e) Updated dependencies.

### @yamada-ui/tooltip@0.2.19

#### Patch Changes

- [`e786239e`](https://github.com/hirotomoyamada/yamada-ui/commit/e786239e3af06c75e405eb37fae0a75fbc4d6d66) [`7b0bed20`](https://github.com/hirotomoyamada/yamada-ui/commit/7b0bed2044736fe545b9a222af6788ca7005989e) Updated dependencies.

### @yamada-ui/transitions@0.2.16

#### Patch Changes

- [`e786239e`](https://github.com/hirotomoyamada/yamada-ui/commit/e786239e3af06c75e405eb37fae0a75fbc4d6d66) [`7b0bed20`](https://github.com/hirotomoyamada/yamada-ui/commit/7b0bed2044736fe545b9a222af6788ca7005989e) Updated dependencies.

### @yamada-ui/typography@0.2.15

#### Patch Changes

- [`e786239e`](https://github.com/hirotomoyamada/yamada-ui/commit/e786239e3af06c75e405eb37fae0a75fbc4d6d66) [`7b0bed20`](https://github.com/hirotomoyamada/yamada-ui/commit/7b0bed2044736fe545b9a222af6788ca7005989e) Updated dependencies.

### @yamada-ui/fontawesome@0.2.3

#### Patch Changes

- [`e786239e`](https://github.com/hirotomoyamada/yamada-ui/commit/e786239e3af06c75e405eb37fae0a75fbc4d6d66) [`7b0bed20`](https://github.com/hirotomoyamada/yamada-ui/commit/7b0bed2044736fe545b9a222af6788ca7005989e) Updated dependencies.

### @yamada-ui/use-animation@0.1.27

#### Patch Changes

- [`e786239e`](https://github.com/hirotomoyamada/yamada-ui/commit/e786239e3af06c75e405eb37fae0a75fbc4d6d66) [`7b0bed20`](https://github.com/hirotomoyamada/yamada-ui/commit/7b0bed2044736fe545b9a222af6788ca7005989e) Updated dependencies.

### @yamada-ui/use-breakpoint@0.1.27

#### Patch Changes

- [`e786239e`](https://github.com/hirotomoyamada/yamada-ui/commit/e786239e3af06c75e405eb37fae0a75fbc4d6d66) [`7b0bed20`](https://github.com/hirotomoyamada/yamada-ui/commit/7b0bed2044736fe545b9a222af6788ca7005989e) Updated dependencies.

### @yamada-ui/use-media-query@0.1.33

#### Patch Changes

- [`58f48456`](https://github.com/hirotomoyamada/yamada-ui/commit/58f48456efcfbde0f28fdbc7a64ec2b4f69da6e8) Updated dependencies.

### @yamada-ui/use-popper@0.3.5

#### Patch Changes

- [`e786239e`](https://github.com/hirotomoyamada/yamada-ui/commit/e786239e3af06c75e405eb37fae0a75fbc4d6d66) [`7b0bed20`](https://github.com/hirotomoyamada/yamada-ui/commit/7b0bed2044736fe545b9a222af6788ca7005989e) Updated dependencies.

### @yamada-ui/use-token@0.1.27

#### Patch Changes

- [`e786239e`](https://github.com/hirotomoyamada/yamada-ui/commit/e786239e3af06c75e405eb37fae0a75fbc4d6d66) [`7b0bed20`](https://github.com/hirotomoyamada/yamada-ui/commit/7b0bed2044736fe545b9a222af6788ca7005989e) Updated dependencies.

### @yamada-ui/use-value@0.1.27

#### Patch Changes

- [`e786239e`](https://github.com/hirotomoyamada/yamada-ui/commit/e786239e3af06c75e405eb37fae0a75fbc4d6d66) [`7b0bed20`](https://github.com/hirotomoyamada/yamada-ui/commit/7b0bed2044736fe545b9a222af6788ca7005989e) Updated dependencies.

### @yamada-ui/nextjs@4.0.22

#### Patch Changes

- [`e786239e`](https://github.com/hirotomoyamada/yamada-ui/commit/e786239e3af06c75e405eb37fae0a75fbc4d6d66) [`7b0bed20`](https://github.com/hirotomoyamada/yamada-ui/commit/7b0bed2044736fe545b9a222af6788ca7005989e) Updated dependencies.

### @yamada-ui/react@0.6.1

#### Patch Changes

- [`e786239e`](https://github.com/hirotomoyamada/yamada-ui/commit/e786239e3af06c75e405eb37fae0a75fbc4d6d66) [`58f48456`](https://github.com/hirotomoyamada/yamada-ui/commit/58f48456efcfbde0f28fdbc7a64ec2b4f69da6e8) [`7b0bed20`](https://github.com/hirotomoyamada/yamada-ui/commit/7b0bed2044736fe545b9a222af6788ca7005989e) [`ca826e1f`](https://github.com/hirotomoyamada/yamada-ui/commit/ca826e1fc52638af5780d94a908edde9da1ff6a1) Updated dependencies.

### @yamada-ui/theme-tools@0.1.2

#### Patch Changes

- [`e786239e`](https://github.com/hirotomoyamada/yamada-ui/commit/e786239e3af06c75e405eb37fae0a75fbc4d6d66) [`7b0bed20`](https://github.com/hirotomoyamada/yamada-ui/commit/7b0bed2044736fe545b9a222af6788ca7005989e) [`ca826e1f`](https://github.com/hirotomoyamada/yamada-ui/commit/ca826e1fc52638af5780d94a908edde9da1ff6a1) Updated dependencies.

### @yamada-ui/test@0.1.44

#### Patch Changes

- [`58f48456`](https://github.com/hirotomoyamada/yamada-ui/commit/58f48456efcfbde0f28fdbc7a64ec2b4f69da6e8) [`ca826e1f`](https://github.com/hirotomoyamada/yamada-ui/commit/ca826e1fc52638af5780d94a908edde9da1ff6a1) Updated dependencies.<|MERGE_RESOLUTION|>--- conflicted
+++ resolved
@@ -7,11 +7,7 @@
 release_date: "September 5, 2023"
 version: 0.6.1
 table_of_contents_max_lv: 3
-<<<<<<< HEAD
-order: 96
-=======
 order: 99
->>>>>>> 24084394
 ---
 
 ## Updated

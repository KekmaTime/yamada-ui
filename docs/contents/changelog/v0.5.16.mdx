--- conflicted
+++ resolved
@@ -7,11 +7,7 @@
 release_date: 'July 27, 2023'
 version: 0.5.16
 table_of_contents_max_lv: 2
-<<<<<<< HEAD
-order: 33
-=======
 order: 34
->>>>>>> ca9eb90a
 ---
 
 ## @yamada-ui/modal@0.3.0

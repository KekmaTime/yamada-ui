---
title: Version 0.5.4
description: >-
  Explore the changelog for Yamada UI version 0.5.4. Learn about the latest
  features, bug fixes, and improvements.
release_url: "https://github.com/yamada-ui/yamada-ui/pull/122"
release_date: "July 8, 2023"
version: 0.5.4
table_of_contents_max_lv: 3
<<<<<<< HEAD
order: 120
=======
order: 125
>>>>>>> 24084394
---

## Updated

### @yamada-ui/use-disclosure@0.2.1

#### Patch Changes

- [`4aaa8d5b`](https://github.com/hirotomoyamada/yamada-ui/commit/4aaa8d5b280485885822abdf94dc347d45eac8b3) Thanks [@hirotomoyamada](https://github.com/hirotomoyamada)! - Changed type onOpen, onClose.

- [`65f705d1`](https://github.com/hirotomoyamada/yamada-ui/commit/65f705d1bca8c3d4c66dd06e7f9a28a08ad95516) Thanks [@hirotomoyamada](https://github.com/hirotomoyamada)! - Changed return type onOpen, onClose, onToggle.

## Updated by dependencies

### @yamada-ui/autocomplete@0.2.4

#### Patch Changes

- Updated dependencies.

### @yamada-ui/calendar@0.3.4

#### Patch Changes

- Updated dependencies.

### @yamada-ui/menu@0.2.4

#### Patch Changes

- [`4aaa8d5b`](https://github.com/hirotomoyamada/yamada-ui/commit/4aaa8d5b280485885822abdf94dc347d45eac8b3) [`65f705d1`](https://github.com/hirotomoyamada/yamada-ui/commit/65f705d1bca8c3d4c66dd06e7f9a28a08ad95516) Updated dependencies.

### @yamada-ui/popover@0.2.4

#### Patch Changes

- [`4aaa8d5b`](https://github.com/hirotomoyamada/yamada-ui/commit/4aaa8d5b280485885822abdf94dc347d45eac8b3) [`65f705d1`](https://github.com/hirotomoyamada/yamada-ui/commit/65f705d1bca8c3d4c66dd06e7f9a28a08ad95516) Updated dependencies.

### @yamada-ui/select@0.2.4

#### Patch Changes

- Updated dependencies.

### @yamada-ui/table@0.2.4

#### Patch Changes

- Updated dependencies.

### @yamada-ui/tabs@0.2.3

#### Patch Changes

- [`4aaa8d5b`](https://github.com/hirotomoyamada/yamada-ui/commit/4aaa8d5b280485885822abdf94dc347d45eac8b3) [`65f705d1`](https://github.com/hirotomoyamada/yamada-ui/commit/65f705d1bca8c3d4c66dd06e7f9a28a08ad95516) Updated dependencies.

### @yamada-ui/tooltip@0.2.4

#### Patch Changes

- [`4aaa8d5b`](https://github.com/hirotomoyamada/yamada-ui/commit/4aaa8d5b280485885822abdf94dc347d45eac8b3) [`65f705d1`](https://github.com/hirotomoyamada/yamada-ui/commit/65f705d1bca8c3d4c66dd06e7f9a28a08ad95516) Updated dependencies.

### @yamada-ui/nextjs@4.0.4

#### Patch Changes

- Updated dependencies.

### @yamada-ui/react@0.5.4

#### Patch Changes

- [`4aaa8d5b`](https://github.com/hirotomoyamada/yamada-ui/commit/4aaa8d5b280485885822abdf94dc347d45eac8b3) [`65f705d1`](https://github.com/hirotomoyamada/yamada-ui/commit/65f705d1bca8c3d4c66dd06e7f9a28a08ad95516) Updated dependencies.<|MERGE_RESOLUTION|>--- conflicted
+++ resolved
@@ -7,11 +7,7 @@
 release_date: "July 8, 2023"
 version: 0.5.4
 table_of_contents_max_lv: 3
-<<<<<<< HEAD
-order: 120
-=======
 order: 125
->>>>>>> 24084394
 ---
 
 ## Updated

--- conflicted
+++ resolved
@@ -7,11 +7,7 @@
 release_date: "February 5, 2024"
 version: 1.2.4
 table_of_contents_max_lv: 3
-<<<<<<< HEAD
-order: 13
-=======
 order: 16
->>>>>>> 24084394
 ---
 
 ## Updated

---
title: Version 1.2.5
description: >-
  Explore the changelog for Yamada UI version 1.2.5. Learn about the latest
  features, bug fixes, and improvements.
release_url: "https://github.com/yamada-ui/yamada-ui/pull/715"
release_date: "February 9, 2024"
version: 1.2.5
table_of_contents_max_lv: 3
<<<<<<< HEAD
order: 12
=======
order: 15
>>>>>>> 24084394
---

## Updated

### @yamada-ui/autocomplete@1.0.17

#### Patch Changes

- [#706](https://github.com/hirotomoyamada/yamada-ui/pull/706) [`111058c`](https://github.com/hirotomoyamada/yamada-ui/commit/111058c1152100627ed9b9e17cd9273e4da2137c) Thanks [@apple-yagi](https://github.com/apple-yagi)! - Removed unnecessary `aria-readonly`

- [`d8febe5`](https://github.com/hirotomoyamada/yamada-ui/commit/d8febe550ef6159cdb1ddbcbaff1a56e310a6529) Updated dependencies.

### @yamada-ui/calendar@1.1.8

#### Patch Changes

- [#706](https://github.com/hirotomoyamada/yamada-ui/pull/706) [`111058c`](https://github.com/hirotomoyamada/yamada-ui/commit/111058c1152100627ed9b9e17cd9273e4da2137c) Thanks [@apple-yagi](https://github.com/apple-yagi)! - Removed unnecessary `aria-readonly`

- [`d8febe5`](https://github.com/hirotomoyamada/yamada-ui/commit/d8febe550ef6159cdb1ddbcbaff1a56e310a6529) Updated dependencies.

### @yamada-ui/checkbox@1.0.15

#### Patch Changes

- [#706](https://github.com/hirotomoyamada/yamada-ui/pull/706) [`111058c`](https://github.com/hirotomoyamada/yamada-ui/commit/111058c1152100627ed9b9e17cd9273e4da2137c) Thanks [@apple-yagi](https://github.com/apple-yagi)! - Removed unnecessary `aria-readonly`

- [`d8febe5`](https://github.com/hirotomoyamada/yamada-ui/commit/d8febe550ef6159cdb1ddbcbaff1a56e310a6529) Updated dependencies.

### @yamada-ui/color-picker@1.0.5

#### Patch Changes

- [#714](https://github.com/hirotomoyamada/yamada-ui/pull/714) [`8bbdc3e`](https://github.com/hirotomoyamada/yamada-ui/commit/8bbdc3e1d5e2b3369324331abadd1c0c94cfd2fb) Thanks [@hirotomoyamada](https://github.com/hirotomoyamada)! - Changed `fallbackValue` from `#ffffffff` to `#ffffff`.

- [#714](https://github.com/hirotomoyamada/yamada-ui/pull/714) [`d7f3784`](https://github.com/hirotomoyamada/yamada-ui/commit/d7f3784c7520e12583f31015069d62c6305e619b) Thanks [@hirotomoyamada](https://github.com/hirotomoyamada)! - Fixed a bug where the initial color could not be selected.

- [`d8febe5`](https://github.com/hirotomoyamada/yamada-ui/commit/d8febe550ef6159cdb1ddbcbaff1a56e310a6529) Updated dependencies.

### @yamada-ui/native-select@1.0.15

#### Patch Changes

- [#706](https://github.com/hirotomoyamada/yamada-ui/pull/706) [`111058c`](https://github.com/hirotomoyamada/yamada-ui/commit/111058c1152100627ed9b9e17cd9273e4da2137c) Thanks [@apple-yagi](https://github.com/apple-yagi)! - Removed unnecessary `aria-readonly`

- [`d8febe5`](https://github.com/hirotomoyamada/yamada-ui/commit/d8febe550ef6159cdb1ddbcbaff1a56e310a6529) Updated dependencies.

### @yamada-ui/notice@1.0.12

#### Patch Changes

- [#708](https://github.com/hirotomoyamada/yamada-ui/pull/708) [`6b9dc0a`](https://github.com/hirotomoyamada/yamada-ui/commit/6b9dc0ad458784a7aedd565a5ea93aa884b4669f) Thanks [@108yen](https://github.com/108yen)! - fix limit 1 on useNotice does not work

- [`d8febe5`](https://github.com/hirotomoyamada/yamada-ui/commit/d8febe550ef6159cdb1ddbcbaff1a56e310a6529) Updated dependencies.

### @yamada-ui/pin-input@1.0.14

#### Patch Changes

- [#706](https://github.com/hirotomoyamada/yamada-ui/pull/706) [`111058c`](https://github.com/hirotomoyamada/yamada-ui/commit/111058c1152100627ed9b9e17cd9273e4da2137c) Thanks [@apple-yagi](https://github.com/apple-yagi)! - Removed unnecessary `aria-readonly`

- [`d8febe5`](https://github.com/hirotomoyamada/yamada-ui/commit/d8febe550ef6159cdb1ddbcbaff1a56e310a6529) Updated dependencies.

### @yamada-ui/segmented-control@1.0.13

#### Patch Changes

- [#706](https://github.com/hirotomoyamada/yamada-ui/pull/706) [`111058c`](https://github.com/hirotomoyamada/yamada-ui/commit/111058c1152100627ed9b9e17cd9273e4da2137c) Thanks [@apple-yagi](https://github.com/apple-yagi)! - Removed unnecessary `aria-readonly`

- [`d8febe5`](https://github.com/hirotomoyamada/yamada-ui/commit/d8febe550ef6159cdb1ddbcbaff1a56e310a6529) Updated dependencies.

### @yamada-ui/utils@1.0.5

#### Patch Changes

- [#714](https://github.com/hirotomoyamada/yamada-ui/pull/714) [`d8febe5`](https://github.com/hirotomoyamada/yamada-ui/commit/d8febe550ef6159cdb1ddbcbaff1a56e310a6529) Thanks [@hirotomoyamada](https://github.com/hirotomoyamada)! - Added `sameColor` function.

## Updated by dependencies

### @yamada-ui/accordion@1.0.12

#### Patch Changes

- [`d8febe5`](https://github.com/hirotomoyamada/yamada-ui/commit/d8febe550ef6159cdb1ddbcbaff1a56e310a6529) Updated dependencies.

### @yamada-ui/alert@1.0.12

#### Patch Changes

- [`d8febe5`](https://github.com/hirotomoyamada/yamada-ui/commit/d8febe550ef6159cdb1ddbcbaff1a56e310a6529) Updated dependencies.

### @yamada-ui/avatar@1.1.10

#### Patch Changes

- [`d8febe5`](https://github.com/hirotomoyamada/yamada-ui/commit/d8febe550ef6159cdb1ddbcbaff1a56e310a6529) Updated dependencies.

### @yamada-ui/badge@1.0.11

#### Patch Changes

- [`d8febe5`](https://github.com/hirotomoyamada/yamada-ui/commit/d8febe550ef6159cdb1ddbcbaff1a56e310a6529) Updated dependencies.

### @yamada-ui/breadcrumb@1.0.11

#### Patch Changes

- [`d8febe5`](https://github.com/hirotomoyamada/yamada-ui/commit/d8febe550ef6159cdb1ddbcbaff1a56e310a6529) Updated dependencies.

### @yamada-ui/button@1.0.13

#### Patch Changes

- [`d8febe5`](https://github.com/hirotomoyamada/yamada-ui/commit/d8febe550ef6159cdb1ddbcbaff1a56e310a6529) Updated dependencies.

### @yamada-ui/card@1.0.12

#### Patch Changes

- [`d8febe5`](https://github.com/hirotomoyamada/yamada-ui/commit/d8febe550ef6159cdb1ddbcbaff1a56e310a6529) Updated dependencies.

### @yamada-ui/carousel@1.0.13

#### Patch Changes

- [`d8febe5`](https://github.com/hirotomoyamada/yamada-ui/commit/d8febe550ef6159cdb1ddbcbaff1a56e310a6529) Updated dependencies.

### @yamada-ui/close-button@1.0.12

#### Patch Changes

- [`d8febe5`](https://github.com/hirotomoyamada/yamada-ui/commit/d8febe550ef6159cdb1ddbcbaff1a56e310a6529) Updated dependencies.

### @yamada-ui/dropzone@1.0.14

#### Patch Changes

- [`d8febe5`](https://github.com/hirotomoyamada/yamada-ui/commit/d8febe550ef6159cdb1ddbcbaff1a56e310a6529) Updated dependencies.

### @yamada-ui/editable@1.0.14

#### Patch Changes

- [`d8febe5`](https://github.com/hirotomoyamada/yamada-ui/commit/d8febe550ef6159cdb1ddbcbaff1a56e310a6529) Updated dependencies.

### @yamada-ui/file-button@1.0.15

#### Patch Changes

- [`d8febe5`](https://github.com/hirotomoyamada/yamada-ui/commit/d8febe550ef6159cdb1ddbcbaff1a56e310a6529) Updated dependencies.

### @yamada-ui/file-input@1.0.14

#### Patch Changes

- [`d8febe5`](https://github.com/hirotomoyamada/yamada-ui/commit/d8febe550ef6159cdb1ddbcbaff1a56e310a6529) Updated dependencies.

### @yamada-ui/focus-lock@1.0.5

#### Patch Changes

- [`d8febe5`](https://github.com/hirotomoyamada/yamada-ui/commit/d8febe550ef6159cdb1ddbcbaff1a56e310a6529) Updated dependencies.

### @yamada-ui/fontawesome@1.0.11

#### Patch Changes

- [`d8febe5`](https://github.com/hirotomoyamada/yamada-ui/commit/d8febe550ef6159cdb1ddbcbaff1a56e310a6529) Updated dependencies.

### @yamada-ui/form-control@1.0.14

#### Patch Changes

- [`d8febe5`](https://github.com/hirotomoyamada/yamada-ui/commit/d8febe550ef6159cdb1ddbcbaff1a56e310a6529) Updated dependencies.

### @yamada-ui/highlight@1.0.11

#### Patch Changes

- [`d8febe5`](https://github.com/hirotomoyamada/yamada-ui/commit/d8febe550ef6159cdb1ddbcbaff1a56e310a6529) Updated dependencies.

### @yamada-ui/icon@1.0.11

#### Patch Changes

- [`d8febe5`](https://github.com/hirotomoyamada/yamada-ui/commit/d8febe550ef6159cdb1ddbcbaff1a56e310a6529) Updated dependencies.

### @yamada-ui/image@1.0.11

#### Patch Changes

- [`d8febe5`](https://github.com/hirotomoyamada/yamada-ui/commit/d8febe550ef6159cdb1ddbcbaff1a56e310a6529) Updated dependencies.

### @yamada-ui/indicator@1.1.10

#### Patch Changes

- [`d8febe5`](https://github.com/hirotomoyamada/yamada-ui/commit/d8febe550ef6159cdb1ddbcbaff1a56e310a6529) Updated dependencies.

### @yamada-ui/input@1.0.14

#### Patch Changes

- [`d8febe5`](https://github.com/hirotomoyamada/yamada-ui/commit/d8febe550ef6159cdb1ddbcbaff1a56e310a6529) Updated dependencies.

### @yamada-ui/kbd@1.0.11

#### Patch Changes

- [`d8febe5`](https://github.com/hirotomoyamada/yamada-ui/commit/d8febe550ef6159cdb1ddbcbaff1a56e310a6529) Updated dependencies.

### @yamada-ui/layouts@1.1.8

#### Patch Changes

- [`d8febe5`](https://github.com/hirotomoyamada/yamada-ui/commit/d8febe550ef6159cdb1ddbcbaff1a56e310a6529) Updated dependencies.

### @yamada-ui/link@1.0.11

#### Patch Changes

- [`d8febe5`](https://github.com/hirotomoyamada/yamada-ui/commit/d8febe550ef6159cdb1ddbcbaff1a56e310a6529) Updated dependencies.

### @yamada-ui/list@1.0.11

#### Patch Changes

- [`d8febe5`](https://github.com/hirotomoyamada/yamada-ui/commit/d8febe550ef6159cdb1ddbcbaff1a56e310a6529) Updated dependencies.

### @yamada-ui/loading@1.0.12

#### Patch Changes

- [`d8febe5`](https://github.com/hirotomoyamada/yamada-ui/commit/d8febe550ef6159cdb1ddbcbaff1a56e310a6529) Updated dependencies.

### @yamada-ui/markdown@1.0.12

#### Patch Changes

- [`d8febe5`](https://github.com/hirotomoyamada/yamada-ui/commit/d8febe550ef6159cdb1ddbcbaff1a56e310a6529) Updated dependencies.

### @yamada-ui/menu@1.0.12

#### Patch Changes

- [`d8febe5`](https://github.com/hirotomoyamada/yamada-ui/commit/d8febe550ef6159cdb1ddbcbaff1a56e310a6529) Updated dependencies.

### @yamada-ui/modal@1.0.14

#### Patch Changes

- [`d8febe5`](https://github.com/hirotomoyamada/yamada-ui/commit/d8febe550ef6159cdb1ddbcbaff1a56e310a6529) Updated dependencies.

### @yamada-ui/motion@1.0.12

#### Patch Changes

- [`d8febe5`](https://github.com/hirotomoyamada/yamada-ui/commit/d8febe550ef6159cdb1ddbcbaff1a56e310a6529) Updated dependencies.

### @yamada-ui/native-table@1.0.12

#### Patch Changes

- [`d8febe5`](https://github.com/hirotomoyamada/yamada-ui/commit/d8febe550ef6159cdb1ddbcbaff1a56e310a6529) Updated dependencies.

### @yamada-ui/number-input@1.0.14

#### Patch Changes

- [`d8febe5`](https://github.com/hirotomoyamada/yamada-ui/commit/d8febe550ef6159cdb1ddbcbaff1a56e310a6529) Updated dependencies.

### @yamada-ui/pagination@1.0.12

#### Patch Changes

- [`d8febe5`](https://github.com/hirotomoyamada/yamada-ui/commit/d8febe550ef6159cdb1ddbcbaff1a56e310a6529) Updated dependencies.

### @yamada-ui/popover@1.0.12

#### Patch Changes

- [`d8febe5`](https://github.com/hirotomoyamada/yamada-ui/commit/d8febe550ef6159cdb1ddbcbaff1a56e310a6529) Updated dependencies.

### @yamada-ui/portal@1.0.5

#### Patch Changes

- [`d8febe5`](https://github.com/hirotomoyamada/yamada-ui/commit/d8febe550ef6159cdb1ddbcbaff1a56e310a6529) Updated dependencies.

### @yamada-ui/progress@1.0.11

#### Patch Changes

- [`d8febe5`](https://github.com/hirotomoyamada/yamada-ui/commit/d8febe550ef6159cdb1ddbcbaff1a56e310a6529) Updated dependencies.

### @yamada-ui/radio@1.0.15

#### Patch Changes

- [`d8febe5`](https://github.com/hirotomoyamada/yamada-ui/commit/d8febe550ef6159cdb1ddbcbaff1a56e310a6529) Updated dependencies.

### @yamada-ui/rating@1.0.12

#### Patch Changes

- [`d8febe5`](https://github.com/hirotomoyamada/yamada-ui/commit/d8febe550ef6159cdb1ddbcbaff1a56e310a6529) Updated dependencies.

### @yamada-ui/reorder@1.0.12

#### Patch Changes

- [`d8febe5`](https://github.com/hirotomoyamada/yamada-ui/commit/d8febe550ef6159cdb1ddbcbaff1a56e310a6529) Updated dependencies.

### @yamada-ui/resizable@1.0.4

#### Patch Changes

- [`d8febe5`](https://github.com/hirotomoyamada/yamada-ui/commit/d8febe550ef6159cdb1ddbcbaff1a56e310a6529) Updated dependencies.

### @yamada-ui/ripple@1.0.12

#### Patch Changes

- [`d8febe5`](https://github.com/hirotomoyamada/yamada-ui/commit/d8febe550ef6159cdb1ddbcbaff1a56e310a6529) Updated dependencies.

### @yamada-ui/scroll-area@1.0.11

#### Patch Changes

- [`d8febe5`](https://github.com/hirotomoyamada/yamada-ui/commit/d8febe550ef6159cdb1ddbcbaff1a56e310a6529) Updated dependencies.

### @yamada-ui/select@1.0.15

#### Patch Changes

- [`d8febe5`](https://github.com/hirotomoyamada/yamada-ui/commit/d8febe550ef6159cdb1ddbcbaff1a56e310a6529) Updated dependencies.

### @yamada-ui/skeleton@1.0.11

#### Patch Changes

- [`d8febe5`](https://github.com/hirotomoyamada/yamada-ui/commit/d8febe550ef6159cdb1ddbcbaff1a56e310a6529) Updated dependencies.

### @yamada-ui/slider@1.0.15

#### Patch Changes

- [`d8febe5`](https://github.com/hirotomoyamada/yamada-ui/commit/d8febe550ef6159cdb1ddbcbaff1a56e310a6529) Updated dependencies.

### @yamada-ui/snacks@1.0.4

#### Patch Changes

- [`d8febe5`](https://github.com/hirotomoyamada/yamada-ui/commit/d8febe550ef6159cdb1ddbcbaff1a56e310a6529) Updated dependencies.

### @yamada-ui/stat@1.0.9

#### Patch Changes

- [`d8febe5`](https://github.com/hirotomoyamada/yamada-ui/commit/d8febe550ef6159cdb1ddbcbaff1a56e310a6529) Updated dependencies.

### @yamada-ui/stepper@1.0.11

#### Patch Changes

- [`d8febe5`](https://github.com/hirotomoyamada/yamada-ui/commit/d8febe550ef6159cdb1ddbcbaff1a56e310a6529) Updated dependencies.

### @yamada-ui/switch@1.0.15

#### Patch Changes

- [`d8febe5`](https://github.com/hirotomoyamada/yamada-ui/commit/d8febe550ef6159cdb1ddbcbaff1a56e310a6529) [`111058c`](https://github.com/hirotomoyamada/yamada-ui/commit/111058c1152100627ed9b9e17cd9273e4da2137c) Updated dependencies.

### @yamada-ui/table@1.0.16

#### Patch Changes

- [`d8febe5`](https://github.com/hirotomoyamada/yamada-ui/commit/d8febe550ef6159cdb1ddbcbaff1a56e310a6529) [`111058c`](https://github.com/hirotomoyamada/yamada-ui/commit/111058c1152100627ed9b9e17cd9273e4da2137c) Updated dependencies.

### @yamada-ui/tabs@1.0.12

#### Patch Changes

- [`d8febe5`](https://github.com/hirotomoyamada/yamada-ui/commit/d8febe550ef6159cdb1ddbcbaff1a56e310a6529) Updated dependencies.

### @yamada-ui/tag@1.0.11

#### Patch Changes

- [`d8febe5`](https://github.com/hirotomoyamada/yamada-ui/commit/d8febe550ef6159cdb1ddbcbaff1a56e310a6529) Updated dependencies.

### @yamada-ui/textarea@1.1.1

#### Patch Changes

- [`d8febe5`](https://github.com/hirotomoyamada/yamada-ui/commit/d8febe550ef6159cdb1ddbcbaff1a56e310a6529) Updated dependencies.

### @yamada-ui/tooltip@1.0.13

#### Patch Changes

- [`d8febe5`](https://github.com/hirotomoyamada/yamada-ui/commit/d8febe550ef6159cdb1ddbcbaff1a56e310a6529) Updated dependencies.

### @yamada-ui/transitions@1.0.12

#### Patch Changes

- [`d8febe5`](https://github.com/hirotomoyamada/yamada-ui/commit/d8febe550ef6159cdb1ddbcbaff1a56e310a6529) Updated dependencies.

### @yamada-ui/typography@1.0.11

#### Patch Changes

- [`d8febe5`](https://github.com/hirotomoyamada/yamada-ui/commit/d8febe550ef6159cdb1ddbcbaff1a56e310a6529) Updated dependencies.

### @yamada-ui/core@1.3.2

#### Patch Changes

- [`d8febe5`](https://github.com/hirotomoyamada/yamada-ui/commit/d8febe550ef6159cdb1ddbcbaff1a56e310a6529) Updated dependencies.

### @yamada-ui/use-animation@1.0.11

#### Patch Changes

- [`d8febe5`](https://github.com/hirotomoyamada/yamada-ui/commit/d8febe550ef6159cdb1ddbcbaff1a56e310a6529) Updated dependencies.

### @yamada-ui/use-breakpoint@1.1.10

#### Patch Changes

- [`d8febe5`](https://github.com/hirotomoyamada/yamada-ui/commit/d8febe550ef6159cdb1ddbcbaff1a56e310a6529) Updated dependencies.

### @yamada-ui/use-clickable@1.0.5

#### Patch Changes

- [`d8febe5`](https://github.com/hirotomoyamada/yamada-ui/commit/d8febe550ef6159cdb1ddbcbaff1a56e310a6529) Updated dependencies.

### @yamada-ui/use-clipboard@1.0.5

#### Patch Changes

- [`d8febe5`](https://github.com/hirotomoyamada/yamada-ui/commit/d8febe550ef6159cdb1ddbcbaff1a56e310a6529) Updated dependencies.

### @yamada-ui/use-controllable-state@1.0.5

#### Patch Changes

- [`d8febe5`](https://github.com/hirotomoyamada/yamada-ui/commit/d8febe550ef6159cdb1ddbcbaff1a56e310a6529) Updated dependencies.

### @yamada-ui/use-counter@1.0.5

#### Patch Changes

- [`d8febe5`](https://github.com/hirotomoyamada/yamada-ui/commit/d8febe550ef6159cdb1ddbcbaff1a56e310a6529) Updated dependencies.

### @yamada-ui/use-descendant@1.0.5

#### Patch Changes

- [`d8febe5`](https://github.com/hirotomoyamada/yamada-ui/commit/d8febe550ef6159cdb1ddbcbaff1a56e310a6529) Updated dependencies.

### @yamada-ui/use-disclosure@1.0.5

#### Patch Changes

- [`d8febe5`](https://github.com/hirotomoyamada/yamada-ui/commit/d8febe550ef6159cdb1ddbcbaff1a56e310a6529) Updated dependencies.

### @yamada-ui/use-event-listener@1.0.5

#### Patch Changes

- [`d8febe5`](https://github.com/hirotomoyamada/yamada-ui/commit/d8febe550ef6159cdb1ddbcbaff1a56e310a6529) Updated dependencies.

### @yamada-ui/use-eye-dropper@1.0.2

#### Patch Changes

- [`d8febe5`](https://github.com/hirotomoyamada/yamada-ui/commit/d8febe550ef6159cdb1ddbcbaff1a56e310a6529) Updated dependencies.

### @yamada-ui/use-focus@1.0.5

#### Patch Changes

- [`d8febe5`](https://github.com/hirotomoyamada/yamada-ui/commit/d8febe550ef6159cdb1ddbcbaff1a56e310a6529) Updated dependencies.

### @yamada-ui/use-focus-visible@1.0.5

#### Patch Changes

- [`d8febe5`](https://github.com/hirotomoyamada/yamada-ui/commit/d8febe550ef6159cdb1ddbcbaff1a56e310a6529) Updated dependencies.

### @yamada-ui/use-hover@1.0.5

#### Patch Changes

- [`d8febe5`](https://github.com/hirotomoyamada/yamada-ui/commit/d8febe550ef6159cdb1ddbcbaff1a56e310a6529) Updated dependencies.

### @yamada-ui/use-idle@1.0.5

#### Patch Changes

- [`d8febe5`](https://github.com/hirotomoyamada/yamada-ui/commit/d8febe550ef6159cdb1ddbcbaff1a56e310a6529) Updated dependencies.

### @yamada-ui/use-interval@1.0.5

#### Patch Changes

- [`d8febe5`](https://github.com/hirotomoyamada/yamada-ui/commit/d8febe550ef6159cdb1ddbcbaff1a56e310a6529) Updated dependencies.

### @yamada-ui/use-local-storage@1.0.5

#### Patch Changes

- [`d8febe5`](https://github.com/hirotomoyamada/yamada-ui/commit/d8febe550ef6159cdb1ddbcbaff1a56e310a6529) Updated dependencies.

### @yamada-ui/use-media-query@1.0.17

#### Patch Changes

- [`d8febe5`](https://github.com/hirotomoyamada/yamada-ui/commit/d8febe550ef6159cdb1ddbcbaff1a56e310a6529) Updated dependencies.

### @yamada-ui/use-os@1.0.5

#### Patch Changes

- [`d8febe5`](https://github.com/hirotomoyamada/yamada-ui/commit/d8febe550ef6159cdb1ddbcbaff1a56e310a6529) Updated dependencies.

### @yamada-ui/use-outside-click@1.0.5

#### Patch Changes

- [`d8febe5`](https://github.com/hirotomoyamada/yamada-ui/commit/d8febe550ef6159cdb1ddbcbaff1a56e310a6529) Updated dependencies.

### @yamada-ui/use-pan-event@1.0.5

#### Patch Changes

- [`d8febe5`](https://github.com/hirotomoyamada/yamada-ui/commit/d8febe550ef6159cdb1ddbcbaff1a56e310a6529) Updated dependencies.

### @yamada-ui/use-popper@1.0.11

#### Patch Changes

- [`d8febe5`](https://github.com/hirotomoyamada/yamada-ui/commit/d8febe550ef6159cdb1ddbcbaff1a56e310a6529) Updated dependencies.

### @yamada-ui/use-previous@1.0.5

#### Patch Changes

- [`d8febe5`](https://github.com/hirotomoyamada/yamada-ui/commit/d8febe550ef6159cdb1ddbcbaff1a56e310a6529) Updated dependencies.

### @yamada-ui/use-resize-observer@1.0.5

#### Patch Changes

- [`d8febe5`](https://github.com/hirotomoyamada/yamada-ui/commit/d8febe550ef6159cdb1ddbcbaff1a56e310a6529) Updated dependencies.

### @yamada-ui/use-size@1.0.5

#### Patch Changes

- [`d8febe5`](https://github.com/hirotomoyamada/yamada-ui/commit/d8febe550ef6159cdb1ddbcbaff1a56e310a6529) Updated dependencies.

### @yamada-ui/use-timeout@1.0.5

#### Patch Changes

- [`d8febe5`](https://github.com/hirotomoyamada/yamada-ui/commit/d8febe550ef6159cdb1ddbcbaff1a56e310a6529) Updated dependencies.

### @yamada-ui/use-token@1.0.11

#### Patch Changes

- [`d8febe5`](https://github.com/hirotomoyamada/yamada-ui/commit/d8febe550ef6159cdb1ddbcbaff1a56e310a6529) Updated dependencies.

### @yamada-ui/use-value@1.0.11

#### Patch Changes

- [`d8febe5`](https://github.com/hirotomoyamada/yamada-ui/commit/d8febe550ef6159cdb1ddbcbaff1a56e310a6529) Updated dependencies.

### @yamada-ui/use-window-event@1.0.5

#### Patch Changes

- [`d8febe5`](https://github.com/hirotomoyamada/yamada-ui/commit/d8febe550ef6159cdb1ddbcbaff1a56e310a6529) Updated dependencies.

### @yamada-ui/nextjs@5.0.11

#### Patch Changes

- [`d8febe5`](https://github.com/hirotomoyamada/yamada-ui/commit/d8febe550ef6159cdb1ddbcbaff1a56e310a6529) Updated dependencies.

### @yamada-ui/providers@1.0.17

#### Patch Changes

- [`d8febe5`](https://github.com/hirotomoyamada/yamada-ui/commit/d8febe550ef6159cdb1ddbcbaff1a56e310a6529) [`6b9dc0a`](https://github.com/hirotomoyamada/yamada-ui/commit/6b9dc0ad458784a7aedd565a5ea93aa884b4669f) Updated dependencies.

### @yamada-ui/react@1.2.5

#### Patch Changes

- [`8bbdc3e`](https://github.com/hirotomoyamada/yamada-ui/commit/8bbdc3e1d5e2b3369324331abadd1c0c94cfd2fb) [`d8febe5`](https://github.com/hirotomoyamada/yamada-ui/commit/d8febe550ef6159cdb1ddbcbaff1a56e310a6529) [`111058c`](https://github.com/hirotomoyamada/yamada-ui/commit/111058c1152100627ed9b9e17cd9273e4da2137c) [`6b9dc0a`](https://github.com/hirotomoyamada/yamada-ui/commit/6b9dc0ad458784a7aedd565a5ea93aa884b4669f) [`d7f3784`](https://github.com/hirotomoyamada/yamada-ui/commit/d7f3784c7520e12583f31015069d62c6305e619b) Updated dependencies.

### @yamada-ui/theme@1.4.3

#### Patch Changes

- [`d8febe5`](https://github.com/hirotomoyamada/yamada-ui/commit/d8febe550ef6159cdb1ddbcbaff1a56e310a6529) Updated dependencies.

### @yamada-ui/theme-tools@1.0.16

#### Patch Changes

- [`d8febe5`](https://github.com/hirotomoyamada/yamada-ui/commit/d8febe550ef6159cdb1ddbcbaff1a56e310a6529) Updated dependencies.

### vite@0.1.1

#### Patch Changes

- [`111058c`](https://github.com/hirotomoyamada/yamada-ui/commit/111058c1152100627ed9b9e17cd9273e4da2137c) Updated dependencies.

### @yamada-ui/test@1.0.17

#### Patch Changes

- [`d8febe5`](https://github.com/hirotomoyamada/yamada-ui/commit/d8febe550ef6159cdb1ddbcbaff1a56e310a6529) Updated dependencies.<|MERGE_RESOLUTION|>--- conflicted
+++ resolved
@@ -7,11 +7,7 @@
 release_date: "February 9, 2024"
 version: 1.2.5
 table_of_contents_max_lv: 3
-<<<<<<< HEAD
-order: 12
-=======
 order: 15
->>>>>>> 24084394
 ---
 
 ## Updated

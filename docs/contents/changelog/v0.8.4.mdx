--- conflicted
+++ resolved
@@ -7,11 +7,7 @@
 release_date: 'October 16, 2023'
 version: 0.8.4
 table_of_contents_max_lv: 2
-<<<<<<< HEAD
-order: 2
-=======
 order: 3
->>>>>>> ca9eb90a
 ---
 
 > The changelog information of each package has been omitted from this message, as the content exceeds the size limit.

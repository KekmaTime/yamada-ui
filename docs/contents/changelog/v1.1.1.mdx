--- conflicted
+++ resolved
@@ -7,11 +7,7 @@
 release_date: "December 31, 2023"
 version: 1.1.1
 table_of_contents_max_lv: 3
-<<<<<<< HEAD
-order: 27
-=======
 order: 30
->>>>>>> 24084394
 ---
 
 ## Updated

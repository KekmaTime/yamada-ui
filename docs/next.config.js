--- conflicted
+++ resolved
@@ -21,13 +21,10 @@
       "utils",
     ],
   },
-<<<<<<< HEAD
   typescript: {},
-=======
   images: {
     domains: ["images.pexels.com"],
   },
->>>>>>> 0befa873
   pageExtensions: ["page.jsx", "page.tsx"],
   i18n: {
     defaultLocale: "en",

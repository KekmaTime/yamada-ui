<!doctype html>
<html lang="en">
  <head>
    <title>
      Code coverage report for components/pin-input/src/pin-input.tsx
    </title>
    <meta charset="utf-8" />
    <link rel="stylesheet" href="../../../prettify.css" />
    <link rel="stylesheet" href="../../../base.css" />
    <link rel="shortcut icon" type="image/x-icon" href="../../../favicon.png" />
    <meta name="viewport" content="width=device-width, initial-scale=1" />
    <style type="text/css">
      .coverage-summary .sorter {
        background-image: url(../../../sort-arrow-sprite.png);
      }
    </style>
  </head>

  <body>
    <div class="wrapper">
      <div class="pad1">
        <h1>
          <a href="../../../index.html">All files</a> /
          <a href="index.html">components/pin-input/src</a> pin-input.tsx
        </h1>
        <div class="clearfix">
          <div class="fl pad1y space-right2">
            <span class="strong">74.43% </span>
            <span class="quiet">Statements</span>
            <span class="fraction">294/395</span>
          </div>

          <div class="fl pad1y space-right2">
            <span class="strong">56.25% </span>
            <span class="quiet">Branches</span>
            <span class="fraction">9/16</span>
          </div>

          <div class="fl pad1y space-right2">
            <span class="strong">14.28% </span>
            <span class="quiet">Functions</span>
            <span class="fraction">1/7</span>
          </div>

          <div class="fl pad1y space-right2">
            <span class="strong">74.43% </span>
            <span class="quiet">Lines</span>
            <span class="fraction">294/395</span>
          </div>
        </div>
        <p class="quiet">
          Press <em>n</em> or <em>j</em> to go to the next uncovered block,
          <em>b</em>, <em>p</em> or <em>k</em> for the previous block.
        </p>
        <template id="filterTemplate">
          <div class="quiet">
            Filter:
            <input type="search" id="fileSearch" />
          </div>
        </template>
      </div>
      <div class="status-line medium"></div>
      <pre><table class="coverage">
<tr><td class="line-count quiet"><a name='L1'></a><a href='#L1'>1</a>
<a name='L2'></a><a href='#L2'>2</a>
<a name='L3'></a><a href='#L3'>3</a>
<a name='L4'></a><a href='#L4'>4</a>
<a name='L5'></a><a href='#L5'>5</a>
<a name='L6'></a><a href='#L6'>6</a>
<a name='L7'></a><a href='#L7'>7</a>
<a name='L8'></a><a href='#L8'>8</a>
<a name='L9'></a><a href='#L9'>9</a>
<a name='L10'></a><a href='#L10'>10</a>
<a name='L11'></a><a href='#L11'>11</a>
<a name='L12'></a><a href='#L12'>12</a>
<a name='L13'></a><a href='#L13'>13</a>
<a name='L14'></a><a href='#L14'>14</a>
<a name='L15'></a><a href='#L15'>15</a>
<a name='L16'></a><a href='#L16'>16</a>
<a name='L17'></a><a href='#L17'>17</a>
<a name='L18'></a><a href='#L18'>18</a>
<a name='L19'></a><a href='#L19'>19</a>
<a name='L20'></a><a href='#L20'>20</a>
<a name='L21'></a><a href='#L21'>21</a>
<a name='L22'></a><a href='#L22'>22</a>
<a name='L23'></a><a href='#L23'>23</a>
<a name='L24'></a><a href='#L24'>24</a>
<a name='L25'></a><a href='#L25'>25</a>
<a name='L26'></a><a href='#L26'>26</a>
<a name='L27'></a><a href='#L27'>27</a>
<a name='L28'></a><a href='#L28'>28</a>
<a name='L29'></a><a href='#L29'>29</a>
<a name='L30'></a><a href='#L30'>30</a>
<a name='L31'></a><a href='#L31'>31</a>
<a name='L32'></a><a href='#L32'>32</a>
<a name='L33'></a><a href='#L33'>33</a>
<a name='L34'></a><a href='#L34'>34</a>
<a name='L35'></a><a href='#L35'>35</a>
<a name='L36'></a><a href='#L36'>36</a>
<a name='L37'></a><a href='#L37'>37</a>
<a name='L38'></a><a href='#L38'>38</a>
<a name='L39'></a><a href='#L39'>39</a>
<a name='L40'></a><a href='#L40'>40</a>
<a name='L41'></a><a href='#L41'>41</a>
<a name='L42'></a><a href='#L42'>42</a>
<a name='L43'></a><a href='#L43'>43</a>
<a name='L44'></a><a href='#L44'>44</a>
<a name='L45'></a><a href='#L45'>45</a>
<a name='L46'></a><a href='#L46'>46</a>
<a name='L47'></a><a href='#L47'>47</a>
<a name='L48'></a><a href='#L48'>48</a>
<a name='L49'></a><a href='#L49'>49</a>
<a name='L50'></a><a href='#L50'>50</a>
<a name='L51'></a><a href='#L51'>51</a>
<a name='L52'></a><a href='#L52'>52</a>
<a name='L53'></a><a href='#L53'>53</a>
<a name='L54'></a><a href='#L54'>54</a>
<a name='L55'></a><a href='#L55'>55</a>
<a name='L56'></a><a href='#L56'>56</a>
<a name='L57'></a><a href='#L57'>57</a>
<a name='L58'></a><a href='#L58'>58</a>
<a name='L59'></a><a href='#L59'>59</a>
<a name='L60'></a><a href='#L60'>60</a>
<a name='L61'></a><a href='#L61'>61</a>
<a name='L62'></a><a href='#L62'>62</a>
<a name='L63'></a><a href='#L63'>63</a>
<a name='L64'></a><a href='#L64'>64</a>
<a name='L65'></a><a href='#L65'>65</a>
<a name='L66'></a><a href='#L66'>66</a>
<a name='L67'></a><a href='#L67'>67</a>
<a name='L68'></a><a href='#L68'>68</a>
<a name='L69'></a><a href='#L69'>69</a>
<a name='L70'></a><a href='#L70'>70</a>
<a name='L71'></a><a href='#L71'>71</a>
<a name='L72'></a><a href='#L72'>72</a>
<a name='L73'></a><a href='#L73'>73</a>
<a name='L74'></a><a href='#L74'>74</a>
<a name='L75'></a><a href='#L75'>75</a>
<a name='L76'></a><a href='#L76'>76</a>
<a name='L77'></a><a href='#L77'>77</a>
<a name='L78'></a><a href='#L78'>78</a>
<a name='L79'></a><a href='#L79'>79</a>
<a name='L80'></a><a href='#L80'>80</a>
<a name='L81'></a><a href='#L81'>81</a>
<a name='L82'></a><a href='#L82'>82</a>
<a name='L83'></a><a href='#L83'>83</a>
<a name='L84'></a><a href='#L84'>84</a>
<a name='L85'></a><a href='#L85'>85</a>
<a name='L86'></a><a href='#L86'>86</a>
<a name='L87'></a><a href='#L87'>87</a>
<a name='L88'></a><a href='#L88'>88</a>
<a name='L89'></a><a href='#L89'>89</a>
<a name='L90'></a><a href='#L90'>90</a>
<a name='L91'></a><a href='#L91'>91</a>
<a name='L92'></a><a href='#L92'>92</a>
<a name='L93'></a><a href='#L93'>93</a>
<a name='L94'></a><a href='#L94'>94</a>
<a name='L95'></a><a href='#L95'>95</a>
<a name='L96'></a><a href='#L96'>96</a>
<a name='L97'></a><a href='#L97'>97</a>
<a name='L98'></a><a href='#L98'>98</a>
<a name='L99'></a><a href='#L99'>99</a>
<a name='L100'></a><a href='#L100'>100</a>
<a name='L101'></a><a href='#L101'>101</a>
<a name='L102'></a><a href='#L102'>102</a>
<a name='L103'></a><a href='#L103'>103</a>
<a name='L104'></a><a href='#L104'>104</a>
<a name='L105'></a><a href='#L105'>105</a>
<a name='L106'></a><a href='#L106'>106</a>
<a name='L107'></a><a href='#L107'>107</a>
<a name='L108'></a><a href='#L108'>108</a>
<a name='L109'></a><a href='#L109'>109</a>
<a name='L110'></a><a href='#L110'>110</a>
<a name='L111'></a><a href='#L111'>111</a>
<a name='L112'></a><a href='#L112'>112</a>
<a name='L113'></a><a href='#L113'>113</a>
<a name='L114'></a><a href='#L114'>114</a>
<a name='L115'></a><a href='#L115'>115</a>
<a name='L116'></a><a href='#L116'>116</a>
<a name='L117'></a><a href='#L117'>117</a>
<a name='L118'></a><a href='#L118'>118</a>
<a name='L119'></a><a href='#L119'>119</a>
<a name='L120'></a><a href='#L120'>120</a>
<a name='L121'></a><a href='#L121'>121</a>
<a name='L122'></a><a href='#L122'>122</a>
<a name='L123'></a><a href='#L123'>123</a>
<a name='L124'></a><a href='#L124'>124</a>
<a name='L125'></a><a href='#L125'>125</a>
<a name='L126'></a><a href='#L126'>126</a>
<a name='L127'></a><a href='#L127'>127</a>
<a name='L128'></a><a href='#L128'>128</a>
<a name='L129'></a><a href='#L129'>129</a>
<a name='L130'></a><a href='#L130'>130</a>
<a name='L131'></a><a href='#L131'>131</a>
<a name='L132'></a><a href='#L132'>132</a>
<a name='L133'></a><a href='#L133'>133</a>
<a name='L134'></a><a href='#L134'>134</a>
<a name='L135'></a><a href='#L135'>135</a>
<a name='L136'></a><a href='#L136'>136</a>
<a name='L137'></a><a href='#L137'>137</a>
<a name='L138'></a><a href='#L138'>138</a>
<a name='L139'></a><a href='#L139'>139</a>
<a name='L140'></a><a href='#L140'>140</a>
<a name='L141'></a><a href='#L141'>141</a>
<a name='L142'></a><a href='#L142'>142</a>
<a name='L143'></a><a href='#L143'>143</a>
<a name='L144'></a><a href='#L144'>144</a>
<a name='L145'></a><a href='#L145'>145</a>
<a name='L146'></a><a href='#L146'>146</a>
<a name='L147'></a><a href='#L147'>147</a>
<a name='L148'></a><a href='#L148'>148</a>
<a name='L149'></a><a href='#L149'>149</a>
<a name='L150'></a><a href='#L150'>150</a>
<a name='L151'></a><a href='#L151'>151</a>
<a name='L152'></a><a href='#L152'>152</a>
<a name='L153'></a><a href='#L153'>153</a>
<a name='L154'></a><a href='#L154'>154</a>
<a name='L155'></a><a href='#L155'>155</a>
<a name='L156'></a><a href='#L156'>156</a>
<a name='L157'></a><a href='#L157'>157</a>
<a name='L158'></a><a href='#L158'>158</a>
<a name='L159'></a><a href='#L159'>159</a>
<a name='L160'></a><a href='#L160'>160</a>
<a name='L161'></a><a href='#L161'>161</a>
<a name='L162'></a><a href='#L162'>162</a>
<a name='L163'></a><a href='#L163'>163</a>
<a name='L164'></a><a href='#L164'>164</a>
<a name='L165'></a><a href='#L165'>165</a>
<a name='L166'></a><a href='#L166'>166</a>
<a name='L167'></a><a href='#L167'>167</a>
<a name='L168'></a><a href='#L168'>168</a>
<a name='L169'></a><a href='#L169'>169</a>
<a name='L170'></a><a href='#L170'>170</a>
<a name='L171'></a><a href='#L171'>171</a>
<a name='L172'></a><a href='#L172'>172</a>
<a name='L173'></a><a href='#L173'>173</a>
<a name='L174'></a><a href='#L174'>174</a>
<a name='L175'></a><a href='#L175'>175</a>
<a name='L176'></a><a href='#L176'>176</a>
<a name='L177'></a><a href='#L177'>177</a>
<a name='L178'></a><a href='#L178'>178</a>
<a name='L179'></a><a href='#L179'>179</a>
<a name='L180'></a><a href='#L180'>180</a>
<a name='L181'></a><a href='#L181'>181</a>
<a name='L182'></a><a href='#L182'>182</a>
<a name='L183'></a><a href='#L183'>183</a>
<a name='L184'></a><a href='#L184'>184</a>
<a name='L185'></a><a href='#L185'>185</a>
<a name='L186'></a><a href='#L186'>186</a>
<a name='L187'></a><a href='#L187'>187</a>
<a name='L188'></a><a href='#L188'>188</a>
<a name='L189'></a><a href='#L189'>189</a>
<a name='L190'></a><a href='#L190'>190</a>
<a name='L191'></a><a href='#L191'>191</a>
<a name='L192'></a><a href='#L192'>192</a>
<a name='L193'></a><a href='#L193'>193</a>
<a name='L194'></a><a href='#L194'>194</a>
<a name='L195'></a><a href='#L195'>195</a>
<a name='L196'></a><a href='#L196'>196</a>
<a name='L197'></a><a href='#L197'>197</a>
<a name='L198'></a><a href='#L198'>198</a>
<a name='L199'></a><a href='#L199'>199</a>
<a name='L200'></a><a href='#L200'>200</a>
<a name='L201'></a><a href='#L201'>201</a>
<a name='L202'></a><a href='#L202'>202</a>
<a name='L203'></a><a href='#L203'>203</a>
<a name='L204'></a><a href='#L204'>204</a>
<a name='L205'></a><a href='#L205'>205</a>
<a name='L206'></a><a href='#L206'>206</a>
<a name='L207'></a><a href='#L207'>207</a>
<a name='L208'></a><a href='#L208'>208</a>
<a name='L209'></a><a href='#L209'>209</a>
<a name='L210'></a><a href='#L210'>210</a>
<a name='L211'></a><a href='#L211'>211</a>
<a name='L212'></a><a href='#L212'>212</a>
<a name='L213'></a><a href='#L213'>213</a>
<a name='L214'></a><a href='#L214'>214</a>
<a name='L215'></a><a href='#L215'>215</a>
<a name='L216'></a><a href='#L216'>216</a>
<a name='L217'></a><a href='#L217'>217</a>
<a name='L218'></a><a href='#L218'>218</a>
<a name='L219'></a><a href='#L219'>219</a>
<a name='L220'></a><a href='#L220'>220</a>
<a name='L221'></a><a href='#L221'>221</a>
<a name='L222'></a><a href='#L222'>222</a>
<a name='L223'></a><a href='#L223'>223</a>
<a name='L224'></a><a href='#L224'>224</a>
<a name='L225'></a><a href='#L225'>225</a>
<a name='L226'></a><a href='#L226'>226</a>
<a name='L227'></a><a href='#L227'>227</a>
<a name='L228'></a><a href='#L228'>228</a>
<a name='L229'></a><a href='#L229'>229</a>
<a name='L230'></a><a href='#L230'>230</a>
<a name='L231'></a><a href='#L231'>231</a>
<a name='L232'></a><a href='#L232'>232</a>
<a name='L233'></a><a href='#L233'>233</a>
<a name='L234'></a><a href='#L234'>234</a>
<a name='L235'></a><a href='#L235'>235</a>
<a name='L236'></a><a href='#L236'>236</a>
<a name='L237'></a><a href='#L237'>237</a>
<a name='L238'></a><a href='#L238'>238</a>
<a name='L239'></a><a href='#L239'>239</a>
<a name='L240'></a><a href='#L240'>240</a>
<a name='L241'></a><a href='#L241'>241</a>
<a name='L242'></a><a href='#L242'>242</a>
<a name='L243'></a><a href='#L243'>243</a>
<a name='L244'></a><a href='#L244'>244</a>
<a name='L245'></a><a href='#L245'>245</a>
<a name='L246'></a><a href='#L246'>246</a>
<a name='L247'></a><a href='#L247'>247</a>
<a name='L248'></a><a href='#L248'>248</a>
<a name='L249'></a><a href='#L249'>249</a>
<a name='L250'></a><a href='#L250'>250</a>
<a name='L251'></a><a href='#L251'>251</a>
<a name='L252'></a><a href='#L252'>252</a>
<a name='L253'></a><a href='#L253'>253</a>
<a name='L254'></a><a href='#L254'>254</a>
<a name='L255'></a><a href='#L255'>255</a>
<a name='L256'></a><a href='#L256'>256</a>
<a name='L257'></a><a href='#L257'>257</a>
<a name='L258'></a><a href='#L258'>258</a>
<a name='L259'></a><a href='#L259'>259</a>
<a name='L260'></a><a href='#L260'>260</a>
<a name='L261'></a><a href='#L261'>261</a>
<a name='L262'></a><a href='#L262'>262</a>
<a name='L263'></a><a href='#L263'>263</a>
<a name='L264'></a><a href='#L264'>264</a>
<a name='L265'></a><a href='#L265'>265</a>
<a name='L266'></a><a href='#L266'>266</a>
<a name='L267'></a><a href='#L267'>267</a>
<a name='L268'></a><a href='#L268'>268</a>
<a name='L269'></a><a href='#L269'>269</a>
<a name='L270'></a><a href='#L270'>270</a>
<a name='L271'></a><a href='#L271'>271</a>
<a name='L272'></a><a href='#L272'>272</a>
<a name='L273'></a><a href='#L273'>273</a>
<a name='L274'></a><a href='#L274'>274</a>
<a name='L275'></a><a href='#L275'>275</a>
<a name='L276'></a><a href='#L276'>276</a>
<a name='L277'></a><a href='#L277'>277</a>
<a name='L278'></a><a href='#L278'>278</a>
<a name='L279'></a><a href='#L279'>279</a>
<a name='L280'></a><a href='#L280'>280</a>
<a name='L281'></a><a href='#L281'>281</a>
<a name='L282'></a><a href='#L282'>282</a>
<a name='L283'></a><a href='#L283'>283</a>
<a name='L284'></a><a href='#L284'>284</a>
<a name='L285'></a><a href='#L285'>285</a>
<a name='L286'></a><a href='#L286'>286</a>
<a name='L287'></a><a href='#L287'>287</a>
<a name='L288'></a><a href='#L288'>288</a>
<a name='L289'></a><a href='#L289'>289</a>
<a name='L290'></a><a href='#L290'>290</a>
<a name='L291'></a><a href='#L291'>291</a>
<a name='L292'></a><a href='#L292'>292</a>
<a name='L293'></a><a href='#L293'>293</a>
<a name='L294'></a><a href='#L294'>294</a>
<a name='L295'></a><a href='#L295'>295</a>
<a name='L296'></a><a href='#L296'>296</a>
<a name='L297'></a><a href='#L297'>297</a>
<a name='L298'></a><a href='#L298'>298</a>
<a name='L299'></a><a href='#L299'>299</a>
<a name='L300'></a><a href='#L300'>300</a>
<a name='L301'></a><a href='#L301'>301</a>
<a name='L302'></a><a href='#L302'>302</a>
<a name='L303'></a><a href='#L303'>303</a>
<a name='L304'></a><a href='#L304'>304</a>
<a name='L305'></a><a href='#L305'>305</a>
<a name='L306'></a><a href='#L306'>306</a>
<a name='L307'></a><a href='#L307'>307</a>
<a name='L308'></a><a href='#L308'>308</a>
<a name='L309'></a><a href='#L309'>309</a>
<a name='L310'></a><a href='#L310'>310</a>
<a name='L311'></a><a href='#L311'>311</a>
<a name='L312'></a><a href='#L312'>312</a>
<a name='L313'></a><a href='#L313'>313</a>
<a name='L314'></a><a href='#L314'>314</a>
<a name='L315'></a><a href='#L315'>315</a>
<a name='L316'></a><a href='#L316'>316</a>
<a name='L317'></a><a href='#L317'>317</a>
<a name='L318'></a><a href='#L318'>318</a>
<a name='L319'></a><a href='#L319'>319</a>
<a name='L320'></a><a href='#L320'>320</a>
<a name='L321'></a><a href='#L321'>321</a>
<a name='L322'></a><a href='#L322'>322</a>
<a name='L323'></a><a href='#L323'>323</a>
<a name='L324'></a><a href='#L324'>324</a>
<a name='L325'></a><a href='#L325'>325</a>
<a name='L326'></a><a href='#L326'>326</a>
<a name='L327'></a><a href='#L327'>327</a>
<a name='L328'></a><a href='#L328'>328</a>
<a name='L329'></a><a href='#L329'>329</a>
<a name='L330'></a><a href='#L330'>330</a>
<a name='L331'></a><a href='#L331'>331</a>
<a name='L332'></a><a href='#L332'>332</a>
<a name='L333'></a><a href='#L333'>333</a>
<a name='L334'></a><a href='#L334'>334</a>
<a name='L335'></a><a href='#L335'>335</a>
<a name='L336'></a><a href='#L336'>336</a>
<a name='L337'></a><a href='#L337'>337</a>
<a name='L338'></a><a href='#L338'>338</a>
<a name='L339'></a><a href='#L339'>339</a>
<a name='L340'></a><a href='#L340'>340</a>
<a name='L341'></a><a href='#L341'>341</a>
<a name='L342'></a><a href='#L342'>342</a>
<a name='L343'></a><a href='#L343'>343</a>
<a name='L344'></a><a href='#L344'>344</a>
<a name='L345'></a><a href='#L345'>345</a>
<a name='L346'></a><a href='#L346'>346</a>
<a name='L347'></a><a href='#L347'>347</a>
<a name='L348'></a><a href='#L348'>348</a>
<a name='L349'></a><a href='#L349'>349</a>
<a name='L350'></a><a href='#L350'>350</a>
<a name='L351'></a><a href='#L351'>351</a>
<a name='L352'></a><a href='#L352'>352</a>
<a name='L353'></a><a href='#L353'>353</a>
<a name='L354'></a><a href='#L354'>354</a>
<a name='L355'></a><a href='#L355'>355</a>
<a name='L356'></a><a href='#L356'>356</a>
<a name='L357'></a><a href='#L357'>357</a>
<a name='L358'></a><a href='#L358'>358</a>
<a name='L359'></a><a href='#L359'>359</a>
<a name='L360'></a><a href='#L360'>360</a>
<a name='L361'></a><a href='#L361'>361</a>
<a name='L362'></a><a href='#L362'>362</a>
<a name='L363'></a><a href='#L363'>363</a>
<a name='L364'></a><a href='#L364'>364</a>
<a name='L365'></a><a href='#L365'>365</a>
<a name='L366'></a><a href='#L366'>366</a>
<a name='L367'></a><a href='#L367'>367</a>
<a name='L368'></a><a href='#L368'>368</a>
<a name='L369'></a><a href='#L369'>369</a>
<a name='L370'></a><a href='#L370'>370</a>
<a name='L371'></a><a href='#L371'>371</a>
<a name='L372'></a><a href='#L372'>372</a>
<a name='L373'></a><a href='#L373'>373</a>
<a name='L374'></a><a href='#L374'>374</a>
<a name='L375'></a><a href='#L375'>375</a>
<a name='L376'></a><a href='#L376'>376</a>
<a name='L377'></a><a href='#L377'>377</a>
<a name='L378'></a><a href='#L378'>378</a>
<a name='L379'></a><a href='#L379'>379</a>
<a name='L380'></a><a href='#L380'>380</a>
<a name='L381'></a><a href='#L381'>381</a>
<a name='L382'></a><a href='#L382'>382</a>
<a name='L383'></a><a href='#L383'>383</a>
<a name='L384'></a><a href='#L384'>384</a>
<a name='L385'></a><a href='#L385'>385</a>
<a name='L386'></a><a href='#L386'>386</a>
<a name='L387'></a><a href='#L387'>387</a>
<a name='L388'></a><a href='#L388'>388</a>
<a name='L389'></a><a href='#L389'>389</a>
<a name='L390'></a><a href='#L390'>390</a>
<a name='L391'></a><a href='#L391'>391</a>
<a name='L392'></a><a href='#L392'>392</a>
<a name='L393'></a><a href='#L393'>393</a>
<a name='L394'></a><a href='#L394'>394</a>
<a name='L395'></a><a href='#L395'>395</a>
<a name='L396'></a><a href='#L396'>396</a></td><td class="line-coverage quiet"><span class="cline-any cline-yes">1x</span>
<span class="cline-any cline-yes">1x</span>
<span class="cline-any cline-yes">1x</span>
<span class="cline-any cline-yes">1x</span>
<span class="cline-any cline-yes">1x</span>
<span class="cline-any cline-yes">1x</span>
<span class="cline-any cline-yes">1x</span>
<span class="cline-any cline-yes">1x</span>
<span class="cline-any cline-yes">1x</span>
<span class="cline-any cline-yes">1x</span>
<span class="cline-any cline-yes">1x</span>
<span class="cline-any cline-yes">1x</span>
<span class="cline-any cline-yes">1x</span>
<span class="cline-any cline-yes">1x</span>
<span class="cline-any cline-yes">1x</span>
<span class="cline-any cline-yes">1x</span>
<span class="cline-any cline-yes">1x</span>
<span class="cline-any cline-yes">1x</span>
<span class="cline-any cline-yes">1x</span>
<span class="cline-any cline-yes">1x</span>
<span class="cline-any cline-yes">1x</span>
<span class="cline-any cline-yes">1x</span>
<span class="cline-any cline-yes">1x</span>
<span class="cline-any cline-yes">1x</span>
<span class="cline-any cline-yes">1x</span>
<span class="cline-any cline-yes">1x</span>
<span class="cline-any cline-yes">1x</span>
<span class="cline-any cline-yes">1x</span>
<span class="cline-any cline-yes">1x</span>
<span class="cline-any cline-yes">1x</span>
<span class="cline-any cline-yes">1x</span>
<span class="cline-any cline-yes">1x</span>
<span class="cline-any cline-yes">1x</span>
<span class="cline-any cline-yes">1x</span>
<span class="cline-any cline-yes">1x</span>
<span class="cline-any cline-no">&nbsp;</span>
<span class="cline-any cline-no">&nbsp;</span>
<span class="cline-any cline-no">&nbsp;</span>
<span class="cline-any cline-no">&nbsp;</span>
<span class="cline-any cline-no">&nbsp;</span>
<span class="cline-any cline-no">&nbsp;</span>
<span class="cline-any cline-no">&nbsp;</span>
<span class="cline-any cline-yes">1x</span>
<span class="cline-any cline-yes">1x</span>
<span class="cline-any cline-yes">1x</span>
<span class="cline-any cline-yes">1x</span>
<span class="cline-any cline-yes">1x</span>
<span class="cline-any cline-yes">1x</span>
<span class="cline-any cline-yes">1x</span>
<span class="cline-any cline-yes">1x</span>
<span class="cline-any cline-yes">1x</span>
<span class="cline-any cline-yes">1x</span>
<span class="cline-any cline-yes">1x</span>
<span class="cline-any cline-yes">1x</span>
<span class="cline-any cline-yes">1x</span>
<span class="cline-any cline-yes">1x</span>
<span class="cline-any cline-yes">1x</span>
<span class="cline-any cline-yes">1x</span>
<span class="cline-any cline-yes">1x</span>
<span class="cline-any cline-yes">1x</span>
<span class="cline-any cline-yes">1x</span>
<span class="cline-any cline-yes">1x</span>
<span class="cline-any cline-yes">1x</span>
<span class="cline-any cline-yes">1x</span>
<span class="cline-any cline-yes">1x</span>
<span class="cline-any cline-yes">1x</span>
<span class="cline-any cline-yes">1x</span>
<span class="cline-any cline-yes">1x</span>
<span class="cline-any cline-yes">1x</span>
<span class="cline-any cline-yes">1x</span>
<span class="cline-any cline-yes">1x</span>
<span class="cline-any cline-yes">1x</span>
<span class="cline-any cline-yes">1x</span>
<span class="cline-any cline-yes">1x</span>
<span class="cline-any cline-yes">1x</span>
<span class="cline-any cline-yes">1x</span>
<span class="cline-any cline-yes">1x</span>
<span class="cline-any cline-yes">1x</span>
<span class="cline-any cline-yes">1x</span>
<span class="cline-any cline-yes">1x</span>
<span class="cline-any cline-yes">1x</span>
<span class="cline-any cline-yes">1x</span>
<span class="cline-any cline-yes">1x</span>
<span class="cline-any cline-yes">1x</span>
<span class="cline-any cline-yes">1x</span>
<span class="cline-any cline-yes">1x</span>
<span class="cline-any cline-yes">1x</span>
<span class="cline-any cline-yes">1x</span>
<span class="cline-any cline-yes">1x</span>
<span class="cline-any cline-yes">1x</span>
<span class="cline-any cline-yes">1x</span>
<span class="cline-any cline-yes">1x</span>
<span class="cline-any cline-yes">1x</span>
<span class="cline-any cline-yes">1x</span>
<span class="cline-any cline-yes">1x</span>
<span class="cline-any cline-yes">1x</span>
<span class="cline-any cline-yes">1x</span>
<span class="cline-any cline-yes">1x</span>
<span class="cline-any cline-yes">1x</span>
<span class="cline-any cline-yes">1x</span>
<span class="cline-any cline-yes">1x</span>
<span class="cline-any cline-yes">1x</span>
<span class="cline-any cline-yes">1x</span>
<span class="cline-any cline-yes">1x</span>
<span class="cline-any cline-yes">1x</span>
<span class="cline-any cline-yes">1x</span>
<span class="cline-any cline-yes">1x</span>
<span class="cline-any cline-yes">1x</span>
<span class="cline-any cline-yes">1x</span>
<span class="cline-any cline-yes">1x</span>
<span class="cline-any cline-yes">1x</span>
<span class="cline-any cline-yes">1x</span>
<span class="cline-any cline-yes">1x</span>
<span class="cline-any cline-yes">1x</span>
<span class="cline-any cline-yes">1x</span>
<span class="cline-any cline-yes">1x</span>
<span class="cline-any cline-yes">1x</span>
<span class="cline-any cline-yes">1x</span>
<span class="cline-any cline-yes">1x</span>
<span class="cline-any cline-yes">1x</span>
<span class="cline-any cline-yes">1x</span>
<span class="cline-any cline-yes">1x</span>
<span class="cline-any cline-yes">1x</span>
<span class="cline-any cline-yes">1x</span>
<span class="cline-any cline-yes">1x</span>
<span class="cline-any cline-yes">1x</span>
<span class="cline-any cline-yes">1x</span>
<span class="cline-any cline-yes">1x</span>
<span class="cline-any cline-yes">1x</span>
<span class="cline-any cline-yes">1x</span>
<span class="cline-any cline-yes">1x</span>
<span class="cline-any cline-yes">1x</span>
<span class="cline-any cline-yes">1x</span>
<span class="cline-any cline-yes">1x</span>
<span class="cline-any cline-yes">1x</span>
<span class="cline-any cline-yes">1x</span>
<span class="cline-any cline-yes">1x</span>
<span class="cline-any cline-yes">1x</span>
<span class="cline-any cline-yes">1x</span>
<span class="cline-any cline-yes">1x</span>
<span class="cline-any cline-yes">1x</span>
<span class="cline-any cline-yes">1x</span>
<span class="cline-any cline-yes">1x</span>
<span class="cline-any cline-yes">1x</span>
<span class="cline-any cline-yes">1x</span>
<span class="cline-any cline-yes">1x</span>
<span class="cline-any cline-yes">1x</span>
<span class="cline-any cline-yes">1x</span>
<span class="cline-any cline-yes">1x</span>
<span class="cline-any cline-yes">1x</span>
<span class="cline-any cline-yes">1x</span>
<span class="cline-any cline-yes">1x</span>
<span class="cline-any cline-yes">1x</span>
<span class="cline-any cline-yes">1x</span>
<span class="cline-any cline-yes">1x</span>
<span class="cline-any cline-yes">1x</span>
<span class="cline-any cline-yes">1x</span>
<span class="cline-any cline-yes">1x</span>
<span class="cline-any cline-yes">1x</span>
<span class="cline-any cline-yes">1x</span>
<span class="cline-any cline-yes">1x</span>
<span class="cline-any cline-yes">1x</span>
<span class="cline-any cline-yes">1x</span>
<span class="cline-any cline-yes">1x</span>
<span class="cline-any cline-yes">1x</span>
<span class="cline-any cline-yes">1x</span>
<span class="cline-any cline-yes">1x</span>
<span class="cline-any cline-yes">1x</span>
<span class="cline-any cline-yes">1x</span>
<span class="cline-any cline-yes">1x</span>
<span class="cline-any cline-yes">1x</span>
<span class="cline-any cline-yes">1x</span>
<span class="cline-any cline-yes">1x</span>
<span class="cline-any cline-yes">1x</span>
<span class="cline-any cline-yes">1x</span>
<span class="cline-any cline-no">&nbsp;</span>
<span class="cline-any cline-no">&nbsp;</span>
<span class="cline-any cline-no">&nbsp;</span>
<span class="cline-any cline-no">&nbsp;</span>
<span class="cline-any cline-no">&nbsp;</span>
<span class="cline-any cline-no">&nbsp;</span>
<span class="cline-any cline-yes">1x</span>
<span class="cline-any cline-yes">1x</span>
<span class="cline-any cline-yes">1x</span>
<span class="cline-any cline-yes">1x</span>
<span class="cline-any cline-yes">1x</span>
<span class="cline-any cline-yes">1x</span>
<<<<<<< HEAD
=======
<span class="cline-any cline-yes">33x</span>
<span class="cline-any cline-yes">33x</span>
<span class="cline-any cline-yes">33x</span>
<span class="cline-any cline-yes">33x</span>
<span class="cline-any cline-yes">33x</span>
<span class="cline-any cline-yes">33x</span>
<span class="cline-any cline-yes">33x</span>
<span class="cline-any cline-yes">33x</span>
<span class="cline-any cline-yes">33x</span>
<span class="cline-any cline-yes">33x</span>
<span class="cline-any cline-yes">33x</span>
<span class="cline-any cline-yes">33x</span>
<span class="cline-any cline-yes">33x</span>
<span class="cline-any cline-yes">33x</span>
<span class="cline-any cline-yes">33x</span>
<span class="cline-any cline-yes">33x</span>
<span class="cline-any cline-yes">33x</span>
<span class="cline-any cline-yes">33x</span>
<span class="cline-any cline-yes">33x</span>
<span class="cline-any cline-yes">33x</span>
<span class="cline-any cline-yes">33x</span>
<span class="cline-any cline-yes">33x</span>
<span class="cline-any cline-yes">33x</span>
<span class="cline-any cline-yes">33x</span>
<span class="cline-any cline-yes">33x</span>
<span class="cline-any cline-yes">33x</span>
<span class="cline-any cline-yes">33x</span>
<span class="cline-any cline-yes">33x</span>
<span class="cline-any cline-yes">33x</span>
<span class="cline-any cline-yes">33x</span>
<span class="cline-any cline-yes">33x</span>
<span class="cline-any cline-yes">20x</span>
>>>>>>> 342b7621
<span class="cline-any cline-yes">1x</span>
<span class="cline-any cline-yes">1x</span>
<span class="cline-any cline-yes">1x</span>
<span class="cline-any cline-yes">1x</span>
<span class="cline-any cline-no">&nbsp;</span>
<span class="cline-any cline-no">&nbsp;</span>
<span class="cline-any cline-no">&nbsp;</span>
<span class="cline-any cline-no">&nbsp;</span>
<span class="cline-any cline-no">&nbsp;</span>
<span class="cline-any cline-no">&nbsp;</span>
<span class="cline-any cline-no">&nbsp;</span>
<span class="cline-any cline-no">&nbsp;</span>
<span class="cline-any cline-yes">1x</span>
<span class="cline-any cline-yes">1x</span>
<span class="cline-any cline-yes">1x</span>
<span class="cline-any cline-yes">1x</span>
<span class="cline-any cline-yes">1x</span>
<span class="cline-any cline-no">&nbsp;</span>
<span class="cline-any cline-no">&nbsp;</span>
<span class="cline-any cline-no">&nbsp;</span>
<span class="cline-any cline-no">&nbsp;</span>
<span class="cline-any cline-no">&nbsp;</span>
<span class="cline-any cline-no">&nbsp;</span>
<span class="cline-any cline-no">&nbsp;</span>
<span class="cline-any cline-no">&nbsp;</span>
<span class="cline-any cline-no">&nbsp;</span>
<span class="cline-any cline-no">&nbsp;</span>
<span class="cline-any cline-no">&nbsp;</span>
<span class="cline-any cline-no">&nbsp;</span>
<span class="cline-any cline-no">&nbsp;</span>
<span class="cline-any cline-no">&nbsp;</span>
<span class="cline-any cline-no">&nbsp;</span>
<span class="cline-any cline-no">&nbsp;</span>
<span class="cline-any cline-no">&nbsp;</span>
<span class="cline-any cline-no">&nbsp;</span>
<span class="cline-any cline-no">&nbsp;</span>
<span class="cline-any cline-no">&nbsp;</span>
<span class="cline-any cline-yes">1x</span>
<span class="cline-any cline-yes">1x</span>
<span class="cline-any cline-yes">1x</span>
<span class="cline-any cline-yes">1x</span>
<span class="cline-any cline-yes">1x</span>
<span class="cline-any cline-no">&nbsp;</span>
<span class="cline-any cline-no">&nbsp;</span>
<span class="cline-any cline-no">&nbsp;</span>
<span class="cline-any cline-no">&nbsp;</span>
<span class="cline-any cline-no">&nbsp;</span>
<span class="cline-any cline-no">&nbsp;</span>
<span class="cline-any cline-no">&nbsp;</span>
<span class="cline-any cline-no">&nbsp;</span>
<span class="cline-any cline-no">&nbsp;</span>
<span class="cline-any cline-no">&nbsp;</span>
<span class="cline-any cline-no">&nbsp;</span>
<span class="cline-any cline-no">&nbsp;</span>
<span class="cline-any cline-yes">1x</span>
<span class="cline-any cline-yes">1x</span>
<span class="cline-any cline-yes">1x</span>
<span class="cline-any cline-yes">1x</span>
<span class="cline-any cline-yes">1x</span>
<<<<<<< HEAD
=======
<span class="cline-any cline-yes">33x</span>
<span class="cline-any cline-yes">33x</span>
<span class="cline-any cline-yes">33x</span>
<span class="cline-any cline-yes">33x</span>
<span class="cline-any cline-yes">33x</span>
<span class="cline-any cline-yes">33x</span>
<span class="cline-any cline-yes">33x</span>
<span class="cline-any cline-yes">33x</span>
<span class="cline-any cline-yes">33x</span>
<span class="cline-any cline-yes">33x</span>
<span class="cline-any cline-yes">4x</span>
<span class="cline-any cline-yes">4x</span>
<span class="cline-any cline-yes">4x</span>
<span class="cline-any cline-yes">4x</span>
<span class="cline-any cline-yes">4x</span>
<span class="cline-any cline-yes">4x</span>
<span class="cline-any cline-yes">4x</span>
<span class="cline-any cline-yes">4x</span>
<span class="cline-any cline-yes">33x</span>
<span class="cline-any cline-yes">33x</span>
<span class="cline-any cline-yes">33x</span>
<span class="cline-any cline-yes">33x</span>
<span class="cline-any cline-yes">33x</span>
<span class="cline-any cline-yes">7x</span>
<span class="cline-any cline-yes">7x</span>
<span class="cline-any cline-yes">7x</span>
<span class="cline-any cline-yes">7x</span>
<span class="cline-any cline-yes">7x</span>
<span class="cline-any cline-yes">7x</span>
<span class="cline-any cline-yes">7x</span>
<span class="cline-any cline-yes">7x</span>
<span class="cline-any cline-yes">7x</span>
<span class="cline-any cline-yes">7x</span>
<span class="cline-any cline-yes">5x</span>
>>>>>>> 342b7621
<span class="cline-any cline-yes">2x</span>
<span class="cline-any cline-yes">2x</span>
<span class="cline-any cline-yes">2x</span>
<<<<<<< HEAD
=======
<span class="cline-any cline-yes">7x</span>
<span class="cline-any cline-yes">4x</span>
<span class="cline-any cline-yes">4x</span>
<span class="cline-any cline-yes">7x</span>
<span class="cline-any cline-yes">33x</span>
<span class="cline-any cline-yes">33x</span>
<span class="cline-any cline-yes">33x</span>
<span class="cline-any cline-yes">33x</span>
<span class="cline-any cline-yes">33x</span>
<span class="cline-any cline-yes">7x</span>
<span class="cline-any cline-yes">7x</span>
<span class="cline-any cline-yes">7x</span>
>>>>>>> 342b7621
<span class="cline-any cline-yes">2x</span>
<span class="cline-any cline-yes">2x</span>
<span class="cline-any cline-yes">2x</span>
<span class="cline-any cline-yes">2x</span>
<span class="cline-any cline-no">&nbsp;</span>
<span class="cline-any cline-no">&nbsp;</span>
<span class="cline-any cline-no">&nbsp;</span>
<span class="cline-any cline-no">&nbsp;</span>
<span class="cline-any cline-no">&nbsp;</span>
<span class="cline-any cline-no">&nbsp;</span>
<span class="cline-any cline-no">&nbsp;</span>
<span class="cline-any cline-no">&nbsp;</span>
<span class="cline-any cline-no">&nbsp;</span>
<span class="cline-any cline-no">&nbsp;</span>
<span class="cline-any cline-no">&nbsp;</span>
<span class="cline-any cline-no">&nbsp;</span>
<span class="cline-any cline-no">&nbsp;</span>
<span class="cline-any cline-no">&nbsp;</span>
<span class="cline-any cline-no">&nbsp;</span>
<span class="cline-any cline-no">&nbsp;</span>
<span class="cline-any cline-no">&nbsp;</span>
<span class="cline-any cline-no">&nbsp;</span>
<span class="cline-any cline-no">&nbsp;</span>
<span class="cline-any cline-no">&nbsp;</span>
<span class="cline-any cline-no">&nbsp;</span>
<span class="cline-any cline-no">&nbsp;</span>
<span class="cline-any cline-no">&nbsp;</span>
<span class="cline-any cline-no">&nbsp;</span>
<span class="cline-any cline-no">&nbsp;</span>
<span class="cline-any cline-no">&nbsp;</span>
<span class="cline-any cline-no">&nbsp;</span>
<span class="cline-any cline-no">&nbsp;</span>
<span class="cline-any cline-no">&nbsp;</span>
<span class="cline-any cline-yes">2x</span>
<span class="cline-any cline-yes">2x</span>
<span class="cline-any cline-no">&nbsp;</span>
<span class="cline-any cline-no">&nbsp;</span>
<span class="cline-any cline-no">&nbsp;</span>
<span class="cline-any cline-no">&nbsp;</span>
<span class="cline-any cline-no">&nbsp;</span>
<span class="cline-any cline-no">&nbsp;</span>
<span class="cline-any cline-no">&nbsp;</span>
<span class="cline-any cline-no">&nbsp;</span>
<span class="cline-any cline-no">&nbsp;</span>
<span class="cline-any cline-no">&nbsp;</span>
<span class="cline-any cline-no">&nbsp;</span>
<span class="cline-any cline-no">&nbsp;</span>
<span class="cline-any cline-no">&nbsp;</span>
<span class="cline-any cline-no">&nbsp;</span>
<span class="cline-any cline-no">&nbsp;</span>
<span class="cline-any cline-no">&nbsp;</span>
<span class="cline-any cline-no">&nbsp;</span>
<span class="cline-any cline-yes">2x</span>
<span class="cline-any cline-yes">2x</span>
<span class="cline-any cline-yes">2x</span>
<span class="cline-any cline-yes">2x</span>
<span class="cline-any cline-yes">2x</span>
<span class="cline-any cline-yes">2x</span>
<span class="cline-any cline-yes">2x</span>
<<<<<<< HEAD
<span class="cline-any cline-yes">2x</span>
<span class="cline-any cline-yes">2x</span>
<span class="cline-any cline-yes">2x</span>
<span class="cline-any cline-yes">2x</span>
<span class="cline-any cline-yes">2x</span>
<span class="cline-any cline-yes">2x</span>
<span class="cline-any cline-yes">2x</span>
<span class="cline-any cline-yes">2x</span>
<span class="cline-any cline-yes">2x</span>
<span class="cline-any cline-yes">2x</span>
<span class="cline-any cline-yes">2x</span>
<span class="cline-any cline-yes">2x</span>
<span class="cline-any cline-yes">2x</span>
<span class="cline-any cline-yes">2x</span>
<span class="cline-any cline-yes">2x</span>
<span class="cline-any cline-yes">1x</span>
<span class="cline-any cline-yes">1x</span>
<span class="cline-any cline-yes">2x</span>
<span class="cline-any cline-yes">2x</span>
<span class="cline-any cline-yes">1x</span>
<span class="cline-any cline-yes">1x</span>
<span class="cline-any cline-yes">1x</span>
<span class="cline-any cline-yes">1x</span>
<span class="cline-any cline-yes">1x</span>
<span class="cline-any cline-yes">1x</span>
<span class="cline-any cline-yes">1x</span>
=======
<span class="cline-any cline-yes">33x</span>
<span class="cline-any cline-yes">33x</span>
<span class="cline-any cline-yes">33x</span>
<span class="cline-any cline-yes">33x</span>
<span class="cline-any cline-yes">33x</span>
<span class="cline-any cline-yes">200x</span>
<span class="cline-any cline-yes">200x</span>
<span class="cline-any cline-yes">200x</span>
<span class="cline-any cline-yes">200x</span>
<span class="cline-any cline-yes">200x</span>
<span class="cline-any cline-yes">200x</span>
<span class="cline-any cline-yes">200x</span>
<span class="cline-any cline-yes">7x</span>
<span class="cline-any cline-yes">7x</span>
<span class="cline-any cline-yes">7x</span>
<span class="cline-any cline-yes">7x</span>
<span class="cline-any cline-yes">7x</span>
>>>>>>> 342b7621
<span class="cline-any cline-yes">1x</span>
<span class="cline-any cline-yes">1x</span>
<span class="cline-any cline-yes">1x</span>
<span class="cline-any cline-yes">1x</span>
<span class="cline-any cline-yes">1x</span>
<span class="cline-any cline-yes">1x</span>
<span class="cline-any cline-yes">1x</span>
<span class="cline-any cline-yes">1x</span>
<span class="cline-any cline-yes">1x</span>
<span class="cline-any cline-yes">1x</span>
<span class="cline-any cline-yes">1x</span>
<span class="cline-any cline-yes">1x</span>
<span class="cline-any cline-yes">1x</span>
<span class="cline-any cline-yes">1x</span>
<span class="cline-any cline-yes">1x</span>
<span class="cline-any cline-yes">1x</span>
<<<<<<< HEAD
<span class="cline-any cline-yes">1x</span>
<span class="cline-any cline-yes">1x</span>
<span class="cline-any cline-yes">1x</span>
<span class="cline-any cline-yes">1x</span>
<span class="cline-any cline-yes">1x</span>
<span class="cline-any cline-no">&nbsp;</span>
<span class="cline-any cline-no">&nbsp;</span>
<span class="cline-any cline-yes">1x</span>
=======
<span class="cline-any cline-yes">7x</span>
<span class="cline-any cline-yes">5x</span>
<span class="cline-any cline-yes">5x</span>
<span class="cline-any cline-yes">5x</span>
<span class="cline-any cline-yes">5x</span>
<span class="cline-any cline-yes">7x</span>
<span class="cline-any cline-yes">200x</span>
<span class="cline-any cline-yes">200x</span>
<span class="cline-any cline-yes">8x</span>
<span class="cline-any cline-yes">8x</span>
<span class="cline-any cline-yes">8x</span>
<span class="cline-any cline-yes">8x</span>
<span class="cline-any cline-yes">3x</span>
<span class="cline-any cline-yes">8x</span>
>>>>>>> 342b7621
<span class="cline-any cline-yes">1x</span>
<span class="cline-any cline-yes">1x</span>
<span class="cline-any cline-yes">1x</span>
<span class="cline-any cline-yes">1x</span>
<span class="cline-any cline-yes">1x</span>
<span class="cline-any cline-yes">1x</span>
<span class="cline-any cline-yes">1x</span>
<span class="cline-any cline-yes">1x</span>
<span class="cline-any cline-yes">1x</span>
<span class="cline-any cline-yes">1x</span>
<span class="cline-any cline-yes">1x</span>
<span class="cline-any cline-yes">1x</span>
<span class="cline-any cline-yes">1x</span>
<span class="cline-any cline-yes">1x</span>
<span class="cline-any cline-yes">1x</span>
<span class="cline-any cline-yes">1x</span>
<span class="cline-any cline-yes">1x</span>
<span class="cline-any cline-yes">1x</span>
<span class="cline-any cline-yes">1x</span>
<span class="cline-any cline-yes">1x</span>
<span class="cline-any cline-yes">1x</span>
<span class="cline-any cline-yes">2x</span>
<span class="cline-any cline-yes">2x</span>
<span class="cline-any cline-yes">2x</span>
<span class="cline-any cline-yes">2x</span>
<span class="cline-any cline-yes">2x</span>
<span class="cline-any cline-yes">2x</span>
<span class="cline-any cline-yes">2x</span>
<span class="cline-any cline-yes">2x</span>
<span class="cline-any cline-yes">2x</span>
<span class="cline-any cline-yes">2x</span>
<span class="cline-any cline-yes">2x</span>
<span class="cline-any cline-yes">2x</span>
<span class="cline-any cline-yes">2x</span>
<span class="cline-any cline-yes">2x</span>
<span class="cline-any cline-yes">2x</span>
<<<<<<< HEAD
=======
<span class="cline-any cline-yes">8x</span>
<span class="cline-any cline-yes">200x</span>
<span class="cline-any cline-yes">200x</span>
<span class="cline-any cline-yes">200x</span>
<span class="cline-any cline-yes">200x</span>
<span class="cline-any cline-yes">200x</span>
<span class="cline-any cline-yes">200x</span>
<span class="cline-any cline-yes">200x</span>
<span class="cline-any cline-yes">200x</span>
<span class="cline-any cline-yes">200x</span>
<span class="cline-any cline-yes">200x</span>
<span class="cline-any cline-yes">200x</span>
<span class="cline-any cline-yes">200x</span>
<span class="cline-any cline-yes">200x</span>
<span class="cline-any cline-yes">200x</span>
<span class="cline-any cline-yes">200x</span>
<span class="cline-any cline-yes">200x</span>
<span class="cline-any cline-yes">200x</span>
<span class="cline-any cline-yes">200x</span>
<span class="cline-any cline-yes">200x</span>
<span class="cline-any cline-yes">200x</span>
<span class="cline-any cline-yes">200x</span>
<span class="cline-any cline-yes">200x</span>
<span class="cline-any cline-yes">86x</span>
<span class="cline-any cline-yes">114x</span>
<span class="cline-any cline-yes">200x</span>
<span class="cline-any cline-yes">200x</span>
<span class="cline-any cline-yes">33x</span>
<span class="cline-any cline-yes">33x</span>
<span class="cline-any cline-yes">33x</span>
<span class="cline-any cline-yes">33x</span>
<span class="cline-any cline-yes">33x</span>
<span class="cline-any cline-yes">33x</span>
<span class="cline-any cline-yes">33x</span>
<span class="cline-any cline-yes">33x</span>
<span class="cline-any cline-yes">33x</span>
<span class="cline-any cline-yes">33x</span>
<span class="cline-any cline-yes">33x</span>
<span class="cline-any cline-yes">33x</span>
<span class="cline-any cline-yes">33x</span>
<span class="cline-any cline-yes">33x</span>
<span class="cline-any cline-yes">33x</span>
<span class="cline-any cline-yes">33x</span>
<span class="cline-any cline-yes">33x</span>
<span class="cline-any cline-yes">33x</span>
<span class="cline-any cline-yes">33x</span>
<span class="cline-any cline-yes">33x</span>
<span class="cline-any cline-yes">33x</span>
<span class="cline-any cline-yes">33x</span>
<span class="cline-any cline-yes">33x</span>
<span class="cline-any cline-yes">33x</span>
<span class="cline-any cline-yes">33x</span>
<span class="cline-any cline-yes">33x</span>
<span class="cline-any cline-yes">33x</span>
<span class="cline-any cline-yes">33x</span>
<span class="cline-any cline-yes">123x</span>
<span class="cline-any cline-yes">123x</span>
<span class="cline-any cline-yes">33x</span>
<span class="cline-any cline-yes">33x</span>
<span class="cline-any cline-yes">33x</span>
<span class="cline-any cline-yes">33x</span>
<span class="cline-any cline-yes">33x</span>
<span class="cline-any cline-yes">33x</span>
<span class="cline-any cline-yes">33x</span>
<span class="cline-any cline-yes">33x</span>
<span class="cline-any cline-yes">33x</span>
<span class="cline-any cline-yes">33x</span>
<span class="cline-any cline-yes">33x</span>
<span class="cline-any cline-yes">33x</span>
<span class="cline-any cline-yes">33x</span>
<span class="cline-any cline-yes">33x</span>
<span class="cline-any cline-yes">33x</span>
<span class="cline-any cline-yes">33x</span>
<span class="cline-any cline-yes">1x</span>
<span class="cline-any cline-yes">1x</span>
<span class="cline-any cline-yes">1x</span>
<span class="cline-any cline-yes">1x</span>
<span class="cline-any cline-yes">1x</span>
<span class="cline-any cline-yes">1x</span>
<span class="cline-any cline-yes">200x</span>
<span class="cline-any cline-yes">200x</span>
<span class="cline-any cline-yes">200x</span>
<span class="cline-any cline-yes">200x</span>
<span class="cline-any cline-yes">200x</span>
<span class="cline-any cline-yes">200x</span>
<span class="cline-any cline-yes">200x</span>
<span class="cline-any cline-yes">200x</span>
<span class="cline-any cline-yes">200x</span>
<span class="cline-any cline-yes">200x</span>
<span class="cline-any cline-yes">200x</span>
<span class="cline-any cline-yes">200x</span>
<span class="cline-any cline-yes">200x</span>
<span class="cline-any cline-yes">200x</span>
<span class="cline-any cline-yes">200x</span>
>>>>>>> 342b7621
<span class="cline-any cline-yes">1x</span>
<span class="cline-any cline-neutral">&nbsp;</span></td><td class="text"><pre class="prettyprint lang-js">import type {
  CSSUIObject,
  HTMLUIProps,
  ThemeProps,
  ColorModeToken,
  CSS,
} from "@yamada-ui/core"
import {
  ui,
  forwardRef,
  useMultiComponentStyle,
  omitThemeProps,
} from "@yamada-ui/core"
import type { FormControlOptions } from "@yamada-ui/form-control"
import {
  getFormControlProperties,
  useFormControlProps,
} from "@yamada-ui/form-control"
import { useControllableState } from "@yamada-ui/use-controllable-state"
import { createDescendant } from "@yamada-ui/use-descendant"
import {
  createContext,
  cx,
  handlerAll,
  mergeRefs,
  pickObject,
  filterUndefined,
  getValidChildren,
} from "@yamada-ui/utils"
import type { ChangeEvent, KeyboardEvent, Ref } from "react"
import { useCallback, useEffect, useId, useState } from "react"
&nbsp;
const toArray = (value?: string) =&gt; <span class="branch-0 cbranch-no" title="branch not covered" >value?.split("</span>")
&nbsp;
const validate = <span class="fstat-no" title="function not covered" >(value: string, type: PinInputProps["type"]) =&gt; {</span>
<span class="cstat-no" title="statement not covered" >  const NUMERIC_REGEX = /^[0-9]+$/</span>
<span class="cstat-no" title="statement not covered" >  const ALPHA_NUMERIC_REGEX = /^[a-zA-Z0-9]+$/i</span>
<span class="cstat-no" title="statement not covered" ></span>
<span class="cstat-no" title="statement not covered" >  const regex = type === "alphanumeric" ? ALPHA_NUMERIC_REGEX : NUMERIC_REGEX</span>
<span class="cstat-no" title="statement not covered" ></span>
<span class="cstat-no" title="statement not covered" >  return regex.test(value)</span>
<span class="cstat-no" title="statement not covered" >}</span>
&nbsp;
type PinInputContext = {
  getInputProps: (
    props: PinInputFieldProps &amp; {
      index: number
      ref?: Ref&lt;HTMLInputElement&gt;
    },
  ) =&gt; PinInputFieldProps
  styles: Record&lt;string, CSSUIObject&gt;
}
&nbsp;
const [PinInputProvider, usePinInputContext] = createContext&lt;PinInputContext&gt;({
  strict: false,
  name: "PinInputContext",
})
&nbsp;
const { DescendantsContextProvider, useDescendants, useDescendant } =
  createDescendant&lt;HTMLInputElement&gt;()
&nbsp;
type PinInputOptions = {
  /**
   * The top-level id string that will be applied to the input fields.
   * The index of the input will be appended to this top-level id.
   */
  id?: string
  /**
   * The type of values the pin-input should allow.
   *
   * @default 'number'
   */
  type?: "alphanumeric" | "number"
  /**
   * The placeholder for the pin input.
   *
   * @default '○'
   */
  placeholder?: string
  /**
   * The value of the pin input.
   */
  value?: string
  /**
   * The initial value of the pin input.
   */
  defaultValue?: string
  /**
   * If `true`, the pin input receives focus on mount.
   *
   * @default false
   */
  autoFocus?: boolean
  /**
   * If `true`, focus will move automatically to the next input once filled.
   *
   * @default true
   */
  manageFocus?: boolean
  /**
   * If `true`, the pin input component signals to its fields that they should.
   */
  otp?: boolean
  /**
   * If `true`, the input's value will be masked just like `type=password`.
   */
  mask?: boolean
  /**
   * Function called on input change.
   */
  onChange?: (value: string) =&gt; void
  /**
   * Function called when all inputs have valid values.
   */
  onComplete?: (value: string) =&gt; void
  /**
   * The number of inputs to display.
   *
   * @default 4
   */
  items?: number
  /**
   * The border color when the input is focused.
   */
  focusBorderColor?: ColorModeToken&lt;CSS.Property.BorderColor, "colors"&gt;
  /**
   * The border color when the input is invalid.
   */
  errorBorderColor?: ColorModeToken&lt;CSS.Property.BorderColor, "colors"&gt;
}
&nbsp;
export type PinInputProps = Omit&lt;HTMLUIProps&lt;"div"&gt;, "onChange" | "mask"&gt; &amp;
  ThemeProps&lt;"PinInput"&gt; &amp;
  FormControlOptions &amp;
  PinInputOptions
&nbsp;
/**
 * `PinInput` is a component used to capture pin codes or OTP (One-Time Password) inputs.
 *
 * @see Docs https://yamada-ui.com/components/forms/pin-input
 */
export const PinInput = forwardRef&lt;PinInputProps, "div"&gt;(
  ({ focusBorderColor, errorBorderColor, ...props }, ref) =&gt; {
    const [styles, mergedProps] = useMultiComponentStyle("PinInput", {
      focusBorderColor,
      errorBorderColor,
      ...props,
    })
    let {
      id,
      className,
      type = "number",
      placeholder = "○",
      value,
      defaultValue,
      autoFocus,
      manageFocus = true,
      otp = false,
      mask,
      onChange,
      onComplete,
      items = 4,
      children,
      ...rest
    } = useFormControlProps(omitThemeProps(mergedProps))
&nbsp;
    id ??= useId()
&nbsp;
    const descendants = useDescendants()
&nbsp;
    const [moveFocus, setMoveFocus] = useState&lt;boolean&gt;(true)
    const [focusedIndex, setFocusedIndex] = useState&lt;number&gt;(-1)
&nbsp;
    useEffect(() =&gt; {
      if (!autoFocus) <span class="branch-0 cbranch-no" title="branch not covered" >return</span>
<span class="cstat-no" title="statement not covered" ></span>
<span class="cstat-no" title="statement not covered" >      const firstValue = descendants.firstValue()</span>
<span class="cstat-no" title="statement not covered" ></span>
<span class="cstat-no" title="statement not covered" >      if (!firstValue) return</span>
<span class="cstat-no" title="statement not covered" ></span>
<span class="cstat-no" title="statement not covered" >      requestAnimationFrame(() =&gt; firstValue.node.focus())</span>
    }, [autoFocus, descendants])
&nbsp;
    const [values, setValues] = useControllableState&lt;string[]&gt;({
      value: toArray(value),
      defaultValue: toArray(defaultValue) || [],
      onChange: <span class="fstat-no" title="function not covered" >(values) =&gt; onChange?.(values.join("")),</span>
    })
&nbsp;
    const focusNext = useCallback(
      (index: number) =&gt; {
<span class="cstat-no" title="statement not covered" >        if (!moveFocus || !manageFocus) return</span>
<span class="cstat-no" title="statement not covered" ></span>
<span class="cstat-no" title="statement not covered" >        const next = descendants.nextValue(index, undefined, false)</span>
<span class="cstat-no" title="statement not covered" ></span>
<span class="cstat-no" title="statement not covered" >        if (!next) return</span>
<span class="cstat-no" title="statement not covered" ></span>
<span class="cstat-no" title="statement not covered" >        requestAnimationFrame(() =&gt; next.node.focus())</span>
<span class="cstat-no" title="statement not covered" >      },</span>
      [descendants, moveFocus, manageFocus],
    )
&nbsp;
    const setValue = useCallback(
      (value: string, index: number, isFocus: boolean = true) =&gt; {
<span class="cstat-no" title="statement not covered" >        let nextValues = [...values]</span>
<span class="cstat-no" title="statement not covered" ></span>
<span class="cstat-no" title="statement not covered" >        nextValues[index] = value</span>
<span class="cstat-no" title="statement not covered" ></span>
<span class="cstat-no" title="statement not covered" >        setValues(nextValues)</span>
<span class="cstat-no" title="statement not covered" ></span>
<span class="cstat-no" title="statement not covered" >        nextValues = nextValues.filter(Boolean)</span>
<span class="cstat-no" title="statement not covered" ></span>
<span class="cstat-no" title="statement not covered" >        const isComplete =</span>
<span class="cstat-no" title="statement not covered" >          value !== "" &amp;&amp;</span>
<span class="cstat-no" title="statement not covered" >          nextValues.length === descendants.count() &amp;&amp;</span>
<span class="cstat-no" title="statement not covered" >          nextValues.every((value) =&gt; value != null &amp;&amp; value !== "")</span>
<span class="cstat-no" title="statement not covered" ></span>
<span class="cstat-no" title="statement not covered" >        if (isComplete) {</span>
<span class="cstat-no" title="statement not covered" >          onComplete?.(nextValues.join(""))</span>
<span class="cstat-no" title="statement not covered" >          descendants.value(index)?.node.blur()</span>
<span class="cstat-no" title="statement not covered" >        } else if (isFocus) {</span>
<span class="cstat-no" title="statement not covered" >          focusNext(index)</span>
<span class="cstat-no" title="statement not covered" >        }</span>
<span class="cstat-no" title="statement not covered" >      },</span>
      [values, setValues, descendants, onComplete, focusNext],
    )
&nbsp;
    const getNextValue = useCallback(
      (value: string | undefined, eventValue: string) =&gt; {
<span class="cstat-no" title="statement not covered" >        let nextValue = eventValue</span>
<span class="cstat-no" title="statement not covered" ></span>
<span class="cstat-no" title="statement not covered" >        if (!value?.length) return nextValue</span>
<span class="cstat-no" title="statement not covered" ></span>
<span class="cstat-no" title="statement not covered" >        if (value[0] === eventValue.charAt(0)) {</span>
<span class="cstat-no" title="statement not covered" >          nextValue = eventValue.charAt(1)</span>
<span class="cstat-no" title="statement not covered" >        } else if (value[0] === eventValue.charAt(1)) {</span>
<span class="cstat-no" title="statement not covered" >          nextValue = eventValue.charAt(0)</span>
<span class="cstat-no" title="statement not covered" >        }</span>
<span class="cstat-no" title="statement not covered" ></span>
<span class="cstat-no" title="statement not covered" >        return nextValue</span>
<span class="cstat-no" title="statement not covered" >      },</span>
      [],
    )
&nbsp;
    const getInputProps = useCallback(
      ({
        index,
        ...props
      }: PinInputFieldProps &amp; {
        index: number
        ref?: Ref&lt;HTMLInputElement&gt;
      }): PinInputFieldProps =&gt; {
        const onChange = <span class="fstat-no" title="function not covered" >({ target }: ChangeEvent&lt;HTMLInputElement&gt;) =&gt; {</span>
<span class="cstat-no" title="statement not covered" >          const eventValue = target.value</span>
<span class="cstat-no" title="statement not covered" >          const currentValue = values[index]</span>
<span class="cstat-no" title="statement not covered" >          const nextValue = getNextValue(currentValue, eventValue)</span>
<span class="cstat-no" title="statement not covered" ></span>
<span class="cstat-no" title="statement not covered" >          if (nextValue === "") {</span>
<span class="cstat-no" title="statement not covered" >            setValue("", index)</span>
<span class="cstat-no" title="statement not covered" ></span>
<span class="cstat-no" title="statement not covered" >            return</span>
<span class="cstat-no" title="statement not covered" >          }</span>
<span class="cstat-no" title="statement not covered" ></span>
<span class="cstat-no" title="statement not covered" >          if (eventValue.length &gt; 2) {</span>
<span class="cstat-no" title="statement not covered" >            if (!validate(eventValue, type)) return</span>
<span class="cstat-no" title="statement not covered" ></span>
<span class="cstat-no" title="statement not covered" >            const nextValue = eventValue</span>
<span class="cstat-no" title="statement not covered" >              .split("")</span>
<span class="cstat-no" title="statement not covered" >              .filter((_, index) =&gt; index &lt; descendants.count())</span>
<span class="cstat-no" title="statement not covered" ></span>
<span class="cstat-no" title="statement not covered" >            setValues(nextValue)</span>
<span class="cstat-no" title="statement not covered" ></span>
<span class="cstat-no" title="statement not covered" >            if (nextValue.length === descendants.count()) {</span>
<span class="cstat-no" title="statement not covered" >              onComplete?.(nextValue.join(""))</span>
<span class="cstat-no" title="statement not covered" >              descendants.value(index)?.node.blur()</span>
<span class="cstat-no" title="statement not covered" >            }</span>
<span class="cstat-no" title="statement not covered" >          } else {</span>
<span class="cstat-no" title="statement not covered" >            if (validate(nextValue, type)) setValue(nextValue, index)</span>
<span class="cstat-no" title="statement not covered" ></span>
<span class="cstat-no" title="statement not covered" >            setMoveFocus(true)</span>
<span class="cstat-no" title="statement not covered" >          }</span>
<span class="cstat-no" title="statement not covered" >        }</span>
&nbsp;
        const onKeyDown = <span class="fstat-no" title="function not covered" >({</span>
<span class="cstat-no" title="statement not covered" >          key,</span>
<span class="cstat-no" title="statement not covered" >          target,</span>
<span class="cstat-no" title="statement not covered" >        }: KeyboardEvent&lt;HTMLInputElement&gt;) =&gt; {</span>
<span class="cstat-no" title="statement not covered" >          if (key !== "Backspace" || !manageFocus) return</span>
<span class="cstat-no" title="statement not covered" ></span>
<span class="cstat-no" title="statement not covered" >          if ((target as HTMLInputElement).value === "") {</span>
<span class="cstat-no" title="statement not covered" >            const prevInput = descendants.prevValue(index, undefined, false)</span>
<span class="cstat-no" title="statement not covered" ></span>
<span class="cstat-no" title="statement not covered" >            if (!prevInput) return</span>
<span class="cstat-no" title="statement not covered" ></span>
<span class="cstat-no" title="statement not covered" >            setValue("", index - 1, false)</span>
<span class="cstat-no" title="statement not covered" >            prevInput.node?.focus()</span>
<span class="cstat-no" title="statement not covered" >            setMoveFocus(true)</span>
<span class="cstat-no" title="statement not covered" >          } else {</span>
<span class="cstat-no" title="statement not covered" >            setMoveFocus(false)</span>
<span class="cstat-no" title="statement not covered" >          }</span>
<span class="cstat-no" title="statement not covered" >        }</span>
&nbsp;
        const onFocus = <span class="fstat-no" title="function not covered" >() =&gt; setFocusedIndex(index)</span>
&nbsp;
        const onBlur = <span class="fstat-no" title="function not covered" >() =&gt; setFocusedIndex(-1)</span>
&nbsp;
        return {
          inputMode: type === "number" ? <span class="branch-0 cbranch-no" title="branch not covered" >"numeric" : "text",</span>
          type: <span class="branch-0 cbranch-no" title="branch not covered" >mask ? "password" : t</span>ype === "number" ? <span class="branch-0 cbranch-no" title="branch not covered" >"tel" : "text",</span>
          ...pickObject(
            rest,
            getFormControlProperties({ omit: ["aria-readonly"] }),
          ),
          ...filterUndefined(props),
          id: `${id}-${index}`,
          value: values[index] || "",
          onChange: handlerAll(props.onChange, onChange),
          onKeyDown: handlerAll(props.onKeyDown, onKeyDown),
          onFocus: handlerAll(props.onFocus, onFocus),
          onBlur: handlerAll(props.onBlur, onBlur),
          autoComplete: <span class="branch-0 cbranch-no" title="branch not covered" >otp ? "one-time-code" : "</span>off",
          placeholder:
            focusedIndex === index &amp;&amp; !rest.readOnly &amp;&amp; !props.readOnly
              ? ""
              : placeholder,
        }
      },
      [
        descendants,
        focusedIndex,
        getNextValue,
        id,
        manageFocus,
        mask,
        onComplete,
        otp,
        placeholder,
        rest,
        setValue,
        setValues,
        type,
        values,
      ],
    )
&nbsp;
    const css: CSSUIObject = {
      display: "flex",
      alignItems: "center",
      ...styles.container,
    }
&nbsp;
    let cloneChildren = getValidChildren(children)
&nbsp;
    if (!cloneChildren.length)
<span class="branch-0 cbranch-no" title="branch not covered" >      for (let i = 0; i &lt; items; i++) {</span>
<span class="cstat-no" title="statement not covered" >        cloneChildren.push(&lt;PinInputField key={i} /&gt;)</span>
<span class="cstat-no" title="statement not covered" >      }</span>
&nbsp;
    return (
      &lt;DescendantsContextProvider value={descendants}&gt;
        &lt;PinInputProvider value={{ getInputProps, styles }}&gt;
          &lt;ui.div
            ref={ref}
            className={cx("ui-pin-input", className)}
            {...rest}
            __css={css}
          &gt;
            {cloneChildren}
          &lt;/ui.div&gt;
        &lt;/PinInputProvider&gt;
      &lt;/DescendantsContextProvider&gt;
    )
  },
)
&nbsp;
export type PinInputFieldProps = HTMLUIProps&lt;"input"&gt; &amp; FormControlOptions
&nbsp;
export const PinInputField = forwardRef&lt;PinInputFieldProps, "input"&gt;(
  ({ className, ...rest }, ref) =&gt; {
    const { getInputProps, styles } = usePinInputContext()
    const { index, register } = useDescendant()
&nbsp;
    rest = useFormControlProps(rest)
&nbsp;
    const css: CSSUIObject = { ...styles.field }
&nbsp;
    return (
      &lt;ui.input
        className={cx("ui-pin-input__field", className)}
        {...getInputProps({ ...rest, ref: mergeRefs(register, ref), index })}
        __css={css}
      /&gt;
    )
  },
)
&nbsp;</pre></td></tr></table></pre>

<<<<<<< HEAD
      <div class="push"></div>
      <!-- for sticky footer -->
    </div>
    <!-- /wrapper -->
    <div class="footer quiet pad2 space-top1 center small">
      Code coverage generated by
      <a
        href="https://istanbul.js.org/"
        target="_blank"
        rel="noopener noreferrer"
        >istanbul</a
      >
      at 2024-03-17T19:41:10.868Z
    </div>
    <script src="../../../prettify.js"></script>
    <script>
      window.onload = function () {
        prettyPrint()
      }
    </script>
    <script src="../../../sorter.js"></script>
    <script src="../../../block-navigation.js"></script>
  </body>
</html>
=======
                <div class='push'></div><!-- for sticky footer -->
            </div><!-- /wrapper -->
            <div class='footer quiet pad2 space-top1 center small'>
                Code coverage generated by
                <a href="https://istanbul.js.org/" target="_blank" rel="noopener noreferrer">istanbul</a>
                at 2024-03-28T10:17:21.422Z
            </div>
        <script src="../../../prettify.js"></script>
        <script>
            window.onload = function () {
                prettyPrint();
            };
        </script>
        <script src="../../../sorter.js"></script>
        <script src="../../../block-navigation.js"></script>
    </body>
</html>
    
>>>>>>> 342b7621
<|MERGE_RESOLUTION|>--- conflicted
+++ resolved
@@ -25,27 +25,27 @@
         </h1>
         <div class="clearfix">
           <div class="fl pad1y space-right2">
-            <span class="strong">74.43% </span>
+            <span class="strong">99.49% </span>
             <span class="quiet">Statements</span>
-            <span class="fraction">294/395</span>
+            <span class="fraction">393/395</span>
           </div>
 
           <div class="fl pad1y space-right2">
-            <span class="strong">56.25% </span>
+            <span class="strong">89.85% </span>
             <span class="quiet">Branches</span>
-            <span class="fraction">9/16</span>
+            <span class="fraction">62/69</span>
           </div>
 
           <div class="fl pad1y space-right2">
-            <span class="strong">14.28% </span>
+            <span class="strong">100% </span>
             <span class="quiet">Functions</span>
-            <span class="fraction">1/7</span>
+            <span class="fraction">7/7</span>
           </div>
 
           <div class="fl pad1y space-right2">
-            <span class="strong">74.43% </span>
+            <span class="strong">99.49% </span>
             <span class="quiet">Lines</span>
-            <span class="fraction">294/395</span>
+            <span class="fraction">393/395</span>
           </div>
         </div>
         <p class="quiet">
@@ -59,7 +59,7 @@
           </div>
         </template>
       </div>
-      <div class="status-line medium"></div>
+      <div class="status-line high"></div>
       <pre><table class="coverage">
 <tr><td class="line-count quiet"><a name='L1'></a><a href='#L1'>1</a>
 <a name='L2'></a><a href='#L2'>2</a>
@@ -491,264 +491,162 @@
 <span class="cline-any cline-yes">1x</span>
 <span class="cline-any cline-yes">1x</span>
 <span class="cline-any cline-yes">1x</span>
-<span class="cline-any cline-no">&nbsp;</span>
-<span class="cline-any cline-no">&nbsp;</span>
-<span class="cline-any cline-no">&nbsp;</span>
-<span class="cline-any cline-no">&nbsp;</span>
-<span class="cline-any cline-no">&nbsp;</span>
-<span class="cline-any cline-no">&nbsp;</span>
-<span class="cline-any cline-no">&nbsp;</span>
-<span class="cline-any cline-yes">1x</span>
-<span class="cline-any cline-yes">1x</span>
-<span class="cline-any cline-yes">1x</span>
-<span class="cline-any cline-yes">1x</span>
-<span class="cline-any cline-yes">1x</span>
-<span class="cline-any cline-yes">1x</span>
-<span class="cline-any cline-yes">1x</span>
-<span class="cline-any cline-yes">1x</span>
-<span class="cline-any cline-yes">1x</span>
-<span class="cline-any cline-yes">1x</span>
-<span class="cline-any cline-yes">1x</span>
-<span class="cline-any cline-yes">1x</span>
-<span class="cline-any cline-yes">1x</span>
-<span class="cline-any cline-yes">1x</span>
-<span class="cline-any cline-yes">1x</span>
-<span class="cline-any cline-yes">1x</span>
-<span class="cline-any cline-yes">1x</span>
-<span class="cline-any cline-yes">1x</span>
-<span class="cline-any cline-yes">1x</span>
-<span class="cline-any cline-yes">1x</span>
-<span class="cline-any cline-yes">1x</span>
-<span class="cline-any cline-yes">1x</span>
-<span class="cline-any cline-yes">1x</span>
-<span class="cline-any cline-yes">1x</span>
-<span class="cline-any cline-yes">1x</span>
-<span class="cline-any cline-yes">1x</span>
-<span class="cline-any cline-yes">1x</span>
-<span class="cline-any cline-yes">1x</span>
-<span class="cline-any cline-yes">1x</span>
-<span class="cline-any cline-yes">1x</span>
-<span class="cline-any cline-yes">1x</span>
-<span class="cline-any cline-yes">1x</span>
-<span class="cline-any cline-yes">1x</span>
-<span class="cline-any cline-yes">1x</span>
-<span class="cline-any cline-yes">1x</span>
-<span class="cline-any cline-yes">1x</span>
-<span class="cline-any cline-yes">1x</span>
-<span class="cline-any cline-yes">1x</span>
-<span class="cline-any cline-yes">1x</span>
-<span class="cline-any cline-yes">1x</span>
-<span class="cline-any cline-yes">1x</span>
-<span class="cline-any cline-yes">1x</span>
-<span class="cline-any cline-yes">1x</span>
-<span class="cline-any cline-yes">1x</span>
-<span class="cline-any cline-yes">1x</span>
-<span class="cline-any cline-yes">1x</span>
-<span class="cline-any cline-yes">1x</span>
-<span class="cline-any cline-yes">1x</span>
-<span class="cline-any cline-yes">1x</span>
-<span class="cline-any cline-yes">1x</span>
-<span class="cline-any cline-yes">1x</span>
-<span class="cline-any cline-yes">1x</span>
-<span class="cline-any cline-yes">1x</span>
-<span class="cline-any cline-yes">1x</span>
-<span class="cline-any cline-yes">1x</span>
-<span class="cline-any cline-yes">1x</span>
-<span class="cline-any cline-yes">1x</span>
-<span class="cline-any cline-yes">1x</span>
-<span class="cline-any cline-yes">1x</span>
-<span class="cline-any cline-yes">1x</span>
-<span class="cline-any cline-yes">1x</span>
-<span class="cline-any cline-yes">1x</span>
-<span class="cline-any cline-yes">1x</span>
-<span class="cline-any cline-yes">1x</span>
-<span class="cline-any cline-yes">1x</span>
-<span class="cline-any cline-yes">1x</span>
-<span class="cline-any cline-yes">1x</span>
-<span class="cline-any cline-yes">1x</span>
-<span class="cline-any cline-yes">1x</span>
-<span class="cline-any cline-yes">1x</span>
-<span class="cline-any cline-yes">1x</span>
-<span class="cline-any cline-yes">1x</span>
-<span class="cline-any cline-yes">1x</span>
-<span class="cline-any cline-yes">1x</span>
-<span class="cline-any cline-yes">1x</span>
-<span class="cline-any cline-yes">1x</span>
-<span class="cline-any cline-yes">1x</span>
-<span class="cline-any cline-yes">1x</span>
-<span class="cline-any cline-yes">1x</span>
-<span class="cline-any cline-yes">1x</span>
-<span class="cline-any cline-yes">1x</span>
-<span class="cline-any cline-yes">1x</span>
-<span class="cline-any cline-yes">1x</span>
-<span class="cline-any cline-yes">1x</span>
-<span class="cline-any cline-yes">1x</span>
-<span class="cline-any cline-yes">1x</span>
-<span class="cline-any cline-yes">1x</span>
-<span class="cline-any cline-yes">1x</span>
-<span class="cline-any cline-yes">1x</span>
-<span class="cline-any cline-yes">1x</span>
-<span class="cline-any cline-yes">1x</span>
-<span class="cline-any cline-yes">1x</span>
-<span class="cline-any cline-yes">1x</span>
-<span class="cline-any cline-yes">1x</span>
-<span class="cline-any cline-yes">1x</span>
-<span class="cline-any cline-yes">1x</span>
-<span class="cline-any cline-yes">1x</span>
-<span class="cline-any cline-yes">1x</span>
-<span class="cline-any cline-yes">1x</span>
-<span class="cline-any cline-yes">1x</span>
-<span class="cline-any cline-yes">1x</span>
-<span class="cline-any cline-yes">1x</span>
-<span class="cline-any cline-yes">1x</span>
-<span class="cline-any cline-yes">1x</span>
-<span class="cline-any cline-yes">1x</span>
-<span class="cline-any cline-yes">1x</span>
-<span class="cline-any cline-yes">1x</span>
-<span class="cline-any cline-yes">1x</span>
-<span class="cline-any cline-yes">1x</span>
-<span class="cline-any cline-yes">1x</span>
-<span class="cline-any cline-yes">1x</span>
-<span class="cline-any cline-yes">1x</span>
-<span class="cline-any cline-yes">1x</span>
-<span class="cline-any cline-yes">1x</span>
-<span class="cline-any cline-yes">1x</span>
-<span class="cline-any cline-yes">1x</span>
-<span class="cline-any cline-yes">1x</span>
-<span class="cline-any cline-yes">1x</span>
-<span class="cline-any cline-yes">1x</span>
-<span class="cline-any cline-yes">1x</span>
-<span class="cline-any cline-yes">1x</span>
-<span class="cline-any cline-yes">1x</span>
-<span class="cline-any cline-yes">1x</span>
-<span class="cline-any cline-yes">1x</span>
-<span class="cline-any cline-yes">1x</span>
-<span class="cline-any cline-yes">1x</span>
-<span class="cline-any cline-yes">1x</span>
-<span class="cline-any cline-yes">1x</span>
-<span class="cline-any cline-yes">1x</span>
-<span class="cline-any cline-yes">1x</span>
-<span class="cline-any cline-yes">1x</span>
-<span class="cline-any cline-yes">1x</span>
-<span class="cline-any cline-yes">1x</span>
-<span class="cline-any cline-no">&nbsp;</span>
-<span class="cline-any cline-no">&nbsp;</span>
-<span class="cline-any cline-no">&nbsp;</span>
-<span class="cline-any cline-no">&nbsp;</span>
-<span class="cline-any cline-no">&nbsp;</span>
-<span class="cline-any cline-no">&nbsp;</span>
-<span class="cline-any cline-yes">1x</span>
-<span class="cline-any cline-yes">1x</span>
-<span class="cline-any cline-yes">1x</span>
-<span class="cline-any cline-yes">1x</span>
-<span class="cline-any cline-yes">1x</span>
-<span class="cline-any cline-yes">1x</span>
-<<<<<<< HEAD
-=======
-<span class="cline-any cline-yes">33x</span>
-<span class="cline-any cline-yes">33x</span>
-<span class="cline-any cline-yes">33x</span>
-<span class="cline-any cline-yes">33x</span>
-<span class="cline-any cline-yes">33x</span>
-<span class="cline-any cline-yes">33x</span>
-<span class="cline-any cline-yes">33x</span>
-<span class="cline-any cline-yes">33x</span>
-<span class="cline-any cline-yes">33x</span>
-<span class="cline-any cline-yes">33x</span>
-<span class="cline-any cline-yes">33x</span>
-<span class="cline-any cline-yes">33x</span>
-<span class="cline-any cline-yes">33x</span>
-<span class="cline-any cline-yes">33x</span>
-<span class="cline-any cline-yes">33x</span>
-<span class="cline-any cline-yes">33x</span>
-<span class="cline-any cline-yes">33x</span>
-<span class="cline-any cline-yes">33x</span>
-<span class="cline-any cline-yes">33x</span>
-<span class="cline-any cline-yes">33x</span>
-<span class="cline-any cline-yes">33x</span>
-<span class="cline-any cline-yes">33x</span>
-<span class="cline-any cline-yes">33x</span>
-<span class="cline-any cline-yes">33x</span>
-<span class="cline-any cline-yes">33x</span>
-<span class="cline-any cline-yes">33x</span>
-<span class="cline-any cline-yes">33x</span>
-<span class="cline-any cline-yes">33x</span>
-<span class="cline-any cline-yes">33x</span>
-<span class="cline-any cline-yes">33x</span>
-<span class="cline-any cline-yes">33x</span>
+<span class="cline-any cline-yes">6x</span>
+<span class="cline-any cline-yes">6x</span>
+<span class="cline-any cline-yes">6x</span>
+<span class="cline-any cline-yes">6x</span>
+<span class="cline-any cline-yes">6x</span>
+<span class="cline-any cline-yes">6x</span>
+<span class="cline-any cline-yes">6x</span>
+<span class="cline-any cline-yes">1x</span>
+<span class="cline-any cline-yes">1x</span>
+<span class="cline-any cline-yes">1x</span>
+<span class="cline-any cline-yes">1x</span>
+<span class="cline-any cline-yes">1x</span>
+<span class="cline-any cline-yes">1x</span>
+<span class="cline-any cline-yes">1x</span>
+<span class="cline-any cline-yes">1x</span>
+<span class="cline-any cline-yes">1x</span>
+<span class="cline-any cline-yes">1x</span>
+<span class="cline-any cline-yes">1x</span>
+<span class="cline-any cline-yes">1x</span>
+<span class="cline-any cline-yes">1x</span>
+<span class="cline-any cline-yes">1x</span>
+<span class="cline-any cline-yes">1x</span>
+<span class="cline-any cline-yes">1x</span>
+<span class="cline-any cline-yes">1x</span>
+<span class="cline-any cline-yes">1x</span>
+<span class="cline-any cline-yes">1x</span>
+<span class="cline-any cline-yes">1x</span>
+<span class="cline-any cline-yes">1x</span>
+<span class="cline-any cline-yes">1x</span>
+<span class="cline-any cline-yes">1x</span>
+<span class="cline-any cline-yes">1x</span>
+<span class="cline-any cline-yes">1x</span>
+<span class="cline-any cline-yes">1x</span>
+<span class="cline-any cline-yes">1x</span>
+<span class="cline-any cline-yes">1x</span>
+<span class="cline-any cline-yes">1x</span>
+<span class="cline-any cline-yes">1x</span>
+<span class="cline-any cline-yes">1x</span>
+<span class="cline-any cline-yes">1x</span>
+<span class="cline-any cline-yes">1x</span>
+<span class="cline-any cline-yes">1x</span>
+<span class="cline-any cline-yes">1x</span>
+<span class="cline-any cline-yes">1x</span>
+<span class="cline-any cline-yes">1x</span>
+<span class="cline-any cline-yes">1x</span>
+<span class="cline-any cline-yes">1x</span>
+<span class="cline-any cline-yes">1x</span>
+<span class="cline-any cline-yes">1x</span>
+<span class="cline-any cline-yes">1x</span>
+<span class="cline-any cline-yes">1x</span>
+<span class="cline-any cline-yes">1x</span>
+<span class="cline-any cline-yes">1x</span>
+<span class="cline-any cline-yes">1x</span>
+<span class="cline-any cline-yes">1x</span>
+<span class="cline-any cline-yes">1x</span>
+<span class="cline-any cline-yes">1x</span>
+<span class="cline-any cline-yes">1x</span>
+<span class="cline-any cline-yes">1x</span>
+<span class="cline-any cline-yes">1x</span>
+<span class="cline-any cline-yes">1x</span>
+<span class="cline-any cline-yes">1x</span>
+<span class="cline-any cline-yes">1x</span>
+<span class="cline-any cline-yes">1x</span>
+<span class="cline-any cline-yes">1x</span>
+<span class="cline-any cline-yes">1x</span>
+<span class="cline-any cline-yes">1x</span>
+<span class="cline-any cline-yes">1x</span>
+<span class="cline-any cline-yes">1x</span>
+<span class="cline-any cline-yes">1x</span>
+<span class="cline-any cline-yes">1x</span>
+<span class="cline-any cline-yes">1x</span>
+<span class="cline-any cline-yes">1x</span>
+<span class="cline-any cline-yes">1x</span>
+<span class="cline-any cline-yes">1x</span>
+<span class="cline-any cline-yes">1x</span>
+<span class="cline-any cline-yes">1x</span>
+<span class="cline-any cline-yes">1x</span>
+<span class="cline-any cline-yes">1x</span>
+<span class="cline-any cline-yes">1x</span>
+<span class="cline-any cline-yes">1x</span>
+<span class="cline-any cline-yes">1x</span>
+<span class="cline-any cline-yes">1x</span>
+<span class="cline-any cline-yes">1x</span>
+<span class="cline-any cline-yes">1x</span>
+<span class="cline-any cline-yes">1x</span>
+<span class="cline-any cline-yes">1x</span>
+<span class="cline-any cline-yes">1x</span>
+<span class="cline-any cline-yes">1x</span>
+<span class="cline-any cline-yes">1x</span>
+<span class="cline-any cline-yes">1x</span>
+<span class="cline-any cline-yes">1x</span>
+<span class="cline-any cline-yes">1x</span>
+<span class="cline-any cline-yes">1x</span>
+<span class="cline-any cline-yes">1x</span>
+<span class="cline-any cline-yes">1x</span>
+<span class="cline-any cline-yes">1x</span>
+<span class="cline-any cline-yes">1x</span>
+<span class="cline-any cline-yes">1x</span>
+<span class="cline-any cline-yes">1x</span>
+<span class="cline-any cline-yes">1x</span>
+<span class="cline-any cline-yes">1x</span>
+<span class="cline-any cline-yes">1x</span>
+<span class="cline-any cline-yes">1x</span>
+<span class="cline-any cline-yes">1x</span>
+<span class="cline-any cline-yes">1x</span>
+<span class="cline-any cline-yes">1x</span>
+<span class="cline-any cline-yes">1x</span>
+<span class="cline-any cline-yes">1x</span>
+<span class="cline-any cline-yes">34x</span>
+<span class="cline-any cline-yes">34x</span>
+<span class="cline-any cline-yes">34x</span>
+<span class="cline-any cline-yes">34x</span>
+<span class="cline-any cline-yes">34x</span>
+<span class="cline-any cline-yes">34x</span>
+<span class="cline-any cline-yes">34x</span>
+<span class="cline-any cline-yes">34x</span>
+<span class="cline-any cline-yes">34x</span>
+<span class="cline-any cline-yes">34x</span>
+<span class="cline-any cline-yes">34x</span>
+<span class="cline-any cline-yes">34x</span>
+<span class="cline-any cline-yes">34x</span>
+<span class="cline-any cline-yes">34x</span>
+<span class="cline-any cline-yes">34x</span>
+<span class="cline-any cline-yes">34x</span>
+<span class="cline-any cline-yes">34x</span>
+<span class="cline-any cline-yes">34x</span>
+<span class="cline-any cline-yes">34x</span>
+<span class="cline-any cline-yes">34x</span>
+<span class="cline-any cline-yes">34x</span>
+<span class="cline-any cline-yes">34x</span>
+<span class="cline-any cline-yes">34x</span>
+<span class="cline-any cline-yes">34x</span>
+<span class="cline-any cline-yes">34x</span>
+<span class="cline-any cline-yes">34x</span>
+<span class="cline-any cline-yes">34x</span>
+<span class="cline-any cline-yes">34x</span>
+<span class="cline-any cline-yes">34x</span>
+<span class="cline-any cline-yes">34x</span>
+<span class="cline-any cline-yes">34x</span>
 <span class="cline-any cline-yes">20x</span>
->>>>>>> 342b7621
-<span class="cline-any cline-yes">1x</span>
-<span class="cline-any cline-yes">1x</span>
-<span class="cline-any cline-yes">1x</span>
-<span class="cline-any cline-yes">1x</span>
-<span class="cline-any cline-no">&nbsp;</span>
-<span class="cline-any cline-no">&nbsp;</span>
-<span class="cline-any cline-no">&nbsp;</span>
-<span class="cline-any cline-no">&nbsp;</span>
-<span class="cline-any cline-no">&nbsp;</span>
-<span class="cline-any cline-no">&nbsp;</span>
-<span class="cline-any cline-no">&nbsp;</span>
-<span class="cline-any cline-no">&nbsp;</span>
-<span class="cline-any cline-yes">1x</span>
-<span class="cline-any cline-yes">1x</span>
-<span class="cline-any cline-yes">1x</span>
-<span class="cline-any cline-yes">1x</span>
-<span class="cline-any cline-yes">1x</span>
-<span class="cline-any cline-no">&nbsp;</span>
-<span class="cline-any cline-no">&nbsp;</span>
-<span class="cline-any cline-no">&nbsp;</span>
-<span class="cline-any cline-no">&nbsp;</span>
-<span class="cline-any cline-no">&nbsp;</span>
-<span class="cline-any cline-no">&nbsp;</span>
-<span class="cline-any cline-no">&nbsp;</span>
-<span class="cline-any cline-no">&nbsp;</span>
-<span class="cline-any cline-no">&nbsp;</span>
-<span class="cline-any cline-no">&nbsp;</span>
-<span class="cline-any cline-no">&nbsp;</span>
-<span class="cline-any cline-no">&nbsp;</span>
-<span class="cline-any cline-no">&nbsp;</span>
-<span class="cline-any cline-no">&nbsp;</span>
-<span class="cline-any cline-no">&nbsp;</span>
-<span class="cline-any cline-no">&nbsp;</span>
-<span class="cline-any cline-no">&nbsp;</span>
-<span class="cline-any cline-no">&nbsp;</span>
-<span class="cline-any cline-no">&nbsp;</span>
-<span class="cline-any cline-no">&nbsp;</span>
-<span class="cline-any cline-yes">1x</span>
-<span class="cline-any cline-yes">1x</span>
-<span class="cline-any cline-yes">1x</span>
-<span class="cline-any cline-yes">1x</span>
-<span class="cline-any cline-yes">1x</span>
-<span class="cline-any cline-no">&nbsp;</span>
-<span class="cline-any cline-no">&nbsp;</span>
-<span class="cline-any cline-no">&nbsp;</span>
-<span class="cline-any cline-no">&nbsp;</span>
-<span class="cline-any cline-no">&nbsp;</span>
-<span class="cline-any cline-no">&nbsp;</span>
-<span class="cline-any cline-no">&nbsp;</span>
-<span class="cline-any cline-no">&nbsp;</span>
-<span class="cline-any cline-no">&nbsp;</span>
-<span class="cline-any cline-no">&nbsp;</span>
-<span class="cline-any cline-no">&nbsp;</span>
-<span class="cline-any cline-no">&nbsp;</span>
-<span class="cline-any cline-yes">1x</span>
-<span class="cline-any cline-yes">1x</span>
-<span class="cline-any cline-yes">1x</span>
-<span class="cline-any cline-yes">1x</span>
-<span class="cline-any cline-yes">1x</span>
-<<<<<<< HEAD
-=======
-<span class="cline-any cline-yes">33x</span>
-<span class="cline-any cline-yes">33x</span>
-<span class="cline-any cline-yes">33x</span>
-<span class="cline-any cline-yes">33x</span>
-<span class="cline-any cline-yes">33x</span>
-<span class="cline-any cline-yes">33x</span>
-<span class="cline-any cline-yes">33x</span>
-<span class="cline-any cline-yes">33x</span>
-<span class="cline-any cline-yes">33x</span>
-<span class="cline-any cline-yes">33x</span>
+<span class="cline-any cline-yes">1x</span>
+<span class="cline-any cline-yes">1x</span>
+<span class="cline-any cline-yes">1x</span>
+<span class="cline-any cline-yes">19x</span>
+<span class="cline-any cline-yes">1x</span>
+<span class="cline-any cline-yes">1x</span>
+<span class="cline-any cline-yes">34x</span>
+<span class="cline-any cline-yes">34x</span>
+<span class="cline-any cline-yes">34x</span>
+<span class="cline-any cline-yes">34x</span>
+<span class="cline-any cline-yes">34x</span>
+<span class="cline-any cline-yes">34x</span>
+<span class="cline-any cline-yes">34x</span>
+<span class="cline-any cline-yes">34x</span>
+<span class="cline-any cline-yes">34x</span>
+<span class="cline-any cline-yes">34x</span>
 <span class="cline-any cline-yes">4x</span>
 <span class="cline-any cline-yes">4x</span>
 <span class="cline-any cline-yes">4x</span>
@@ -757,11 +655,11 @@
 <span class="cline-any cline-yes">4x</span>
 <span class="cline-any cline-yes">4x</span>
 <span class="cline-any cline-yes">4x</span>
-<span class="cline-any cline-yes">33x</span>
-<span class="cline-any cline-yes">33x</span>
-<span class="cline-any cline-yes">33x</span>
-<span class="cline-any cline-yes">33x</span>
-<span class="cline-any cline-yes">33x</span>
+<span class="cline-any cline-yes">34x</span>
+<span class="cline-any cline-yes">34x</span>
+<span class="cline-any cline-yes">34x</span>
+<span class="cline-any cline-yes">34x</span>
+<span class="cline-any cline-yes">34x</span>
 <span class="cline-any cline-yes">7x</span>
 <span class="cline-any cline-yes">7x</span>
 <span class="cline-any cline-yes">7x</span>
@@ -773,304 +671,185 @@
 <span class="cline-any cline-yes">7x</span>
 <span class="cline-any cline-yes">7x</span>
 <span class="cline-any cline-yes">5x</span>
->>>>>>> 342b7621
+<span class="cline-any cline-yes">2x</span>
+<span class="cline-any cline-yes">7x</span>
+<span class="cline-any cline-yes">7x</span>
 <span class="cline-any cline-yes">2x</span>
 <span class="cline-any cline-yes">2x</span>
-<span class="cline-any cline-yes">2x</span>
-<<<<<<< HEAD
-=======
 <span class="cline-any cline-yes">7x</span>
 <span class="cline-any cline-yes">4x</span>
 <span class="cline-any cline-yes">4x</span>
 <span class="cline-any cline-yes">7x</span>
-<span class="cline-any cline-yes">33x</span>
-<span class="cline-any cline-yes">33x</span>
-<span class="cline-any cline-yes">33x</span>
-<span class="cline-any cline-yes">33x</span>
-<span class="cline-any cline-yes">33x</span>
-<span class="cline-any cline-yes">7x</span>
-<span class="cline-any cline-yes">7x</span>
-<span class="cline-any cline-yes">7x</span>
->>>>>>> 342b7621
+<span class="cline-any cline-yes">34x</span>
+<span class="cline-any cline-yes">34x</span>
+<span class="cline-any cline-yes">34x</span>
+<span class="cline-any cline-yes">34x</span>
+<span class="cline-any cline-yes">34x</span>
+<span class="cline-any cline-yes">7x</span>
+<span class="cline-any cline-yes">7x</span>
+<span class="cline-any cline-yes">7x</span>
 <span class="cline-any cline-yes">2x</span>
-<span class="cline-any cline-yes">2x</span>
-<span class="cline-any cline-yes">2x</span>
-<span class="cline-any cline-yes">2x</span>
-<span class="cline-any cline-no">&nbsp;</span>
-<span class="cline-any cline-no">&nbsp;</span>
-<span class="cline-any cline-no">&nbsp;</span>
-<span class="cline-any cline-no">&nbsp;</span>
-<span class="cline-any cline-no">&nbsp;</span>
-<span class="cline-any cline-no">&nbsp;</span>
-<span class="cline-any cline-no">&nbsp;</span>
-<span class="cline-any cline-no">&nbsp;</span>
-<span class="cline-any cline-no">&nbsp;</span>
-<span class="cline-any cline-no">&nbsp;</span>
-<span class="cline-any cline-no">&nbsp;</span>
-<span class="cline-any cline-no">&nbsp;</span>
-<span class="cline-any cline-no">&nbsp;</span>
-<span class="cline-any cline-no">&nbsp;</span>
-<span class="cline-any cline-no">&nbsp;</span>
-<span class="cline-any cline-no">&nbsp;</span>
-<span class="cline-any cline-no">&nbsp;</span>
-<span class="cline-any cline-no">&nbsp;</span>
-<span class="cline-any cline-no">&nbsp;</span>
-<span class="cline-any cline-no">&nbsp;</span>
-<span class="cline-any cline-no">&nbsp;</span>
-<span class="cline-any cline-no">&nbsp;</span>
-<span class="cline-any cline-no">&nbsp;</span>
-<span class="cline-any cline-no">&nbsp;</span>
-<span class="cline-any cline-no">&nbsp;</span>
-<span class="cline-any cline-no">&nbsp;</span>
-<span class="cline-any cline-no">&nbsp;</span>
-<span class="cline-any cline-no">&nbsp;</span>
-<span class="cline-any cline-no">&nbsp;</span>
-<span class="cline-any cline-yes">2x</span>
-<span class="cline-any cline-yes">2x</span>
-<span class="cline-any cline-no">&nbsp;</span>
-<span class="cline-any cline-no">&nbsp;</span>
-<span class="cline-any cline-no">&nbsp;</span>
-<span class="cline-any cline-no">&nbsp;</span>
-<span class="cline-any cline-no">&nbsp;</span>
-<span class="cline-any cline-no">&nbsp;</span>
-<span class="cline-any cline-no">&nbsp;</span>
-<span class="cline-any cline-no">&nbsp;</span>
-<span class="cline-any cline-no">&nbsp;</span>
-<span class="cline-any cline-no">&nbsp;</span>
-<span class="cline-any cline-no">&nbsp;</span>
-<span class="cline-any cline-no">&nbsp;</span>
-<span class="cline-any cline-no">&nbsp;</span>
-<span class="cline-any cline-no">&nbsp;</span>
-<span class="cline-any cline-no">&nbsp;</span>
+<span class="cline-any cline-yes">7x</span>
+<span class="cline-any cline-yes">1x</span>
+<span class="cline-any cline-yes">1x</span>
 <span class="cline-any cline-no">&nbsp;</span>
 <span class="cline-any cline-no">&nbsp;</span>
 <span class="cline-any cline-yes">2x</span>
 <span class="cline-any cline-yes">2x</span>
 <span class="cline-any cline-yes">2x</span>
-<span class="cline-any cline-yes">2x</span>
-<span class="cline-any cline-yes">2x</span>
-<span class="cline-any cline-yes">2x</span>
-<span class="cline-any cline-yes">2x</span>
-<<<<<<< HEAD
-<span class="cline-any cline-yes">2x</span>
-<span class="cline-any cline-yes">2x</span>
-<span class="cline-any cline-yes">2x</span>
-<span class="cline-any cline-yes">2x</span>
-<span class="cline-any cline-yes">2x</span>
-<span class="cline-any cline-yes">2x</span>
-<span class="cline-any cline-yes">2x</span>
-<span class="cline-any cline-yes">2x</span>
-<span class="cline-any cline-yes">2x</span>
-<span class="cline-any cline-yes">2x</span>
-<span class="cline-any cline-yes">2x</span>
-<span class="cline-any cline-yes">2x</span>
-<span class="cline-any cline-yes">2x</span>
-<span class="cline-any cline-yes">2x</span>
-<span class="cline-any cline-yes">2x</span>
-<span class="cline-any cline-yes">1x</span>
-<span class="cline-any cline-yes">1x</span>
-<span class="cline-any cline-yes">2x</span>
-<span class="cline-any cline-yes">2x</span>
-<span class="cline-any cline-yes">1x</span>
-<span class="cline-any cline-yes">1x</span>
-<span class="cline-any cline-yes">1x</span>
-<span class="cline-any cline-yes">1x</span>
-<span class="cline-any cline-yes">1x</span>
-<span class="cline-any cline-yes">1x</span>
-<span class="cline-any cline-yes">1x</span>
-=======
-<span class="cline-any cline-yes">33x</span>
-<span class="cline-any cline-yes">33x</span>
-<span class="cline-any cline-yes">33x</span>
-<span class="cline-any cline-yes">33x</span>
-<span class="cline-any cline-yes">33x</span>
-<span class="cline-any cline-yes">200x</span>
-<span class="cline-any cline-yes">200x</span>
-<span class="cline-any cline-yes">200x</span>
-<span class="cline-any cline-yes">200x</span>
-<span class="cline-any cline-yes">200x</span>
-<span class="cline-any cline-yes">200x</span>
-<span class="cline-any cline-yes">200x</span>
-<span class="cline-any cline-yes">7x</span>
-<span class="cline-any cline-yes">7x</span>
-<span class="cline-any cline-yes">7x</span>
-<span class="cline-any cline-yes">7x</span>
-<span class="cline-any cline-yes">7x</span>
->>>>>>> 342b7621
-<span class="cline-any cline-yes">1x</span>
-<span class="cline-any cline-yes">1x</span>
-<span class="cline-any cline-yes">1x</span>
-<span class="cline-any cline-yes">1x</span>
-<span class="cline-any cline-yes">1x</span>
-<span class="cline-any cline-yes">1x</span>
-<span class="cline-any cline-yes">1x</span>
-<span class="cline-any cline-yes">1x</span>
-<span class="cline-any cline-yes">1x</span>
-<span class="cline-any cline-yes">1x</span>
-<span class="cline-any cline-yes">1x</span>
-<span class="cline-any cline-yes">1x</span>
-<span class="cline-any cline-yes">1x</span>
-<span class="cline-any cline-yes">1x</span>
-<span class="cline-any cline-yes">1x</span>
-<span class="cline-any cline-yes">1x</span>
-<<<<<<< HEAD
-<span class="cline-any cline-yes">1x</span>
-<span class="cline-any cline-yes">1x</span>
-<span class="cline-any cline-yes">1x</span>
-<span class="cline-any cline-yes">1x</span>
-<span class="cline-any cline-yes">1x</span>
-<span class="cline-any cline-no">&nbsp;</span>
-<span class="cline-any cline-no">&nbsp;</span>
-<span class="cline-any cline-yes">1x</span>
-=======
+<span class="cline-any cline-yes">34x</span>
+<span class="cline-any cline-yes">34x</span>
+<span class="cline-any cline-yes">34x</span>
+<span class="cline-any cline-yes">34x</span>
+<span class="cline-any cline-yes">34x</span>
+<span class="cline-any cline-yes">204x</span>
+<span class="cline-any cline-yes">204x</span>
+<span class="cline-any cline-yes">204x</span>
+<span class="cline-any cline-yes">204x</span>
+<span class="cline-any cline-yes">204x</span>
+<span class="cline-any cline-yes">204x</span>
+<span class="cline-any cline-yes">204x</span>
+<span class="cline-any cline-yes">7x</span>
+<span class="cline-any cline-yes">7x</span>
+<span class="cline-any cline-yes">7x</span>
+<span class="cline-any cline-yes">7x</span>
+<span class="cline-any cline-yes">7x</span>
+<span class="cline-any cline-yes">1x</span>
+<span class="cline-any cline-yes">1x</span>
+<span class="cline-any cline-yes">1x</span>
+<span class="cline-any cline-yes">1x</span>
+<span class="cline-any cline-yes">6x</span>
+<span class="cline-any cline-yes">7x</span>
+<span class="cline-any cline-yes">1x</span>
+<span class="cline-any cline-yes">1x</span>
+<span class="cline-any cline-yes">1x</span>
+<span class="cline-any cline-yes">1x</span>
+<span class="cline-any cline-yes">1x</span>
+<span class="cline-any cline-yes">1x</span>
+<span class="cline-any cline-yes">1x</span>
+<span class="cline-any cline-yes">1x</span>
+<span class="cline-any cline-yes">1x</span>
+<span class="cline-any cline-yes">1x</span>
+<span class="cline-any cline-yes">1x</span>
+<span class="cline-any cline-yes">1x</span>
 <span class="cline-any cline-yes">7x</span>
 <span class="cline-any cline-yes">5x</span>
 <span class="cline-any cline-yes">5x</span>
 <span class="cline-any cline-yes">5x</span>
 <span class="cline-any cline-yes">5x</span>
 <span class="cline-any cline-yes">7x</span>
-<span class="cline-any cline-yes">200x</span>
-<span class="cline-any cline-yes">200x</span>
+<span class="cline-any cline-yes">204x</span>
+<span class="cline-any cline-yes">204x</span>
 <span class="cline-any cline-yes">8x</span>
 <span class="cline-any cline-yes">8x</span>
 <span class="cline-any cline-yes">8x</span>
 <span class="cline-any cline-yes">8x</span>
 <span class="cline-any cline-yes">3x</span>
 <span class="cline-any cline-yes">8x</span>
->>>>>>> 342b7621
-<span class="cline-any cline-yes">1x</span>
-<span class="cline-any cline-yes">1x</span>
-<span class="cline-any cline-yes">1x</span>
-<span class="cline-any cline-yes">1x</span>
-<span class="cline-any cline-yes">1x</span>
-<span class="cline-any cline-yes">1x</span>
-<span class="cline-any cline-yes">1x</span>
-<span class="cline-any cline-yes">1x</span>
-<span class="cline-any cline-yes">1x</span>
-<span class="cline-any cline-yes">1x</span>
-<span class="cline-any cline-yes">1x</span>
-<span class="cline-any cline-yes">1x</span>
-<span class="cline-any cline-yes">1x</span>
-<span class="cline-any cline-yes">1x</span>
-<span class="cline-any cline-yes">1x</span>
-<span class="cline-any cline-yes">1x</span>
-<span class="cline-any cline-yes">1x</span>
-<span class="cline-any cline-yes">1x</span>
-<span class="cline-any cline-yes">1x</span>
-<span class="cline-any cline-yes">1x</span>
-<span class="cline-any cline-yes">1x</span>
+<span class="cline-any cline-yes">1x</span>
+<span class="cline-any cline-yes">1x</span>
+<span class="cline-any cline-yes">1x</span>
+<span class="cline-any cline-yes">1x</span>
+<span class="cline-any cline-yes">1x</span>
+<span class="cline-any cline-yes">1x</span>
+<span class="cline-any cline-yes">1x</span>
+<span class="cline-any cline-yes">8x</span>
 <span class="cline-any cline-yes">2x</span>
 <span class="cline-any cline-yes">2x</span>
-<span class="cline-any cline-yes">2x</span>
-<span class="cline-any cline-yes">2x</span>
-<span class="cline-any cline-yes">2x</span>
-<span class="cline-any cline-yes">2x</span>
-<span class="cline-any cline-yes">2x</span>
-<span class="cline-any cline-yes">2x</span>
-<span class="cline-any cline-yes">2x</span>
-<span class="cline-any cline-yes">2x</span>
-<span class="cline-any cline-yes">2x</span>
-<span class="cline-any cline-yes">2x</span>
-<span class="cline-any cline-yes">2x</span>
-<span class="cline-any cline-yes">2x</span>
-<span class="cline-any cline-yes">2x</span>
-<<<<<<< HEAD
-=======
 <span class="cline-any cline-yes">8x</span>
-<span class="cline-any cline-yes">200x</span>
-<span class="cline-any cline-yes">200x</span>
-<span class="cline-any cline-yes">200x</span>
-<span class="cline-any cline-yes">200x</span>
-<span class="cline-any cline-yes">200x</span>
-<span class="cline-any cline-yes">200x</span>
-<span class="cline-any cline-yes">200x</span>
-<span class="cline-any cline-yes">200x</span>
-<span class="cline-any cline-yes">200x</span>
-<span class="cline-any cline-yes">200x</span>
-<span class="cline-any cline-yes">200x</span>
-<span class="cline-any cline-yes">200x</span>
-<span class="cline-any cline-yes">200x</span>
-<span class="cline-any cline-yes">200x</span>
-<span class="cline-any cline-yes">200x</span>
-<span class="cline-any cline-yes">200x</span>
-<span class="cline-any cline-yes">200x</span>
-<span class="cline-any cline-yes">200x</span>
-<span class="cline-any cline-yes">200x</span>
-<span class="cline-any cline-yes">200x</span>
-<span class="cline-any cline-yes">200x</span>
-<span class="cline-any cline-yes">200x</span>
-<span class="cline-any cline-yes">86x</span>
-<span class="cline-any cline-yes">114x</span>
-<span class="cline-any cline-yes">200x</span>
-<span class="cline-any cline-yes">200x</span>
-<span class="cline-any cline-yes">33x</span>
-<span class="cline-any cline-yes">33x</span>
-<span class="cline-any cline-yes">33x</span>
-<span class="cline-any cline-yes">33x</span>
-<span class="cline-any cline-yes">33x</span>
-<span class="cline-any cline-yes">33x</span>
-<span class="cline-any cline-yes">33x</span>
-<span class="cline-any cline-yes">33x</span>
-<span class="cline-any cline-yes">33x</span>
-<span class="cline-any cline-yes">33x</span>
-<span class="cline-any cline-yes">33x</span>
-<span class="cline-any cline-yes">33x</span>
-<span class="cline-any cline-yes">33x</span>
-<span class="cline-any cline-yes">33x</span>
-<span class="cline-any cline-yes">33x</span>
-<span class="cline-any cline-yes">33x</span>
-<span class="cline-any cline-yes">33x</span>
-<span class="cline-any cline-yes">33x</span>
-<span class="cline-any cline-yes">33x</span>
-<span class="cline-any cline-yes">33x</span>
-<span class="cline-any cline-yes">33x</span>
-<span class="cline-any cline-yes">33x</span>
-<span class="cline-any cline-yes">33x</span>
-<span class="cline-any cline-yes">33x</span>
-<span class="cline-any cline-yes">33x</span>
-<span class="cline-any cline-yes">33x</span>
-<span class="cline-any cline-yes">33x</span>
-<span class="cline-any cline-yes">33x</span>
-<span class="cline-any cline-yes">123x</span>
-<span class="cline-any cline-yes">123x</span>
-<span class="cline-any cline-yes">33x</span>
-<span class="cline-any cline-yes">33x</span>
-<span class="cline-any cline-yes">33x</span>
-<span class="cline-any cline-yes">33x</span>
-<span class="cline-any cline-yes">33x</span>
-<span class="cline-any cline-yes">33x</span>
-<span class="cline-any cline-yes">33x</span>
-<span class="cline-any cline-yes">33x</span>
-<span class="cline-any cline-yes">33x</span>
-<span class="cline-any cline-yes">33x</span>
-<span class="cline-any cline-yes">33x</span>
-<span class="cline-any cline-yes">33x</span>
-<span class="cline-any cline-yes">33x</span>
-<span class="cline-any cline-yes">33x</span>
-<span class="cline-any cline-yes">33x</span>
-<span class="cline-any cline-yes">33x</span>
-<span class="cline-any cline-yes">1x</span>
-<span class="cline-any cline-yes">1x</span>
-<span class="cline-any cline-yes">1x</span>
-<span class="cline-any cline-yes">1x</span>
-<span class="cline-any cline-yes">1x</span>
-<span class="cline-any cline-yes">1x</span>
-<span class="cline-any cline-yes">200x</span>
-<span class="cline-any cline-yes">200x</span>
-<span class="cline-any cline-yes">200x</span>
-<span class="cline-any cline-yes">200x</span>
-<span class="cline-any cline-yes">200x</span>
-<span class="cline-any cline-yes">200x</span>
-<span class="cline-any cline-yes">200x</span>
-<span class="cline-any cline-yes">200x</span>
-<span class="cline-any cline-yes">200x</span>
-<span class="cline-any cline-yes">200x</span>
-<span class="cline-any cline-yes">200x</span>
-<span class="cline-any cline-yes">200x</span>
-<span class="cline-any cline-yes">200x</span>
-<span class="cline-any cline-yes">200x</span>
-<span class="cline-any cline-yes">200x</span>
->>>>>>> 342b7621
+<span class="cline-any cline-yes">204x</span>
+<span class="cline-any cline-yes">204x</span>
+<span class="cline-any cline-yes">204x</span>
+<span class="cline-any cline-yes">204x</span>
+<span class="cline-any cline-yes">204x</span>
+<span class="cline-any cline-yes">204x</span>
+<span class="cline-any cline-yes">204x</span>
+<span class="cline-any cline-yes">204x</span>
+<span class="cline-any cline-yes">204x</span>
+<span class="cline-any cline-yes">204x</span>
+<span class="cline-any cline-yes">204x</span>
+<span class="cline-any cline-yes">204x</span>
+<span class="cline-any cline-yes">204x</span>
+<span class="cline-any cline-yes">204x</span>
+<span class="cline-any cline-yes">204x</span>
+<span class="cline-any cline-yes">204x</span>
+<span class="cline-any cline-yes">204x</span>
+<span class="cline-any cline-yes">204x</span>
+<span class="cline-any cline-yes">204x</span>
+<span class="cline-any cline-yes">204x</span>
+<span class="cline-any cline-yes">204x</span>
+<span class="cline-any cline-yes">204x</span>
+<span class="cline-any cline-yes">87x</span>
+<span class="cline-any cline-yes">117x</span>
+<span class="cline-any cline-yes">204x</span>
+<span class="cline-any cline-yes">204x</span>
+<span class="cline-any cline-yes">34x</span>
+<span class="cline-any cline-yes">34x</span>
+<span class="cline-any cline-yes">34x</span>
+<span class="cline-any cline-yes">34x</span>
+<span class="cline-any cline-yes">34x</span>
+<span class="cline-any cline-yes">34x</span>
+<span class="cline-any cline-yes">34x</span>
+<span class="cline-any cline-yes">34x</span>
+<span class="cline-any cline-yes">34x</span>
+<span class="cline-any cline-yes">34x</span>
+<span class="cline-any cline-yes">34x</span>
+<span class="cline-any cline-yes">34x</span>
+<span class="cline-any cline-yes">34x</span>
+<span class="cline-any cline-yes">34x</span>
+<span class="cline-any cline-yes">34x</span>
+<span class="cline-any cline-yes">34x</span>
+<span class="cline-any cline-yes">34x</span>
+<span class="cline-any cline-yes">34x</span>
+<span class="cline-any cline-yes">34x</span>
+<span class="cline-any cline-yes">34x</span>
+<span class="cline-any cline-yes">34x</span>
+<span class="cline-any cline-yes">34x</span>
+<span class="cline-any cline-yes">34x</span>
+<span class="cline-any cline-yes">34x</span>
+<span class="cline-any cline-yes">34x</span>
+<span class="cline-any cline-yes">34x</span>
+<span class="cline-any cline-yes">34x</span>
+<span class="cline-any cline-yes">34x</span>
+<span class="cline-any cline-yes">127x</span>
+<span class="cline-any cline-yes">127x</span>
+<span class="cline-any cline-yes">34x</span>
+<span class="cline-any cline-yes">34x</span>
+<span class="cline-any cline-yes">34x</span>
+<span class="cline-any cline-yes">34x</span>
+<span class="cline-any cline-yes">34x</span>
+<span class="cline-any cline-yes">34x</span>
+<span class="cline-any cline-yes">34x</span>
+<span class="cline-any cline-yes">34x</span>
+<span class="cline-any cline-yes">34x</span>
+<span class="cline-any cline-yes">34x</span>
+<span class="cline-any cline-yes">34x</span>
+<span class="cline-any cline-yes">34x</span>
+<span class="cline-any cline-yes">34x</span>
+<span class="cline-any cline-yes">34x</span>
+<span class="cline-any cline-yes">34x</span>
+<span class="cline-any cline-yes">34x</span>
+<span class="cline-any cline-yes">1x</span>
+<span class="cline-any cline-yes">1x</span>
+<span class="cline-any cline-yes">1x</span>
+<span class="cline-any cline-yes">1x</span>
+<span class="cline-any cline-yes">1x</span>
+<span class="cline-any cline-yes">1x</span>
+<span class="cline-any cline-yes">204x</span>
+<span class="cline-any cline-yes">204x</span>
+<span class="cline-any cline-yes">204x</span>
+<span class="cline-any cline-yes">204x</span>
+<span class="cline-any cline-yes">204x</span>
+<span class="cline-any cline-yes">204x</span>
+<span class="cline-any cline-yes">204x</span>
+<span class="cline-any cline-yes">204x</span>
+<span class="cline-any cline-yes">204x</span>
+<span class="cline-any cline-yes">204x</span>
+<span class="cline-any cline-yes">204x</span>
+<span class="cline-any cline-yes">204x</span>
+<span class="cline-any cline-yes">204x</span>
+<span class="cline-any cline-yes">204x</span>
+<span class="cline-any cline-yes">204x</span>
 <span class="cline-any cline-yes">1x</span>
 <span class="cline-any cline-neutral">&nbsp;</span></td><td class="text"><pre class="prettyprint lang-js">import type {
   CSSUIObject,
@@ -1104,16 +883,16 @@
 import type { ChangeEvent, KeyboardEvent, Ref } from "react"
 import { useCallback, useEffect, useId, useState } from "react"
 &nbsp;
-const toArray = (value?: string) =&gt; <span class="branch-0 cbranch-no" title="branch not covered" >value?.split("</span>")
-&nbsp;
-const validate = <span class="fstat-no" title="function not covered" >(value: string, type: PinInputProps["type"]) =&gt; {</span>
-<span class="cstat-no" title="statement not covered" >  const NUMERIC_REGEX = /^[0-9]+$/</span>
-<span class="cstat-no" title="statement not covered" >  const ALPHA_NUMERIC_REGEX = /^[a-zA-Z0-9]+$/i</span>
-<span class="cstat-no" title="statement not covered" ></span>
-<span class="cstat-no" title="statement not covered" >  const regex = type === "alphanumeric" ? ALPHA_NUMERIC_REGEX : NUMERIC_REGEX</span>
-<span class="cstat-no" title="statement not covered" ></span>
-<span class="cstat-no" title="statement not covered" >  return regex.test(value)</span>
-<span class="cstat-no" title="statement not covered" >}</span>
+const toArray = (value?: string) =&gt; value?.split("")
+&nbsp;
+const validate = (value: string, type: PinInputProps["type"]) =&gt; {
+  const NUMERIC_REGEX = /^[0-9]+$/
+  const ALPHA_NUMERIC_REGEX = /^[a-zA-Z0-9]+$/i
+&nbsp;
+  const regex = type === "alphanumeric" ? ALPHA_NUMERIC_REGEX : NUMERIC_REGEX
+&nbsp;
+  return regex.test(value)
+}
 &nbsp;
 type PinInputContext = {
   getInputProps: (
@@ -1246,73 +1025,73 @@
     const [focusedIndex, setFocusedIndex] = useState&lt;number&gt;(-1)
 &nbsp;
     useEffect(() =&gt; {
-      if (!autoFocus) <span class="branch-0 cbranch-no" title="branch not covered" >return</span>
-<span class="cstat-no" title="statement not covered" ></span>
-<span class="cstat-no" title="statement not covered" >      const firstValue = descendants.firstValue()</span>
-<span class="cstat-no" title="statement not covered" ></span>
-<span class="cstat-no" title="statement not covered" >      if (!firstValue) return</span>
-<span class="cstat-no" title="statement not covered" ></span>
-<span class="cstat-no" title="statement not covered" >      requestAnimationFrame(() =&gt; firstValue.node.focus())</span>
+      if (!autoFocus) return
+&nbsp;
+      const firstValue = descendants.firstValue()
+&nbsp;
+      if (!firstValue) <span class="branch-0 cbranch-no" title="branch not covered" >return</span>
+&nbsp;
+      requestAnimationFrame(() =&gt; firstValue.node.focus())
     }, [autoFocus, descendants])
 &nbsp;
     const [values, setValues] = useControllableState&lt;string[]&gt;({
       value: toArray(value),
       defaultValue: toArray(defaultValue) || [],
-      onChange: <span class="fstat-no" title="function not covered" >(values) =&gt; onChange?.(values.join("")),</span>
+      onChange: (values) =&gt; onChange?.(values.join("")),
     })
 &nbsp;
     const focusNext = useCallback(
       (index: number) =&gt; {
-<span class="cstat-no" title="statement not covered" >        if (!moveFocus || !manageFocus) return</span>
-<span class="cstat-no" title="statement not covered" ></span>
-<span class="cstat-no" title="statement not covered" >        const next = descendants.nextValue(index, undefined, false)</span>
-<span class="cstat-no" title="statement not covered" ></span>
-<span class="cstat-no" title="statement not covered" >        if (!next) return</span>
-<span class="cstat-no" title="statement not covered" ></span>
-<span class="cstat-no" title="statement not covered" >        requestAnimationFrame(() =&gt; next.node.focus())</span>
-<span class="cstat-no" title="statement not covered" >      },</span>
+        if (!moveFocus || !manageFocus) <span class="branch-0 cbranch-no" title="branch not covered" >return</span>
+&nbsp;
+        const next = descendants.nextValue(index, undefined, false)
+&nbsp;
+        if (!next) <span class="branch-0 cbranch-no" title="branch not covered" >return</span>
+&nbsp;
+        requestAnimationFrame(() =&gt; next.node.focus())
+      },
       [descendants, moveFocus, manageFocus],
     )
 &nbsp;
     const setValue = useCallback(
       (value: string, index: number, isFocus: boolean = true) =&gt; {
-<span class="cstat-no" title="statement not covered" >        let nextValues = [...values]</span>
-<span class="cstat-no" title="statement not covered" ></span>
-<span class="cstat-no" title="statement not covered" >        nextValues[index] = value</span>
-<span class="cstat-no" title="statement not covered" ></span>
-<span class="cstat-no" title="statement not covered" >        setValues(nextValues)</span>
-<span class="cstat-no" title="statement not covered" ></span>
-<span class="cstat-no" title="statement not covered" >        nextValues = nextValues.filter(Boolean)</span>
-<span class="cstat-no" title="statement not covered" ></span>
-<span class="cstat-no" title="statement not covered" >        const isComplete =</span>
-<span class="cstat-no" title="statement not covered" >          value !== "" &amp;&amp;</span>
-<span class="cstat-no" title="statement not covered" >          nextValues.length === descendants.count() &amp;&amp;</span>
-<span class="cstat-no" title="statement not covered" >          nextValues.every((value) =&gt; value != null &amp;&amp; value !== "")</span>
-<span class="cstat-no" title="statement not covered" ></span>
-<span class="cstat-no" title="statement not covered" >        if (isComplete) {</span>
-<span class="cstat-no" title="statement not covered" >          onComplete?.(nextValues.join(""))</span>
-<span class="cstat-no" title="statement not covered" >          descendants.value(index)?.node.blur()</span>
-<span class="cstat-no" title="statement not covered" >        } else if (isFocus) {</span>
-<span class="cstat-no" title="statement not covered" >          focusNext(index)</span>
-<span class="cstat-no" title="statement not covered" >        }</span>
-<span class="cstat-no" title="statement not covered" >      },</span>
+        let nextValues = [...values]
+&nbsp;
+        nextValues[index] = value
+&nbsp;
+        setValues(nextValues)
+&nbsp;
+        nextValues = nextValues.filter(Boolean)
+&nbsp;
+        const isComplete =
+          value !== "" &amp;&amp;
+          nextValues.length === descendants.count() &amp;&amp;
+          nextValues.every((value) =&gt; value != null &amp;&amp; value !== "")
+&nbsp;
+        if (isComplete) {
+          onComplete?.(nextValues.join(""))
+          descendants.value(index)?.node.blur()
+        } else if (isFocus) {
+          focusNext(index)
+        }
+      },
       [values, setValues, descendants, onComplete, focusNext],
     )
 &nbsp;
     const getNextValue = useCallback(
       (value: string | undefined, eventValue: string) =&gt; {
-<span class="cstat-no" title="statement not covered" >        let nextValue = eventValue</span>
-<span class="cstat-no" title="statement not covered" ></span>
-<span class="cstat-no" title="statement not covered" >        if (!value?.length) return nextValue</span>
-<span class="cstat-no" title="statement not covered" ></span>
-<span class="cstat-no" title="statement not covered" >        if (value[0] === eventValue.charAt(0)) {</span>
-<span class="cstat-no" title="statement not covered" >          nextValue = eventValue.charAt(1)</span>
-<span class="cstat-no" title="statement not covered" >        } else if (value[0] === eventValue.charAt(1)) {</span>
+        let nextValue = eventValue
+&nbsp;
+        if (!value?.length) return nextValue
+&nbsp;
+        if (value[0] === eventValue.charAt(0)) {
+          nextValue = eventValue.charAt(1)
+        } else if (value[0] === eventValue.charAt(1)) <span class="branch-0 cbranch-no" title="branch not covered" >{</span>
 <span class="cstat-no" title="statement not covered" >          nextValue = eventValue.charAt(0)</span>
 <span class="cstat-no" title="statement not covered" >        }</span>
-<span class="cstat-no" title="statement not covered" ></span>
-<span class="cstat-no" title="statement not covered" >        return nextValue</span>
-<span class="cstat-no" title="statement not covered" >      },</span>
+&nbsp;
+        return nextValue
+      },
       [],
     )
 &nbsp;
@@ -1324,63 +1103,63 @@
         index: number
         ref?: Ref&lt;HTMLInputElement&gt;
       }): PinInputFieldProps =&gt; {
-        const onChange = <span class="fstat-no" title="function not covered" >({ target }: ChangeEvent&lt;HTMLInputElement&gt;) =&gt; {</span>
-<span class="cstat-no" title="statement not covered" >          const eventValue = target.value</span>
-<span class="cstat-no" title="statement not covered" >          const currentValue = values[index]</span>
-<span class="cstat-no" title="statement not covered" >          const nextValue = getNextValue(currentValue, eventValue)</span>
-<span class="cstat-no" title="statement not covered" ></span>
-<span class="cstat-no" title="statement not covered" >          if (nextValue === "") {</span>
-<span class="cstat-no" title="statement not covered" >            setValue("", index)</span>
-<span class="cstat-no" title="statement not covered" ></span>
-<span class="cstat-no" title="statement not covered" >            return</span>
-<span class="cstat-no" title="statement not covered" >          }</span>
-<span class="cstat-no" title="statement not covered" ></span>
-<span class="cstat-no" title="statement not covered" >          if (eventValue.length &gt; 2) {</span>
-<span class="cstat-no" title="statement not covered" >            if (!validate(eventValue, type)) return</span>
-<span class="cstat-no" title="statement not covered" ></span>
-<span class="cstat-no" title="statement not covered" >            const nextValue = eventValue</span>
-<span class="cstat-no" title="statement not covered" >              .split("")</span>
-<span class="cstat-no" title="statement not covered" >              .filter((_, index) =&gt; index &lt; descendants.count())</span>
-<span class="cstat-no" title="statement not covered" ></span>
-<span class="cstat-no" title="statement not covered" >            setValues(nextValue)</span>
-<span class="cstat-no" title="statement not covered" ></span>
-<span class="cstat-no" title="statement not covered" >            if (nextValue.length === descendants.count()) {</span>
-<span class="cstat-no" title="statement not covered" >              onComplete?.(nextValue.join(""))</span>
-<span class="cstat-no" title="statement not covered" >              descendants.value(index)?.node.blur()</span>
-<span class="cstat-no" title="statement not covered" >            }</span>
-<span class="cstat-no" title="statement not covered" >          } else {</span>
-<span class="cstat-no" title="statement not covered" >            if (validate(nextValue, type)) setValue(nextValue, index)</span>
-<span class="cstat-no" title="statement not covered" ></span>
-<span class="cstat-no" title="statement not covered" >            setMoveFocus(true)</span>
-<span class="cstat-no" title="statement not covered" >          }</span>
-<span class="cstat-no" title="statement not covered" >        }</span>
-&nbsp;
-        const onKeyDown = <span class="fstat-no" title="function not covered" >({</span>
-<span class="cstat-no" title="statement not covered" >          key,</span>
-<span class="cstat-no" title="statement not covered" >          target,</span>
-<span class="cstat-no" title="statement not covered" >        }: KeyboardEvent&lt;HTMLInputElement&gt;) =&gt; {</span>
-<span class="cstat-no" title="statement not covered" >          if (key !== "Backspace" || !manageFocus) return</span>
-<span class="cstat-no" title="statement not covered" ></span>
-<span class="cstat-no" title="statement not covered" >          if ((target as HTMLInputElement).value === "") {</span>
-<span class="cstat-no" title="statement not covered" >            const prevInput = descendants.prevValue(index, undefined, false)</span>
-<span class="cstat-no" title="statement not covered" ></span>
-<span class="cstat-no" title="statement not covered" >            if (!prevInput) return</span>
-<span class="cstat-no" title="statement not covered" ></span>
-<span class="cstat-no" title="statement not covered" >            setValue("", index - 1, false)</span>
-<span class="cstat-no" title="statement not covered" >            prevInput.node?.focus()</span>
-<span class="cstat-no" title="statement not covered" >            setMoveFocus(true)</span>
-<span class="cstat-no" title="statement not covered" >          } else {</span>
-<span class="cstat-no" title="statement not covered" >            setMoveFocus(false)</span>
-<span class="cstat-no" title="statement not covered" >          }</span>
-<span class="cstat-no" title="statement not covered" >        }</span>
-&nbsp;
-        const onFocus = <span class="fstat-no" title="function not covered" >() =&gt; setFocusedIndex(index)</span>
-&nbsp;
-        const onBlur = <span class="fstat-no" title="function not covered" >() =&gt; setFocusedIndex(-1)</span>
+        const onChange = ({ target }: ChangeEvent&lt;HTMLInputElement&gt;) =&gt; {
+          const eventValue = target.value
+          const currentValue = values[index]
+          const nextValue = getNextValue(currentValue, eventValue)
+&nbsp;
+          if (nextValue === "") {
+            setValue("", index)
+&nbsp;
+            return
+          }
+&nbsp;
+          if (eventValue.length &gt; 2) {
+            if (!validate(eventValue, type)) <span class="branch-0 cbranch-no" title="branch not covered" >return</span>
+&nbsp;
+            const nextValue = eventValue
+              .split("")
+              .filter((_, index) =&gt; index &lt; descendants.count())
+&nbsp;
+            setValues(nextValue)
+&nbsp;
+            if (nextValue.length === descendants.count()) {
+<span class="branch-0 cbranch-no" title="branch not covered" >              onComplete?.(nextValue.join(""))</span>
+              descendants.value(index)?.node.blur()
+            }
+          } else {
+            if (validate(nextValue, type)) setValue(nextValue, index)
+&nbsp;
+            setMoveFocus(true)
+          }
+        }
+&nbsp;
+        const onKeyDown = ({
+          key,
+          target,
+        }: KeyboardEvent&lt;HTMLInputElement&gt;) =&gt; {
+          if (key !== "Backspace" || !manageFocus) return
+&nbsp;
+          if ((target as HTMLInputElement).value === "") {
+            const prevInput = descendants.prevValue(index, undefined, false)
+&nbsp;
+            if (!prevInput) <span class="branch-0 cbranch-no" title="branch not covered" >return</span>
+&nbsp;
+            setValue("", index - 1, false)
+            prevInput.node?.focus()
+            setMoveFocus(true)
+          } else {
+            setMoveFocus(false)
+          }
+        }
+&nbsp;
+        const onFocus = () =&gt; setFocusedIndex(index)
+&nbsp;
+        const onBlur = () =&gt; setFocusedIndex(-1)
 &nbsp;
         return {
-          inputMode: type === "number" ? <span class="branch-0 cbranch-no" title="branch not covered" >"numeric" : "text",</span>
-          type: <span class="branch-0 cbranch-no" title="branch not covered" >mask ? "password" : t</span>ype === "number" ? <span class="branch-0 cbranch-no" title="branch not covered" >"tel" : "text",</span>
+          inputMode: type === "number" ? "numeric" : "text",
+          type: mask ? "password" : type === "number" ? "tel" : "text",
           ...pickObject(
             rest,
             getFormControlProperties({ omit: ["aria-readonly"] }),
@@ -1392,7 +1171,7 @@
           onKeyDown: handlerAll(props.onKeyDown, onKeyDown),
           onFocus: handlerAll(props.onFocus, onFocus),
           onBlur: handlerAll(props.onBlur, onBlur),
-          autoComplete: <span class="branch-0 cbranch-no" title="branch not covered" >otp ? "one-time-code" : "</span>off",
+          autoComplete: otp ? "one-time-code" : "off",
           placeholder:
             focusedIndex === index &amp;&amp; !rest.readOnly &amp;&amp; !props.readOnly
               ? ""
@@ -1426,9 +1205,9 @@
     let cloneChildren = getValidChildren(children)
 &nbsp;
     if (!cloneChildren.length)
-<span class="branch-0 cbranch-no" title="branch not covered" >      for (let i = 0; i &lt; items; i++) {</span>
-<span class="cstat-no" title="statement not covered" >        cloneChildren.push(&lt;PinInputField key={i} /&gt;)</span>
-<span class="cstat-no" title="statement not covered" >      }</span>
+      for (let i = 0; i &lt; items; i++) {
+        cloneChildren.push(&lt;PinInputField key={i} /&gt;)
+      }
 &nbsp;
     return (
       &lt;DescendantsContextProvider value={descendants}&gt;
@@ -1469,7 +1248,6 @@
 )
 &nbsp;</pre></td></tr></table></pre>
 
-<<<<<<< HEAD
       <div class="push"></div>
       <!-- for sticky footer -->
     </div>
@@ -1482,7 +1260,7 @@
         rel="noopener noreferrer"
         >istanbul</a
       >
-      at 2024-03-17T19:41:10.868Z
+      at 2024-03-28T10:22:55.877Z
     </div>
     <script src="../../../prettify.js"></script>
     <script>
@@ -1493,24 +1271,4 @@
     <script src="../../../sorter.js"></script>
     <script src="../../../block-navigation.js"></script>
   </body>
-</html>
-=======
-                <div class='push'></div><!-- for sticky footer -->
-            </div><!-- /wrapper -->
-            <div class='footer quiet pad2 space-top1 center small'>
-                Code coverage generated by
-                <a href="https://istanbul.js.org/" target="_blank" rel="noopener noreferrer">istanbul</a>
-                at 2024-03-28T10:17:21.422Z
-            </div>
-        <script src="../../../prettify.js"></script>
-        <script>
-            window.onload = function () {
-                prettyPrint();
-            };
-        </script>
-        <script src="../../../sorter.js"></script>
-        <script src="../../../block-navigation.js"></script>
-    </body>
-</html>
-    
->>>>>>> 342b7621
+</html>
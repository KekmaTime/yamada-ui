<!doctype html>
<html lang="en">
  <head>
    <title>Code coverage report for components/layouts/src</title>
    <meta charset="utf-8" />
    <link rel="stylesheet" href="../../../prettify.css" />
    <link rel="stylesheet" href="../../../base.css" />
    <link rel="shortcut icon" type="image/x-icon" href="../../../favicon.png" />
    <meta name="viewport" content="width=device-width, initial-scale=1" />
    <style type="text/css">
      .coverage-summary .sorter {
        background-image: url(../../../sort-arrow-sprite.png);
      }
    </style>
  </head>

  <body>
    <div class="wrapper">
      <div class="pad1">
        <h1>
          <a href="../../../index.html">All files</a> components/layouts/src
        </h1>
        <div class="clearfix">
          <div class="fl pad1y space-right2">
            <span class="strong">74.07% </span>
            <span class="quiet">Statements</span>
            <span class="fraction">677/914</span>
          </div>

          <div class="fl pad1y space-right2">
            <span class="strong">96.87% </span>
            <span class="quiet">Branches</span>
            <span class="fraction">31/32</span>
          </div>

          <div class="fl pad1y space-right2">
            <span class="strong">50% </span>
            <span class="quiet">Functions</span>
            <span class="fraction">1/2</span>
          </div>

          <div class="fl pad1y space-right2">
            <span class="strong">74.07% </span>
            <span class="quiet">Lines</span>
            <span class="fraction">677/914</span>
          </div>
        </div>
        <p class="quiet">
          Press <em>n</em> or <em>j</em> to go to the next uncovered block,
          <em>b</em>, <em>p</em> or <em>k</em> for the previous block.
        </p>
        <template id="filterTemplate">
          <div class="quiet">
            Filter:
            <input type="search" id="fileSearch" />
          </div>
        </template>
      </div>
      <div class="status-line medium"></div>
      <div class="pad1">
        <table class="coverage-summary">
          <thead>
            <tr>
              <th data-col="file" data-fmt="html" data-html="true" class="file">
                File
              </th>
              <th
                data-col="pic"
                data-type="number"
                data-fmt="html"
                data-html="true"
                class="pic"
              ></th>
              <th
                data-col="statements"
                data-type="number"
                data-fmt="pct"
                class="pct"
              >
                Statements
              </th>
              <th
                data-col="statements_raw"
                data-type="number"
                data-fmt="html"
                class="abs"
              ></th>
              <th
                data-col="branches"
                data-type="number"
                data-fmt="pct"
                class="pct"
              >
                Branches
              </th>
              <th
                data-col="branches_raw"
                data-type="number"
                data-fmt="html"
                class="abs"
              ></th>
              <th
                data-col="functions"
                data-type="number"
                data-fmt="pct"
                class="pct"
              >
                Functions
              </th>
              <th
                data-col="functions_raw"
                data-type="number"
                data-fmt="html"
                class="abs"
              ></th>
              <th
                data-col="lines"
                data-type="number"
                data-fmt="pct"
                class="pct"
              >
                Lines
              </th>
              <th
                data-col="lines_raw"
                data-type="number"
                data-fmt="html"
                class="abs"
              ></th>
            </tr>
          </thead>
          <tbody>
            <tr>
              <td class="file low" data-value="aspect-ratio.tsx">
                <a href="aspect-ratio.tsx.html">aspect-ratio.tsx</a>
              </td>
              <td data-value="38.09" class="pic low">
                <div class="chart">
                  <div class="cover-fill" style="width: 38%"></div>
                  <div class="cover-empty" style="width: 62%"></div>
                </div>
              </td>
              <td data-value="38.09" class="pct low">38.09%</td>
              <td data-value="63" class="abs low">24/63</td>
              <td data-value="100" class="pct high">100%</td>
              <td data-value="0" class="abs high">0/0</td>
              <td data-value="100" class="pct high">100%</td>
              <td data-value="0" class="abs high">0/0</td>
              <td data-value="38.09" class="pct low">38.09%</td>
              <td data-value="63" class="abs low">24/63</td>
            </tr>

            <tr>
              <td class="file high" data-value="box.tsx">
                <a href="box.tsx.html">box.tsx</a>
              </td>
              <td data-value="100" class="pic high">
                <div class="chart">
                  <div class="cover-fill cover-full" style="width: 100%"></div>
                  <div class="cover-empty" style="width: 0%"></div>
                </div>
              </td>
              <td data-value="100" class="pct high">100%</td>
              <td data-value="11" class="abs high">11/11</td>
              <td data-value="100" class="pct high">100%</td>
              <td data-value="0" class="abs high">0/0</td>
              <td data-value="100" class="pct high">100%</td>
              <td data-value="0" class="abs high">0/0</td>
              <td data-value="100" class="pct high">100%</td>
              <td data-value="11" class="abs high">11/11</td>
            </tr>

            <tr>
              <td class="file high" data-value="center.tsx">
                <a href="center.tsx.html">center.tsx</a>
              </td>
              <td data-value="100" class="pic high">
                <div class="chart">
                  <div class="cover-fill cover-full" style="width: 100%"></div>
                  <div class="cover-empty" style="width: 0%"></div>
                </div>
              </td>
              <td data-value="100" class="pct high">100%</td>
              <td data-value="17" class="abs high">17/17</td>
              <td data-value="100" class="pct high">100%</td>
              <td data-value="0" class="abs high">0/0</td>
              <td data-value="100" class="pct high">100%</td>
              <td data-value="0" class="abs high">0/0</td>
              <td data-value="100" class="pct high">100%</td>
              <td data-value="17" class="abs high">17/17</td>
            </tr>

            <tr>
              <td class="file high" data-value="container.tsx">
                <a href="container.tsx.html">container.tsx</a>
              </td>
              <td data-value="100" class="pic high">
                <div class="chart">
                  <div class="cover-fill cover-full" style="width: 100%"></div>
                  <div class="cover-empty" style="width: 0%"></div>
                </div>
              </td>
              <td data-value="100" class="pct high">100%</td>
              <td data-value="49" class="abs high">49/49</td>
              <td data-value="100" class="pct high">100%</td>
              <td data-value="4" class="abs high">4/4</td>
              <td data-value="100" class="pct high">100%</td>
              <td data-value="0" class="abs high">0/0</td>
              <td data-value="100" class="pct high">100%</td>
              <td data-value="49" class="abs high">49/49</td>
            </tr>

            <tr>
              <td class="file high" data-value="divider.tsx">
                <a href="divider.tsx.html">divider.tsx</a>
              </td>
              <td data-value="100" class="pic high">
                <div class="chart">
                  <div class="cover-fill cover-full" style="width: 100%"></div>
                  <div class="cover-empty" style="width: 0%"></div>
                </div>
              </td>
              <td data-value="100" class="pct high">100%</td>
              <td data-value="99" class="abs high">99/99</td>
              <td data-value="100" class="pct high">100%</td>
              <td data-value="3" class="abs high">3/3</td>
              <td data-value="100" class="pct high">100%</td>
              <td data-value="0" class="abs high">0/0</td>
              <td data-value="100" class="pct high">100%</td>
              <td data-value="99" class="abs high">99/99</td>
            </tr>

            <tr>
              <td class="file high" data-value="flex.tsx">
                <a href="flex.tsx.html">flex.tsx</a>
              </td>
              <td data-value="100" class="pic high">
                <div class="chart">
                  <div class="cover-fill cover-full" style="width: 100%"></div>
                  <div class="cover-empty" style="width: 0%"></div>
                </div>
              </td>
              <td data-value="100" class="pct high">100%</td>
              <td data-value="78" class="abs high">78/78</td>
              <td data-value="100" class="pct high">100%</td>
              <td data-value="1" class="abs high">1/1</td>
              <td data-value="100" class="pct high">100%</td>
              <td data-value="0" class="abs high">0/0</td>
              <td data-value="100" class="pct high">100%</td>
              <td data-value="78" class="abs high">78/78</td>
            </tr>

            <tr>
              <td class="file medium" data-value="grid.tsx">
                <a href="grid.tsx.html">grid.tsx</a>
              </td>
              <td data-value="76.47" class="pic medium">
                <div class="chart">
                  <div class="cover-fill" style="width: 76%"></div>
                  <div class="cover-empty" style="width: 24%"></div>
                </div>
              </td>
              <td data-value="76.47" class="pct medium">76.47%</td>
              <td data-value="204" class="abs medium">156/204</td>
              <td data-value="100" class="pct high">100%</td>
              <td data-value="1" class="abs high">1/1</td>
              <td data-value="0" class="pct low">0%</td>
              <td data-value="1" class="abs low">0/1</td>
              <td data-value="76.47" class="pct medium">76.47%</td>
              <td data-value="204" class="abs medium">156/204</td>
            </tr>

            <tr>
              <td class="file high" data-value="index.ts">
                <a href="index.ts.html">index.ts</a>
              </td>
              <td data-value="100" class="pic high">
                <div class="chart">
                  <div class="cover-fill cover-full" style="width: 100%"></div>
                  <div class="cover-empty" style="width: 0%"></div>
                </div>
              </td>
              <td data-value="100" class="pct high">100%</td>
              <td data-value="18" class="abs high">18/18</td>
              <td data-value="100" class="pct high">100%</td>
              <td data-value="0" class="abs high">0/0</td>
              <td data-value="100" class="pct high">100%</td>
              <td data-value="0" class="abs high">0/0</td>
              <td data-value="100" class="pct high">100%</td>
              <td data-value="18" class="abs high">18/18</td>
            </tr>

            <tr>
              <td class="file high" data-value="spacer.tsx">
                <a href="spacer.tsx.html">spacer.tsx</a>
              </td>
              <td data-value="100" class="pic high">
                <div class="chart">
                  <div class="cover-fill cover-full" style="width: 100%"></div>
                  <div class="cover-empty" style="width: 0%"></div>
                </div>
              </td>
              <td data-value="100" class="pct high">100%</td>
              <td data-value="12" class="abs high">12/12</td>
              <td data-value="100" class="pct high">100%</td>
              <td data-value="0" class="abs high">0/0</td>
              <td data-value="100" class="pct high">100%</td>
              <td data-value="0" class="abs high">0/0</td>
              <td data-value="100" class="pct high">100%</td>
              <td data-value="12" class="abs high">12/12</td>
            </tr>

<<<<<<< HEAD
            <tr>
              <td class="file medium" data-value="stack.tsx">
                <a href="stack.tsx.html">stack.tsx</a>
              </td>
              <td data-value="58.67" class="pic medium">
                <div class="chart">
                  <div class="cover-fill" style="width: 58%"></div>
                  <div class="cover-empty" style="width: 42%"></div>
                </div>
              </td>
              <td data-value="58.67" class="pct medium">58.67%</td>
              <td data-value="363" class="abs medium">213/363</td>
              <td data-value="95.65" class="pct high">95.65%</td>
              <td data-value="23" class="abs high">22/23</td>
              <td data-value="100" class="pct high">100%</td>
              <td data-value="1" class="abs high">1/1</td>
              <td data-value="58.67" class="pct medium">58.67%</td>
              <td data-value="363" class="abs medium">213/363</td>
            </tr>
          </tbody>
        </table>
      </div>
      <div class="push"></div>
      <!-- for sticky footer -->
    </div>
    <!-- /wrapper -->
    <div class="footer quiet pad2 space-top1 center small">
      Code coverage generated by
      <a
        href="https://istanbul.js.org/"
        target="_blank"
        rel="noopener noreferrer"
        >istanbul</a
      >
      at 2024-03-17T19:41:10.868Z
    </div>
    <script src="../../../prettify.js"></script>
    <script>
      window.onload = function () {
        prettyPrint()
      }
    </script>
    <script src="../../../sorter.js"></script>
    <script src="../../../block-navigation.js"></script>
  </body>
</html>
=======
</tbody>
</table>
</div>
                <div class='push'></div><!-- for sticky footer -->
            </div><!-- /wrapper -->
            <div class='footer quiet pad2 space-top1 center small'>
                Code coverage generated by
                <a href="https://istanbul.js.org/" target="_blank" rel="noopener noreferrer">istanbul</a>
                at 2024-03-28T10:17:21.422Z
            </div>
        <script src="../../../prettify.js"></script>
        <script>
            window.onload = function () {
                prettyPrint();
            };
        </script>
        <script src="../../../sorter.js"></script>
        <script src="../../../block-navigation.js"></script>
    </body>
</html>
    
>>>>>>> 342b7621
<|MERGE_RESOLUTION|>--- conflicted
+++ resolved
@@ -22,27 +22,27 @@
         </h1>
         <div class="clearfix">
           <div class="fl pad1y space-right2">
-            <span class="strong">74.07% </span>
+            <span class="strong">83.47% </span>
             <span class="quiet">Statements</span>
-            <span class="fraction">677/914</span>
+            <span class="fraction">763/914</span>
           </div>
 
           <div class="fl pad1y space-right2">
-            <span class="strong">96.87% </span>
+            <span class="strong">96.07% </span>
             <span class="quiet">Branches</span>
-            <span class="fraction">31/32</span>
+            <span class="fraction">49/51</span>
           </div>
 
           <div class="fl pad1y space-right2">
-            <span class="strong">50% </span>
+            <span class="strong">100% </span>
             <span class="quiet">Functions</span>
-            <span class="fraction">1/2</span>
+            <span class="fraction">2/2</span>
           </div>
 
           <div class="fl pad1y space-right2">
-            <span class="strong">74.07% </span>
+            <span class="strong">83.47% </span>
             <span class="quiet">Lines</span>
-            <span class="fraction">677/914</span>
+            <span class="fraction">763/914</span>
           </div>
         </div>
         <p class="quiet">
@@ -56,7 +56,7 @@
           </div>
         </template>
       </div>
-      <div class="status-line medium"></div>
+      <div class="status-line high"></div>
       <div class="pad1">
         <table class="coverage-summary">
           <thead>
@@ -131,23 +131,23 @@
           </thead>
           <tbody>
             <tr>
-              <td class="file low" data-value="aspect-ratio.tsx">
+              <td class="file high" data-value="aspect-ratio.tsx">
                 <a href="aspect-ratio.tsx.html">aspect-ratio.tsx</a>
               </td>
-              <td data-value="38.09" class="pic low">
-                <div class="chart">
-                  <div class="cover-fill" style="width: 38%"></div>
-                  <div class="cover-empty" style="width: 62%"></div>
-                </div>
-              </td>
-              <td data-value="38.09" class="pct low">38.09%</td>
-              <td data-value="63" class="abs low">24/63</td>
-              <td data-value="100" class="pct high">100%</td>
-              <td data-value="0" class="abs high">0/0</td>
-              <td data-value="100" class="pct high">100%</td>
-              <td data-value="0" class="abs high">0/0</td>
-              <td data-value="38.09" class="pct low">38.09%</td>
-              <td data-value="63" class="abs low">24/63</td>
+              <td data-value="100" class="pic high">
+                <div class="chart">
+                  <div class="cover-fill cover-full" style="width: 100%"></div>
+                  <div class="cover-empty" style="width: 0%"></div>
+                </div>
+              </td>
+              <td data-value="100" class="pct high">100%</td>
+              <td data-value="63" class="abs high">63/63</td>
+              <td data-value="100" class="pct high">100%</td>
+              <td data-value="2" class="abs high">2/2</td>
+              <td data-value="100" class="pct high">100%</td>
+              <td data-value="0" class="abs high">0/0</td>
+              <td data-value="100" class="pct high">100%</td>
+              <td data-value="63" class="abs high">63/63</td>
             </tr>
 
             <tr>
@@ -251,23 +251,23 @@
             </tr>
 
             <tr>
-              <td class="file medium" data-value="grid.tsx">
+              <td class="file high" data-value="grid.tsx">
                 <a href="grid.tsx.html">grid.tsx</a>
               </td>
-              <td data-value="76.47" class="pic medium">
-                <div class="chart">
-                  <div class="cover-fill" style="width: 76%"></div>
-                  <div class="cover-empty" style="width: 24%"></div>
-                </div>
-              </td>
-              <td data-value="76.47" class="pct medium">76.47%</td>
-              <td data-value="204" class="abs medium">156/204</td>
+              <td data-value="99.5" class="pic high">
+                <div class="chart">
+                  <div class="cover-fill" style="width: 99%"></div>
+                  <div class="cover-empty" style="width: 1%"></div>
+                </div>
+              </td>
+              <td data-value="99.5" class="pct high">99.5%</td>
+              <td data-value="204" class="abs high">203/204</td>
+              <td data-value="94.44" class="pct high">94.44%</td>
+              <td data-value="18" class="abs high">17/18</td>
               <td data-value="100" class="pct high">100%</td>
               <td data-value="1" class="abs high">1/1</td>
-              <td data-value="0" class="pct low">0%</td>
-              <td data-value="1" class="abs low">0/1</td>
-              <td data-value="76.47" class="pct medium">76.47%</td>
-              <td data-value="204" class="abs medium">156/204</td>
+              <td data-value="99.5" class="pct high">99.5%</td>
+              <td data-value="204" class="abs high">203/204</td>
             </tr>
 
             <tr>
@@ -310,7 +310,6 @@
               <td data-value="12" class="abs high">12/12</td>
             </tr>
 
-<<<<<<< HEAD
             <tr>
               <td class="file medium" data-value="stack.tsx">
                 <a href="stack.tsx.html">stack.tsx</a>
@@ -345,7 +344,7 @@
         rel="noopener noreferrer"
         >istanbul</a
       >
-      at 2024-03-17T19:41:10.868Z
+      at 2024-03-28T10:22:55.877Z
     </div>
     <script src="../../../prettify.js"></script>
     <script>
@@ -356,27 +355,4 @@
     <script src="../../../sorter.js"></script>
     <script src="../../../block-navigation.js"></script>
   </body>
-</html>
-=======
-</tbody>
-</table>
-</div>
-                <div class='push'></div><!-- for sticky footer -->
-            </div><!-- /wrapper -->
-            <div class='footer quiet pad2 space-top1 center small'>
-                Code coverage generated by
-                <a href="https://istanbul.js.org/" target="_blank" rel="noopener noreferrer">istanbul</a>
-                at 2024-03-28T10:17:21.422Z
-            </div>
-        <script src="../../../prettify.js"></script>
-        <script>
-            window.onload = function () {
-                prettyPrint();
-            };
-        </script>
-        <script src="../../../sorter.js"></script>
-        <script src="../../../block-navigation.js"></script>
-    </body>
-</html>
-    
->>>>>>> 342b7621
+</html>
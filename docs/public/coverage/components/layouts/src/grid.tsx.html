--- conflicted
+++ resolved
@@ -23,27 +23,27 @@
         </h1>
         <div class="clearfix">
           <div class="fl pad1y space-right2">
-            <span class="strong">76.47% </span>
+            <span class="strong">99.5% </span>
             <span class="quiet">Statements</span>
-            <span class="fraction">156/204</span>
+            <span class="fraction">203/204</span>
+          </div>
+
+          <div class="fl pad1y space-right2">
+            <span class="strong">94.44% </span>
+            <span class="quiet">Branches</span>
+            <span class="fraction">17/18</span>
           </div>
 
           <div class="fl pad1y space-right2">
             <span class="strong">100% </span>
-            <span class="quiet">Branches</span>
+            <span class="quiet">Functions</span>
             <span class="fraction">1/1</span>
           </div>
 
           <div class="fl pad1y space-right2">
-            <span class="strong">0% </span>
-            <span class="quiet">Functions</span>
-            <span class="fraction">0/1</span>
-          </div>
-
-          <div class="fl pad1y space-right2">
-            <span class="strong">76.47% </span>
+            <span class="strong">99.5% </span>
             <span class="quiet">Lines</span>
-            <span class="fraction">156/204</span>
+            <span class="fraction">203/204</span>
           </div>
         </div>
         <p class="quiet">
@@ -57,7 +57,7 @@
           </div>
         </template>
       </div>
-      <div class="status-line medium"></div>
+      <div class="status-line high"></div>
       <pre><table class="coverage">
 <tr><td class="line-count quiet"><a name='L1'></a><a href='#L1'>1</a>
 <a name='L2'></a><a href='#L2'>2</a>
@@ -320,152 +320,152 @@
 <span class="cline-any cline-yes">1x</span>
 <span class="cline-any cline-yes">1x</span>
 <span class="cline-any cline-yes">1x</span>
-<span class="cline-any cline-yes">2x</span>
-<span class="cline-any cline-yes">2x</span>
-<span class="cline-any cline-yes">2x</span>
-<span class="cline-any cline-yes">2x</span>
-<span class="cline-any cline-yes">2x</span>
-<span class="cline-any cline-yes">2x</span>
-<span class="cline-any cline-yes">2x</span>
-<span class="cline-any cline-yes">2x</span>
-<span class="cline-any cline-yes">2x</span>
-<span class="cline-any cline-yes">2x</span>
-<span class="cline-any cline-yes">2x</span>
-<span class="cline-any cline-yes">2x</span>
-<span class="cline-any cline-yes">2x</span>
-<span class="cline-any cline-yes">2x</span>
-<span class="cline-any cline-yes">2x</span>
-<span class="cline-any cline-yes">2x</span>
-<span class="cline-any cline-yes">2x</span>
-<span class="cline-any cline-yes">2x</span>
-<span class="cline-any cline-yes">2x</span>
-<span class="cline-any cline-yes">2x</span>
-<span class="cline-any cline-yes">2x</span>
-<span class="cline-any cline-yes">2x</span>
-<span class="cline-any cline-yes">2x</span>
-<span class="cline-any cline-yes">2x</span>
-<span class="cline-any cline-yes">2x</span>
-<span class="cline-any cline-yes">2x</span>
-<span class="cline-any cline-yes">2x</span>
-<span class="cline-any cline-yes">2x</span>
-<span class="cline-any cline-yes">2x</span>
-<span class="cline-any cline-yes">2x</span>
-<span class="cline-any cline-yes">2x</span>
-<span class="cline-any cline-yes">2x</span>
-<span class="cline-any cline-yes">2x</span>
-<span class="cline-any cline-yes">2x</span>
-<span class="cline-any cline-yes">2x</span>
+<span class="cline-any cline-yes">5x</span>
+<span class="cline-any cline-yes">5x</span>
+<span class="cline-any cline-yes">5x</span>
+<span class="cline-any cline-yes">5x</span>
+<span class="cline-any cline-yes">5x</span>
+<span class="cline-any cline-yes">5x</span>
+<span class="cline-any cline-yes">5x</span>
+<span class="cline-any cline-yes">5x</span>
+<span class="cline-any cline-yes">5x</span>
+<span class="cline-any cline-yes">5x</span>
+<span class="cline-any cline-yes">5x</span>
+<span class="cline-any cline-yes">5x</span>
+<span class="cline-any cline-yes">5x</span>
+<span class="cline-any cline-yes">5x</span>
+<span class="cline-any cline-yes">5x</span>
+<span class="cline-any cline-yes">5x</span>
+<span class="cline-any cline-yes">5x</span>
+<span class="cline-any cline-yes">5x</span>
+<span class="cline-any cline-yes">5x</span>
+<span class="cline-any cline-yes">5x</span>
+<span class="cline-any cline-yes">5x</span>
+<span class="cline-any cline-yes">5x</span>
+<span class="cline-any cline-yes">5x</span>
+<span class="cline-any cline-yes">5x</span>
+<span class="cline-any cline-yes">5x</span>
+<span class="cline-any cline-yes">5x</span>
+<span class="cline-any cline-yes">5x</span>
+<span class="cline-any cline-yes">5x</span>
+<span class="cline-any cline-yes">5x</span>
+<span class="cline-any cline-yes">5x</span>
+<span class="cline-any cline-yes">5x</span>
+<span class="cline-any cline-yes">5x</span>
+<span class="cline-any cline-yes">5x</span>
+<span class="cline-any cline-yes">5x</span>
+<span class="cline-any cline-yes">5x</span>
+<span class="cline-any cline-yes">1x</span>
+<span class="cline-any cline-yes">1x</span>
+<span class="cline-any cline-yes">1x</span>
+<span class="cline-any cline-yes">1x</span>
+<span class="cline-any cline-yes">3x</span>
+<span class="cline-any cline-yes">3x</span>
+<span class="cline-any cline-yes">1x</span>
 <span class="cline-any cline-yes">1x</span>
 <span class="cline-any cline-yes">1x</span>
 <span class="cline-any cline-yes">1x</span>
 <span class="cline-any cline-yes">1x</span>
 <span class="cline-any cline-no">&nbsp;</span>
-<span class="cline-any cline-no">&nbsp;</span>
-<span class="cline-any cline-no">&nbsp;</span>
-<span class="cline-any cline-no">&nbsp;</span>
-<span class="cline-any cline-no">&nbsp;</span>
-<span class="cline-any cline-no">&nbsp;</span>
-<span class="cline-any cline-no">&nbsp;</span>
-<span class="cline-any cline-no">&nbsp;</span>
-<span class="cline-any cline-no">&nbsp;</span>
-<span class="cline-any cline-no">&nbsp;</span>
-<span class="cline-any cline-no">&nbsp;</span>
-<span class="cline-any cline-no">&nbsp;</span>
-<span class="cline-any cline-no">&nbsp;</span>
-<span class="cline-any cline-no">&nbsp;</span>
-<span class="cline-any cline-no">&nbsp;</span>
-<span class="cline-any cline-yes">1x</span>
-<span class="cline-any cline-yes">1x</span>
-<span class="cline-any cline-yes">1x</span>
-<span class="cline-any cline-yes">1x</span>
-<span class="cline-any cline-yes">1x</span>
-<span class="cline-any cline-yes">1x</span>
-<span class="cline-any cline-yes">1x</span>
-<span class="cline-any cline-yes">1x</span>
-<span class="cline-any cline-yes">1x</span>
-<span class="cline-any cline-yes">1x</span>
-<span class="cline-any cline-yes">1x</span>
-<span class="cline-any cline-yes">1x</span>
-<span class="cline-any cline-yes">1x</span>
-<span class="cline-any cline-yes">1x</span>
-<span class="cline-any cline-yes">1x</span>
-<span class="cline-any cline-yes">1x</span>
-<span class="cline-any cline-yes">1x</span>
-<span class="cline-any cline-yes">1x</span>
-<span class="cline-any cline-yes">1x</span>
-<span class="cline-any cline-yes">1x</span>
-<span class="cline-any cline-yes">1x</span>
-<span class="cline-any cline-yes">1x</span>
-<span class="cline-any cline-no">&nbsp;</span>
-<span class="cline-any cline-no">&nbsp;</span>
-<span class="cline-any cline-no">&nbsp;</span>
-<span class="cline-any cline-no">&nbsp;</span>
-<span class="cline-any cline-no">&nbsp;</span>
-<span class="cline-any cline-yes">1x</span>
-<span class="cline-any cline-yes">1x</span>
-<span class="cline-any cline-yes">1x</span>
-<span class="cline-any cline-yes">1x</span>
-<span class="cline-any cline-yes">1x</span>
-<span class="cline-any cline-yes">1x</span>
-<span class="cline-any cline-yes">1x</span>
-<span class="cline-any cline-yes">1x</span>
-<span class="cline-any cline-yes">1x</span>
-<span class="cline-any cline-yes">1x</span>
-<span class="cline-any cline-yes">1x</span>
-<span class="cline-any cline-yes">1x</span>
-<span class="cline-any cline-yes">1x</span>
-<span class="cline-any cline-yes">1x</span>
-<span class="cline-any cline-yes">1x</span>
-<span class="cline-any cline-yes">1x</span>
-<span class="cline-any cline-yes">1x</span>
-<span class="cline-any cline-yes">1x</span>
-<span class="cline-any cline-yes">1x</span>
-<span class="cline-any cline-yes">1x</span>
-<span class="cline-any cline-yes">1x</span>
-<span class="cline-any cline-yes">1x</span>
-<span class="cline-any cline-yes">1x</span>
-<span class="cline-any cline-yes">1x</span>
-<span class="cline-any cline-yes">1x</span>
-<span class="cline-any cline-yes">1x</span>
-<span class="cline-any cline-yes">1x</span>
-<span class="cline-any cline-yes">1x</span>
-<span class="cline-any cline-yes">1x</span>
-<span class="cline-any cline-yes">1x</span>
-<span class="cline-any cline-yes">1x</span>
-<span class="cline-any cline-yes">1x</span>
-<span class="cline-any cline-yes">1x</span>
-<span class="cline-any cline-yes">1x</span>
-<span class="cline-any cline-yes">1x</span>
-<span class="cline-any cline-yes">1x</span>
-<span class="cline-any cline-yes">1x</span>
-<span class="cline-any cline-no">&nbsp;</span>
-<span class="cline-any cline-no">&nbsp;</span>
-<span class="cline-any cline-no">&nbsp;</span>
-<span class="cline-any cline-no">&nbsp;</span>
-<span class="cline-any cline-no">&nbsp;</span>
-<span class="cline-any cline-no">&nbsp;</span>
-<span class="cline-any cline-no">&nbsp;</span>
-<span class="cline-any cline-no">&nbsp;</span>
-<span class="cline-any cline-no">&nbsp;</span>
-<span class="cline-any cline-no">&nbsp;</span>
-<span class="cline-any cline-no">&nbsp;</span>
-<span class="cline-any cline-no">&nbsp;</span>
-<span class="cline-any cline-no">&nbsp;</span>
-<span class="cline-any cline-no">&nbsp;</span>
-<span class="cline-any cline-no">&nbsp;</span>
-<span class="cline-any cline-no">&nbsp;</span>
-<span class="cline-any cline-no">&nbsp;</span>
-<span class="cline-any cline-no">&nbsp;</span>
-<span class="cline-any cline-no">&nbsp;</span>
-<span class="cline-any cline-no">&nbsp;</span>
-<span class="cline-any cline-no">&nbsp;</span>
-<span class="cline-any cline-no">&nbsp;</span>
-<span class="cline-any cline-no">&nbsp;</span>
-<span class="cline-any cline-no">&nbsp;</span>
-<span class="cline-any cline-no">&nbsp;</span>
-<span class="cline-any cline-no">&nbsp;</span>
-<span class="cline-any cline-no">&nbsp;</span>
-<span class="cline-any cline-no">&nbsp;</span>
+<span class="cline-any cline-yes">1x</span>
+<span class="cline-any cline-yes">3x</span>
+<span class="cline-any cline-yes">2x</span>
+<span class="cline-any cline-yes">2x</span>
+<span class="cline-any cline-yes">2x</span>
+<span class="cline-any cline-yes">2x</span>
+<span class="cline-any cline-yes">3x</span>
+<span class="cline-any cline-yes">1x</span>
+<span class="cline-any cline-yes">1x</span>
+<span class="cline-any cline-yes">1x</span>
+<span class="cline-any cline-yes">1x</span>
+<span class="cline-any cline-yes">1x</span>
+<span class="cline-any cline-yes">1x</span>
+<span class="cline-any cline-yes">1x</span>
+<span class="cline-any cline-yes">1x</span>
+<span class="cline-any cline-yes">1x</span>
+<span class="cline-any cline-yes">1x</span>
+<span class="cline-any cline-yes">1x</span>
+<span class="cline-any cline-yes">1x</span>
+<span class="cline-any cline-yes">1x</span>
+<span class="cline-any cline-yes">1x</span>
+<span class="cline-any cline-yes">1x</span>
+<span class="cline-any cline-yes">1x</span>
+<span class="cline-any cline-yes">1x</span>
+<span class="cline-any cline-yes">1x</span>
+<span class="cline-any cline-yes">1x</span>
+<span class="cline-any cline-yes">1x</span>
+<span class="cline-any cline-yes">1x</span>
+<span class="cline-any cline-yes">1x</span>
+<span class="cline-any cline-yes">3x</span>
+<span class="cline-any cline-yes">3x</span>
+<span class="cline-any cline-yes">3x</span>
+<span class="cline-any cline-yes">3x</span>
+<span class="cline-any cline-yes">3x</span>
+<span class="cline-any cline-yes">1x</span>
+<span class="cline-any cline-yes">1x</span>
+<span class="cline-any cline-yes">1x</span>
+<span class="cline-any cline-yes">1x</span>
+<span class="cline-any cline-yes">1x</span>
+<span class="cline-any cline-yes">1x</span>
+<span class="cline-any cline-yes">1x</span>
+<span class="cline-any cline-yes">1x</span>
+<span class="cline-any cline-yes">1x</span>
+<span class="cline-any cline-yes">1x</span>
+<span class="cline-any cline-yes">1x</span>
+<span class="cline-any cline-yes">1x</span>
+<span class="cline-any cline-yes">1x</span>
+<span class="cline-any cline-yes">1x</span>
+<span class="cline-any cline-yes">1x</span>
+<span class="cline-any cline-yes">1x</span>
+<span class="cline-any cline-yes">1x</span>
+<span class="cline-any cline-yes">1x</span>
+<span class="cline-any cline-yes">1x</span>
+<span class="cline-any cline-yes">1x</span>
+<span class="cline-any cline-yes">1x</span>
+<span class="cline-any cline-yes">1x</span>
+<span class="cline-any cline-yes">1x</span>
+<span class="cline-any cline-yes">1x</span>
+<span class="cline-any cline-yes">1x</span>
+<span class="cline-any cline-yes">1x</span>
+<span class="cline-any cline-yes">1x</span>
+<span class="cline-any cline-yes">1x</span>
+<span class="cline-any cline-yes">1x</span>
+<span class="cline-any cline-yes">1x</span>
+<span class="cline-any cline-yes">1x</span>
+<span class="cline-any cline-yes">1x</span>
+<span class="cline-any cline-yes">1x</span>
+<span class="cline-any cline-yes">1x</span>
+<span class="cline-any cline-yes">1x</span>
+<span class="cline-any cline-yes">1x</span>
+<span class="cline-any cline-yes">1x</span>
+<span class="cline-any cline-yes">2x</span>
+<span class="cline-any cline-yes">2x</span>
+<span class="cline-any cline-yes">2x</span>
+<span class="cline-any cline-yes">2x</span>
+<span class="cline-any cline-yes">2x</span>
+<span class="cline-any cline-yes">2x</span>
+<span class="cline-any cline-yes">2x</span>
+<span class="cline-any cline-yes">2x</span>
+<span class="cline-any cline-yes">2x</span>
+<span class="cline-any cline-yes">2x</span>
+<span class="cline-any cline-yes">2x</span>
+<span class="cline-any cline-yes">2x</span>
+<span class="cline-any cline-yes">2x</span>
+<span class="cline-any cline-yes">2x</span>
+<span class="cline-any cline-yes">2x</span>
+<span class="cline-any cline-yes">2x</span>
+<span class="cline-any cline-yes">2x</span>
+<span class="cline-any cline-yes">2x</span>
+<span class="cline-any cline-yes">2x</span>
+<span class="cline-any cline-yes">2x</span>
+<span class="cline-any cline-yes">2x</span>
+<span class="cline-any cline-yes">2x</span>
+<span class="cline-any cline-yes">2x</span>
+<span class="cline-any cline-yes">2x</span>
+<span class="cline-any cline-yes">2x</span>
+<span class="cline-any cline-yes">2x</span>
+<span class="cline-any cline-yes">2x</span>
+<span class="cline-any cline-yes">2x</span>
 <span class="cline-any cline-yes">1x</span>
 <span class="cline-any cline-neutral">&nbsp;</span></td><td class="text"><pre class="prettyprint lang-js">import type {
   HTMLUIProps,
@@ -562,22 +562,22 @@
 )
 &nbsp;
 const transformColumns =
-<span class="fstat-no" title="function not covered" >  (columns: Token&lt;number&gt; | undefined, minWidth?: GridProps["minWidth"]) =&gt;</span>
-<span class="cstat-no" title="statement not covered" >  (theme: StyledTheme&lt;Dict&gt;) =&gt; {</span>
-<span class="cstat-no" title="statement not covered" >    if (minWidth) {</span>
-<span class="cstat-no" title="statement not covered" >      return replaceObject(minWidth, (value) =&gt; {</span>
-<span class="cstat-no" title="statement not covered" >        value = get(theme, `sizes.${value}`, transforms.px(value))</span>
-<span class="cstat-no" title="statement not covered" ></span>
-<span class="cstat-no" title="statement not covered" >        return value != null</span>
-<span class="cstat-no" title="statement not covered" >          ? `repeat(auto-fit, minmax(${value}, 1fr))`</span>
-<span class="cstat-no" title="statement not covered" >          : undefined</span>
-<span class="cstat-no" title="statement not covered" >      }) as CSSUIObject["gridTemplateColumns"]</span>
-<span class="cstat-no" title="statement not covered" >    } else {</span>
-<span class="cstat-no" title="statement not covered" >      return replaceObject(columns, (value) =&gt;</span>
-<span class="cstat-no" title="statement not covered" >        value != null ? `repeat(${value}, minmax(0, 1fr))` : undefined,</span>
-<span class="cstat-no" title="statement not covered" >      ) as CSSUIObject["gridTemplateColumns"]</span>
-<span class="cstat-no" title="statement not covered" >    }</span>
-<span class="cstat-no" title="statement not covered" >  }</span>
+  (columns: Token&lt;number&gt; | undefined, minWidth?: GridProps["minWidth"]) =&gt;
+  (theme: StyledTheme&lt;Dict&gt;) =&gt; {
+    if (minWidth) {
+      return replaceObject(minWidth, (value) =&gt; {
+        value = get(theme, `sizes.${value}`, transforms.px(value))
+&nbsp;
+        return value != null
+          ? `repeat(auto-fit, minmax(${value}, 1fr))`
+<span class="cstat-no" title="statement not covered" ><span class="branch-0 cbranch-no" title="branch not covered" >          : undefined</span></span>
+      }) as CSSUIObject["gridTemplateColumns"]
+    } else {
+      return replaceObject(columns, (value) =&gt;
+        value != null ? `repeat(${value}, minmax(0, 1fr))` : undefined,
+      ) as CSSUIObject["gridTemplateColumns"]
+    }
+  }
 &nbsp;
 type SimpleGridOptions = {
   /**
@@ -600,11 +600,11 @@
  */
 export const SimpleGrid = forwardRef&lt;SimpleGridProps, "div"&gt;(
   ({ minChildWidth, columns, ...rest }, ref) =&gt; {
-<span class="cstat-no" title="statement not covered" >    const { theme } = useTheme()</span>
-<span class="cstat-no" title="statement not covered" >    let templateColumns = transformColumns(columns, minChildWidth)(theme)</span>
-<span class="cstat-no" title="statement not covered" ></span>
-<span class="cstat-no" title="statement not covered" >    return &lt;Grid ref={ref} templateColumns={templateColumns} {...rest} /&gt;</span>
-<span class="cstat-no" title="statement not covered" >  },</span>
+    const { theme } = useTheme()
+    let templateColumns = transformColumns(columns, minChildWidth)(theme)
+&nbsp;
+    return &lt;Grid ref={ref} templateColumns={templateColumns} {...rest} /&gt;
+  },
 )
 &nbsp;
 type GridItemOptions = {
@@ -642,38 +642,37 @@
 &nbsp;
 export const GridItem = forwardRef&lt;GridItemProps, "div"&gt;(
   (
-<span class="cstat-no" title="statement not covered" >    {</span>
-<span class="cstat-no" title="statement not covered" >      area: gridArea,</span>
-<span class="cstat-no" title="statement not covered" >      colSpan,</span>
-<span class="cstat-no" title="statement not covered" >      rowSpan,</span>
-<span class="cstat-no" title="statement not covered" >      colStart: gridColumnStart,</span>
-<span class="cstat-no" title="statement not covered" >      colEnd: gridColumnEnd,</span>
-<span class="cstat-no" title="statement not covered" >      rowStart: gridRowStart,</span>
-<span class="cstat-no" title="statement not covered" >      rowEnd: gridRowEnd,</span>
-<span class="cstat-no" title="statement not covered" >      ...rest</span>
-<span class="cstat-no" title="statement not covered" >    },</span>
-<span class="cstat-no" title="statement not covered" >    ref,</span>
-<span class="cstat-no" title="statement not covered" >  ) =&gt; {</span>
-<span class="cstat-no" title="statement not covered" >    const css: CSSUIObject = {</span>
-<span class="cstat-no" title="statement not covered" >      gridColumn: replaceObject(colSpan, (value) =&gt;</span>
-<span class="cstat-no" title="statement not covered" >        value != null ? `span ${value}/span ${value}` : undefined,</span>
-<span class="cstat-no" title="statement not covered" >      ),</span>
-<span class="cstat-no" title="statement not covered" >      gridRow: replaceObject(rowSpan, (value) =&gt;</span>
-<span class="cstat-no" title="statement not covered" >        value != null ? `span ${value}/span ${value}` : undefined,</span>
-<span class="cstat-no" title="statement not covered" >      ),</span>
-<span class="cstat-no" title="statement not covered" >      gridColumnStart,</span>
-<span class="cstat-no" title="statement not covered" >      gridColumnEnd,</span>
-<span class="cstat-no" title="statement not covered" >      gridRowStart,</span>
-<span class="cstat-no" title="statement not covered" >      gridRowEnd,</span>
-<span class="cstat-no" title="statement not covered" >      gridArea,</span>
-<span class="cstat-no" title="statement not covered" >    }</span>
-<span class="cstat-no" title="statement not covered" ></span>
-<span class="cstat-no" title="statement not covered" >    return &lt;ui.div ref={ref} __css={css} {...rest} /&gt;</span>
-<span class="cstat-no" title="statement not covered" >  },</span>
+    {
+      area: gridArea,
+      colSpan,
+      rowSpan,
+      colStart: gridColumnStart,
+      colEnd: gridColumnEnd,
+      rowStart: gridRowStart,
+      rowEnd: gridRowEnd,
+      ...rest
+    },
+    ref,
+  ) =&gt; {
+    const css: CSSUIObject = {
+      gridColumn: replaceObject(colSpan, (value) =&gt;
+        value != null ? `span ${value}/span ${value}` : undefined,
+      ),
+      gridRow: replaceObject(rowSpan, (value) =&gt;
+        value != null ? `span ${value}/span ${value}` : undefined,
+      ),
+      gridColumnStart,
+      gridColumnEnd,
+      gridRowStart,
+      gridRowEnd,
+      gridArea,
+    }
+&nbsp;
+    return &lt;ui.div ref={ref} __css={css} {...rest} /&gt;
+  },
 )
 &nbsp;</pre></td></tr></table></pre>
 
-<<<<<<< HEAD
       <div class="push"></div>
       <!-- for sticky footer -->
     </div>
@@ -686,7 +685,7 @@
         rel="noopener noreferrer"
         >istanbul</a
       >
-      at 2024-03-17T19:41:10.868Z
+      at 2024-03-28T10:22:55.877Z
     </div>
     <script src="../../../prettify.js"></script>
     <script>
@@ -697,24 +696,4 @@
     <script src="../../../sorter.js"></script>
     <script src="../../../block-navigation.js"></script>
   </body>
-</html>
-=======
-                <div class='push'></div><!-- for sticky footer -->
-            </div><!-- /wrapper -->
-            <div class='footer quiet pad2 space-top1 center small'>
-                Code coverage generated by
-                <a href="https://istanbul.js.org/" target="_blank" rel="noopener noreferrer">istanbul</a>
-                at 2024-03-28T10:17:21.422Z
-            </div>
-        <script src="../../../prettify.js"></script>
-        <script>
-            window.onload = function () {
-                prettyPrint();
-            };
-        </script>
-        <script src="../../../sorter.js"></script>
-        <script src="../../../block-navigation.js"></script>
-    </body>
-</html>
-    
->>>>>>> 342b7621
+</html>
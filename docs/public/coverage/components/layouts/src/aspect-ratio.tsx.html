<!doctype html>
<html lang="en">
  <head>
    <title>
      Code coverage report for components/layouts/src/aspect-ratio.tsx
    </title>
    <meta charset="utf-8" />
    <link rel="stylesheet" href="../../../prettify.css" />
    <link rel="stylesheet" href="../../../base.css" />
    <link rel="shortcut icon" type="image/x-icon" href="../../../favicon.png" />
    <meta name="viewport" content="width=device-width, initial-scale=1" />
    <style type="text/css">
      .coverage-summary .sorter {
        background-image: url(../../../sort-arrow-sprite.png);
      }
    </style>
  </head>

  <body>
    <div class="wrapper">
      <div class="pad1">
        <h1>
          <a href="../../../index.html">All files</a> /
          <a href="index.html">components/layouts/src</a> aspect-ratio.tsx
        </h1>
        <div class="clearfix">
          <div class="fl pad1y space-right2">
            <span class="strong">38.09% </span>
            <span class="quiet">Statements</span>
            <span class="fraction">24/63</span>
          </div>

          <div class="fl pad1y space-right2">
            <span class="strong">100% </span>
            <span class="quiet">Branches</span>
            <span class="fraction">0/0</span>
          </div>

          <div class="fl pad1y space-right2">
            <span class="strong">100% </span>
            <span class="quiet">Functions</span>
            <span class="fraction">0/0</span>
          </div>

          <div class="fl pad1y space-right2">
            <span class="strong">38.09% </span>
            <span class="quiet">Lines</span>
            <span class="fraction">24/63</span>
          </div>
        </div>
        <p class="quiet">
          Press <em>n</em> or <em>j</em> to go to the next uncovered block,
          <em>b</em>, <em>p</em> or <em>k</em> for the previous block.
        </p>
        <template id="filterTemplate">
          <div class="quiet">
            Filter:
            <input type="search" id="fileSearch" />
          </div>
        </template>
      </div>
      <div class="status-line low"></div>
      <pre><table class="coverage">
<tr><td class="line-count quiet"><a name='L1'></a><a href='#L1'>1</a>
<a name='L2'></a><a href='#L2'>2</a>
<a name='L3'></a><a href='#L3'>3</a>
<a name='L4'></a><a href='#L4'>4</a>
<a name='L5'></a><a href='#L5'>5</a>
<a name='L6'></a><a href='#L6'>6</a>
<a name='L7'></a><a href='#L7'>7</a>
<a name='L8'></a><a href='#L8'>8</a>
<a name='L9'></a><a href='#L9'>9</a>
<a name='L10'></a><a href='#L10'>10</a>
<a name='L11'></a><a href='#L11'>11</a>
<a name='L12'></a><a href='#L12'>12</a>
<a name='L13'></a><a href='#L13'>13</a>
<a name='L14'></a><a href='#L14'>14</a>
<a name='L15'></a><a href='#L15'>15</a>
<a name='L16'></a><a href='#L16'>16</a>
<a name='L17'></a><a href='#L17'>17</a>
<a name='L18'></a><a href='#L18'>18</a>
<a name='L19'></a><a href='#L19'>19</a>
<a name='L20'></a><a href='#L20'>20</a>
<a name='L21'></a><a href='#L21'>21</a>
<a name='L22'></a><a href='#L22'>22</a>
<a name='L23'></a><a href='#L23'>23</a>
<a name='L24'></a><a href='#L24'>24</a>
<a name='L25'></a><a href='#L25'>25</a>
<a name='L26'></a><a href='#L26'>26</a>
<a name='L27'></a><a href='#L27'>27</a>
<a name='L28'></a><a href='#L28'>28</a>
<a name='L29'></a><a href='#L29'>29</a>
<a name='L30'></a><a href='#L30'>30</a>
<a name='L31'></a><a href='#L31'>31</a>
<a name='L32'></a><a href='#L32'>32</a>
<a name='L33'></a><a href='#L33'>33</a>
<a name='L34'></a><a href='#L34'>34</a>
<a name='L35'></a><a href='#L35'>35</a>
<a name='L36'></a><a href='#L36'>36</a>
<a name='L37'></a><a href='#L37'>37</a>
<a name='L38'></a><a href='#L38'>38</a>
<a name='L39'></a><a href='#L39'>39</a>
<a name='L40'></a><a href='#L40'>40</a>
<a name='L41'></a><a href='#L41'>41</a>
<a name='L42'></a><a href='#L42'>42</a>
<a name='L43'></a><a href='#L43'>43</a>
<a name='L44'></a><a href='#L44'>44</a>
<a name='L45'></a><a href='#L45'>45</a>
<a name='L46'></a><a href='#L46'>46</a>
<a name='L47'></a><a href='#L47'>47</a>
<a name='L48'></a><a href='#L48'>48</a>
<a name='L49'></a><a href='#L49'>49</a>
<a name='L50'></a><a href='#L50'>50</a>
<a name='L51'></a><a href='#L51'>51</a>
<a name='L52'></a><a href='#L52'>52</a>
<a name='L53'></a><a href='#L53'>53</a>
<a name='L54'></a><a href='#L54'>54</a>
<a name='L55'></a><a href='#L55'>55</a>
<a name='L56'></a><a href='#L56'>56</a>
<a name='L57'></a><a href='#L57'>57</a>
<a name='L58'></a><a href='#L58'>58</a>
<a name='L59'></a><a href='#L59'>59</a>
<a name='L60'></a><a href='#L60'>60</a>
<a name='L61'></a><a href='#L61'>61</a>
<a name='L62'></a><a href='#L62'>62</a>
<a name='L63'></a><a href='#L63'>63</a>
<a name='L64'></a><a href='#L64'>64</a></td><td class="line-coverage quiet"><span class="cline-any cline-yes">1x</span>
<span class="cline-any cline-yes">1x</span>
<span class="cline-any cline-yes">1x</span>
<span class="cline-any cline-yes">1x</span>
<span class="cline-any cline-yes">1x</span>
<span class="cline-any cline-yes">1x</span>
<span class="cline-any cline-yes">1x</span>
<span class="cline-any cline-yes">1x</span>
<span class="cline-any cline-yes">1x</span>
<span class="cline-any cline-yes">1x</span>
<span class="cline-any cline-yes">1x</span>
<span class="cline-any cline-yes">1x</span>
<span class="cline-any cline-yes">1x</span>
<span class="cline-any cline-yes">1x</span>
<span class="cline-any cline-yes">1x</span>
<span class="cline-any cline-yes">1x</span>
<span class="cline-any cline-yes">1x</span>
<span class="cline-any cline-yes">1x</span>
<span class="cline-any cline-yes">1x</span>
<span class="cline-any cline-yes">1x</span>
<span class="cline-any cline-yes">1x</span>
<span class="cline-any cline-yes">1x</span>
<span class="cline-any cline-yes">1x</span>
<span class="cline-any cline-no">&nbsp;</span>
<span class="cline-any cline-no">&nbsp;</span>
<span class="cline-any cline-no">&nbsp;</span>
<span class="cline-any cline-no">&nbsp;</span>
<span class="cline-any cline-no">&nbsp;</span>
<span class="cline-any cline-no">&nbsp;</span>
<span class="cline-any cline-no">&nbsp;</span>
<span class="cline-any cline-no">&nbsp;</span>
<span class="cline-any cline-no">&nbsp;</span>
<span class="cline-any cline-no">&nbsp;</span>
<span class="cline-any cline-no">&nbsp;</span>
<span class="cline-any cline-no">&nbsp;</span>
<span class="cline-any cline-no">&nbsp;</span>
<span class="cline-any cline-no">&nbsp;</span>
<span class="cline-any cline-no">&nbsp;</span>
<span class="cline-any cline-no">&nbsp;</span>
<span class="cline-any cline-no">&nbsp;</span>
<span class="cline-any cline-no">&nbsp;</span>
<span class="cline-any cline-no">&nbsp;</span>
<span class="cline-any cline-no">&nbsp;</span>
<span class="cline-any cline-no">&nbsp;</span>
<span class="cline-any cline-no">&nbsp;</span>
<span class="cline-any cline-no">&nbsp;</span>
<span class="cline-any cline-no">&nbsp;</span>
<span class="cline-any cline-no">&nbsp;</span>
<span class="cline-any cline-no">&nbsp;</span>
<span class="cline-any cline-no">&nbsp;</span>
<span class="cline-any cline-no">&nbsp;</span>
<span class="cline-any cline-no">&nbsp;</span>
<span class="cline-any cline-no">&nbsp;</span>
<span class="cline-any cline-no">&nbsp;</span>
<span class="cline-any cline-no">&nbsp;</span>
<span class="cline-any cline-no">&nbsp;</span>
<span class="cline-any cline-no">&nbsp;</span>
<span class="cline-any cline-no">&nbsp;</span>
<span class="cline-any cline-no">&nbsp;</span>
<span class="cline-any cline-no">&nbsp;</span>
<span class="cline-any cline-no">&nbsp;</span>
<span class="cline-any cline-no">&nbsp;</span>
<span class="cline-any cline-yes">1x</span>
<span class="cline-any cline-neutral">&nbsp;</span></td><td class="text"><pre class="prettyprint lang-js">import type { HTMLUIProps, CSSUIObject, Token } from "@yamada-ui/core"
import { ui, forwardRef } from "@yamada-ui/core"
import { cx, replaceObject } from "@yamada-ui/utils"
import { Children } from "react"
&nbsp;
type AspectRatioOptions = {
  /**
   * The aspect ratio of the Box.
   *
   * @default '4 / 3'
   */
  ratio?: Token&lt;number&gt;
}
&nbsp;
export type AspectRatioProps = HTMLUIProps&lt;"div"&gt; &amp; AspectRatioOptions
&nbsp;
/**
 * `AspectRatio` is a component for embedding things like videos and maps while maintaining the aspect ratio.
 *
 * @see Docs https://yamada-ui.com/components/layouts/aspect-ratio
 */
export const AspectRatio = forwardRef&lt;AspectRatioProps, "div"&gt;(
  ({ className, ratio = 4 / 3, children, ...rest }, ref) =&gt; {
<span class="cstat-no" title="statement not covered" >    const child = Children.only(children)</span>
<span class="cstat-no" title="statement not covered" ></span>
<span class="cstat-no" title="statement not covered" >    const css: CSSUIObject = {</span>
<span class="cstat-no" title="statement not covered" >      position: "relative",</span>
<span class="cstat-no" title="statement not covered" >      _before: {</span>
<span class="cstat-no" title="statement not covered" >        content: `""`,</span>
<span class="cstat-no" title="statement not covered" >        display: "block",</span>
<span class="cstat-no" title="statement not covered" >        h: 0,</span>
<span class="cstat-no" title="statement not covered" >        pb: replaceObject(ratio, (r) =&gt; `${(1 / r) * 100}%`),</span>
<span class="cstat-no" title="statement not covered" >      },</span>
<span class="cstat-no" title="statement not covered" >      "&amp; &gt; *:not(style)": {</span>
<span class="cstat-no" title="statement not covered" >        overflow: "hidden",</span>
<span class="cstat-no" title="statement not covered" >        position: "absolute",</span>
<span class="cstat-no" title="statement not covered" >        top: "0",</span>
<span class="cstat-no" title="statement not covered" >        right: "0",</span>
<span class="cstat-no" title="statement not covered" >        bottom: "0",</span>
<span class="cstat-no" title="statement not covered" >        left: "0",</span>
<span class="cstat-no" title="statement not covered" >        display: "flex",</span>
<span class="cstat-no" title="statement not covered" >        justifyContent: "center",</span>
<span class="cstat-no" title="statement not covered" >        alignItems: "center",</span>
<span class="cstat-no" title="statement not covered" >        w: "100%",</span>
<span class="cstat-no" title="statement not covered" >        h: "100%",</span>
<span class="cstat-no" title="statement not covered" >      },</span>
<span class="cstat-no" title="statement not covered" >      "&amp; &gt; img, &amp; &gt; video": {</span>
<span class="cstat-no" title="statement not covered" >        objectFit: "cover",</span>
<span class="cstat-no" title="statement not covered" >      },</span>
<span class="cstat-no" title="statement not covered" >    }</span>
<span class="cstat-no" title="statement not covered" ></span>
<span class="cstat-no" title="statement not covered" >    return (</span>
<span class="cstat-no" title="statement not covered" >      &lt;ui.div</span>
<span class="cstat-no" title="statement not covered" >        ref={ref}</span>
<span class="cstat-no" title="statement not covered" >        className={cx("ui-aspect-ratio", className)}</span>
<span class="cstat-no" title="statement not covered" >        __css={css}</span>
<span class="cstat-no" title="statement not covered" >        {...rest}</span>
<span class="cstat-no" title="statement not covered" >      &gt;</span>
<span class="cstat-no" title="statement not covered" >        {child}</span>
<span class="cstat-no" title="statement not covered" >      &lt;/ui.div&gt;</span>
<span class="cstat-no" title="statement not covered" >    )</span>
<span class="cstat-no" title="statement not covered" >  },</span>
)
&nbsp;</pre></td></tr></table></pre>

<<<<<<< HEAD
      <div class="push"></div>
      <!-- for sticky footer -->
    </div>
    <!-- /wrapper -->
    <div class="footer quiet pad2 space-top1 center small">
      Code coverage generated by
      <a
        href="https://istanbul.js.org/"
        target="_blank"
        rel="noopener noreferrer"
        >istanbul</a
      >
      at 2024-03-17T19:41:10.868Z
    </div>
    <script src="../../../prettify.js"></script>
    <script>
      window.onload = function () {
        prettyPrint()
      }
    </script>
    <script src="../../../sorter.js"></script>
    <script src="../../../block-navigation.js"></script>
  </body>
</html>
=======
                <div class='push'></div><!-- for sticky footer -->
            </div><!-- /wrapper -->
            <div class='footer quiet pad2 space-top1 center small'>
                Code coverage generated by
                <a href="https://istanbul.js.org/" target="_blank" rel="noopener noreferrer">istanbul</a>
                at 2024-03-28T10:17:21.422Z
            </div>
        <script src="../../../prettify.js"></script>
        <script>
            window.onload = function () {
                prettyPrint();
            };
        </script>
        <script src="../../../sorter.js"></script>
        <script src="../../../block-navigation.js"></script>
    </body>
</html>
    
>>>>>>> 342b7621
<|MERGE_RESOLUTION|>--- conflicted
+++ resolved
@@ -25,15 +25,15 @@
         </h1>
         <div class="clearfix">
           <div class="fl pad1y space-right2">
-            <span class="strong">38.09% </span>
+            <span class="strong">100% </span>
             <span class="quiet">Statements</span>
-            <span class="fraction">24/63</span>
+            <span class="fraction">63/63</span>
           </div>
 
           <div class="fl pad1y space-right2">
             <span class="strong">100% </span>
             <span class="quiet">Branches</span>
-            <span class="fraction">0/0</span>
+            <span class="fraction">2/2</span>
           </div>
 
           <div class="fl pad1y space-right2">
@@ -43,9 +43,9 @@
           </div>
 
           <div class="fl pad1y space-right2">
-            <span class="strong">38.09% </span>
+            <span class="strong">100% </span>
             <span class="quiet">Lines</span>
-            <span class="fraction">24/63</span>
+            <span class="fraction">63/63</span>
           </div>
         </div>
         <p class="quiet">
@@ -59,7 +59,7 @@
           </div>
         </template>
       </div>
-      <div class="status-line low"></div>
+      <div class="status-line high"></div>
       <pre><table class="coverage">
 <tr><td class="line-count quiet"><a name='L1'></a><a href='#L1'>1</a>
 <a name='L2'></a><a href='#L2'>2</a>
@@ -147,45 +147,45 @@
 <span class="cline-any cline-yes">1x</span>
 <span class="cline-any cline-yes">1x</span>
 <span class="cline-any cline-yes">1x</span>
-<span class="cline-any cline-no">&nbsp;</span>
-<span class="cline-any cline-no">&nbsp;</span>
-<span class="cline-any cline-no">&nbsp;</span>
-<span class="cline-any cline-no">&nbsp;</span>
-<span class="cline-any cline-no">&nbsp;</span>
-<span class="cline-any cline-no">&nbsp;</span>
-<span class="cline-any cline-no">&nbsp;</span>
-<span class="cline-any cline-no">&nbsp;</span>
-<span class="cline-any cline-no">&nbsp;</span>
-<span class="cline-any cline-no">&nbsp;</span>
-<span class="cline-any cline-no">&nbsp;</span>
-<span class="cline-any cline-no">&nbsp;</span>
-<span class="cline-any cline-no">&nbsp;</span>
-<span class="cline-any cline-no">&nbsp;</span>
-<span class="cline-any cline-no">&nbsp;</span>
-<span class="cline-any cline-no">&nbsp;</span>
-<span class="cline-any cline-no">&nbsp;</span>
-<span class="cline-any cline-no">&nbsp;</span>
-<span class="cline-any cline-no">&nbsp;</span>
-<span class="cline-any cline-no">&nbsp;</span>
-<span class="cline-any cline-no">&nbsp;</span>
-<span class="cline-any cline-no">&nbsp;</span>
-<span class="cline-any cline-no">&nbsp;</span>
-<span class="cline-any cline-no">&nbsp;</span>
-<span class="cline-any cline-no">&nbsp;</span>
-<span class="cline-any cline-no">&nbsp;</span>
-<span class="cline-any cline-no">&nbsp;</span>
-<span class="cline-any cline-no">&nbsp;</span>
-<span class="cline-any cline-no">&nbsp;</span>
-<span class="cline-any cline-no">&nbsp;</span>
-<span class="cline-any cline-no">&nbsp;</span>
-<span class="cline-any cline-no">&nbsp;</span>
-<span class="cline-any cline-no">&nbsp;</span>
-<span class="cline-any cline-no">&nbsp;</span>
-<span class="cline-any cline-no">&nbsp;</span>
-<span class="cline-any cline-no">&nbsp;</span>
-<span class="cline-any cline-no">&nbsp;</span>
-<span class="cline-any cline-no">&nbsp;</span>
-<span class="cline-any cline-no">&nbsp;</span>
+<span class="cline-any cline-yes">1x</span>
+<span class="cline-any cline-yes">1x</span>
+<span class="cline-any cline-yes">1x</span>
+<span class="cline-any cline-yes">1x</span>
+<span class="cline-any cline-yes">1x</span>
+<span class="cline-any cline-yes">1x</span>
+<span class="cline-any cline-yes">1x</span>
+<span class="cline-any cline-yes">1x</span>
+<span class="cline-any cline-yes">1x</span>
+<span class="cline-any cline-yes">1x</span>
+<span class="cline-any cline-yes">1x</span>
+<span class="cline-any cline-yes">1x</span>
+<span class="cline-any cline-yes">1x</span>
+<span class="cline-any cline-yes">1x</span>
+<span class="cline-any cline-yes">1x</span>
+<span class="cline-any cline-yes">1x</span>
+<span class="cline-any cline-yes">1x</span>
+<span class="cline-any cline-yes">1x</span>
+<span class="cline-any cline-yes">1x</span>
+<span class="cline-any cline-yes">1x</span>
+<span class="cline-any cline-yes">1x</span>
+<span class="cline-any cline-yes">1x</span>
+<span class="cline-any cline-yes">1x</span>
+<span class="cline-any cline-yes">1x</span>
+<span class="cline-any cline-yes">1x</span>
+<span class="cline-any cline-yes">1x</span>
+<span class="cline-any cline-yes">1x</span>
+<span class="cline-any cline-yes">1x</span>
+<span class="cline-any cline-yes">1x</span>
+<span class="cline-any cline-yes">1x</span>
+<span class="cline-any cline-yes">1x</span>
+<span class="cline-any cline-yes">1x</span>
+<span class="cline-any cline-yes">1x</span>
+<span class="cline-any cline-yes">1x</span>
+<span class="cline-any cline-yes">1x</span>
+<span class="cline-any cline-yes">1x</span>
+<span class="cline-any cline-yes">1x</span>
+<span class="cline-any cline-yes">1x</span>
+<span class="cline-any cline-yes">1x</span>
 <span class="cline-any cline-yes">1x</span>
 <span class="cline-any cline-neutral">&nbsp;</span></td><td class="text"><pre class="prettyprint lang-js">import type { HTMLUIProps, CSSUIObject, Token } from "@yamada-ui/core"
 import { ui, forwardRef } from "@yamada-ui/core"
@@ -210,49 +210,48 @@
  */
 export const AspectRatio = forwardRef&lt;AspectRatioProps, "div"&gt;(
   ({ className, ratio = 4 / 3, children, ...rest }, ref) =&gt; {
-<span class="cstat-no" title="statement not covered" >    const child = Children.only(children)</span>
-<span class="cstat-no" title="statement not covered" ></span>
-<span class="cstat-no" title="statement not covered" >    const css: CSSUIObject = {</span>
-<span class="cstat-no" title="statement not covered" >      position: "relative",</span>
-<span class="cstat-no" title="statement not covered" >      _before: {</span>
-<span class="cstat-no" title="statement not covered" >        content: `""`,</span>
-<span class="cstat-no" title="statement not covered" >        display: "block",</span>
-<span class="cstat-no" title="statement not covered" >        h: 0,</span>
-<span class="cstat-no" title="statement not covered" >        pb: replaceObject(ratio, (r) =&gt; `${(1 / r) * 100}%`),</span>
-<span class="cstat-no" title="statement not covered" >      },</span>
-<span class="cstat-no" title="statement not covered" >      "&amp; &gt; *:not(style)": {</span>
-<span class="cstat-no" title="statement not covered" >        overflow: "hidden",</span>
-<span class="cstat-no" title="statement not covered" >        position: "absolute",</span>
-<span class="cstat-no" title="statement not covered" >        top: "0",</span>
-<span class="cstat-no" title="statement not covered" >        right: "0",</span>
-<span class="cstat-no" title="statement not covered" >        bottom: "0",</span>
-<span class="cstat-no" title="statement not covered" >        left: "0",</span>
-<span class="cstat-no" title="statement not covered" >        display: "flex",</span>
-<span class="cstat-no" title="statement not covered" >        justifyContent: "center",</span>
-<span class="cstat-no" title="statement not covered" >        alignItems: "center",</span>
-<span class="cstat-no" title="statement not covered" >        w: "100%",</span>
-<span class="cstat-no" title="statement not covered" >        h: "100%",</span>
-<span class="cstat-no" title="statement not covered" >      },</span>
-<span class="cstat-no" title="statement not covered" >      "&amp; &gt; img, &amp; &gt; video": {</span>
-<span class="cstat-no" title="statement not covered" >        objectFit: "cover",</span>
-<span class="cstat-no" title="statement not covered" >      },</span>
-<span class="cstat-no" title="statement not covered" >    }</span>
-<span class="cstat-no" title="statement not covered" ></span>
-<span class="cstat-no" title="statement not covered" >    return (</span>
-<span class="cstat-no" title="statement not covered" >      &lt;ui.div</span>
-<span class="cstat-no" title="statement not covered" >        ref={ref}</span>
-<span class="cstat-no" title="statement not covered" >        className={cx("ui-aspect-ratio", className)}</span>
-<span class="cstat-no" title="statement not covered" >        __css={css}</span>
-<span class="cstat-no" title="statement not covered" >        {...rest}</span>
-<span class="cstat-no" title="statement not covered" >      &gt;</span>
-<span class="cstat-no" title="statement not covered" >        {child}</span>
-<span class="cstat-no" title="statement not covered" >      &lt;/ui.div&gt;</span>
-<span class="cstat-no" title="statement not covered" >    )</span>
-<span class="cstat-no" title="statement not covered" >  },</span>
+    const child = Children.only(children)
+&nbsp;
+    const css: CSSUIObject = {
+      position: "relative",
+      _before: {
+        content: `""`,
+        display: "block",
+        h: 0,
+        pb: replaceObject(ratio, (r) =&gt; `${(1 / r) * 100}%`),
+      },
+      "&amp; &gt; *:not(style)": {
+        overflow: "hidden",
+        position: "absolute",
+        top: "0",
+        right: "0",
+        bottom: "0",
+        left: "0",
+        display: "flex",
+        justifyContent: "center",
+        alignItems: "center",
+        w: "100%",
+        h: "100%",
+      },
+      "&amp; &gt; img, &amp; &gt; video": {
+        objectFit: "cover",
+      },
+    }
+&nbsp;
+    return (
+      &lt;ui.div
+        ref={ref}
+        className={cx("ui-aspect-ratio", className)}
+        __css={css}
+        {...rest}
+      &gt;
+        {child}
+      &lt;/ui.div&gt;
+    )
+  },
 )
 &nbsp;</pre></td></tr></table></pre>
 
-<<<<<<< HEAD
       <div class="push"></div>
       <!-- for sticky footer -->
     </div>
@@ -265,7 +264,7 @@
         rel="noopener noreferrer"
         >istanbul</a
       >
-      at 2024-03-17T19:41:10.868Z
+      at 2024-03-28T10:22:55.877Z
     </div>
     <script src="../../../prettify.js"></script>
     <script>
@@ -276,24 +275,4 @@
     <script src="../../../sorter.js"></script>
     <script src="../../../block-navigation.js"></script>
   </body>
-</html>
-=======
-                <div class='push'></div><!-- for sticky footer -->
-            </div><!-- /wrapper -->
-            <div class='footer quiet pad2 space-top1 center small'>
-                Code coverage generated by
-                <a href="https://istanbul.js.org/" target="_blank" rel="noopener noreferrer">istanbul</a>
-                at 2024-03-28T10:17:21.422Z
-            </div>
-        <script src="../../../prettify.js"></script>
-        <script>
-            window.onload = function () {
-                prettyPrint();
-            };
-        </script>
-        <script src="../../../sorter.js"></script>
-        <script src="../../../block-navigation.js"></script>
-    </body>
-</html>
-    
->>>>>>> 342b7621
+</html>
<!doctype html>
<html lang="en">
  <head>
    <title>Code coverage report for components/modal/src/drawer.tsx</title>
    <meta charset="utf-8" />
    <link rel="stylesheet" href="../../../prettify.css" />
    <link rel="stylesheet" href="../../../base.css" />
    <link rel="shortcut icon" type="image/x-icon" href="../../../favicon.png" />
    <meta name="viewport" content="width=device-width, initial-scale=1" />
    <style type="text/css">
      .coverage-summary .sorter {
        background-image: url(../../../sort-arrow-sprite.png);
      }
    </style>
  </head>

  <body>
    <div class="wrapper">
      <div class="pad1">
        <h1>
          <a href="../../../index.html">All files</a> /
          <a href="index.html">components/modal/src</a> drawer.tsx
        </h1>
        <div class="clearfix">
          <div class="fl pad1y space-right2">
            <span class="strong">99.64% </span>
            <span class="quiet">Statements</span>
            <span class="fraction">282/283</span>
          </div>

          <div class="fl pad1y space-right2">
            <span class="strong">77.77% </span>
            <span class="quiet">Branches</span>
            <span class="fraction">7/9</span>
          </div>

          <div class="fl pad1y space-right2">
            <span class="strong">100% </span>
            <span class="quiet">Functions</span>
            <span class="fraction">0/0</span>
          </div>

          <div class="fl pad1y space-right2">
            <span class="strong">99.64% </span>
            <span class="quiet">Lines</span>
            <span class="fraction">282/283</span>
          </div>
        </div>
        <p class="quiet">
          Press <em>n</em> or <em>j</em> to go to the next uncovered block,
          <em>b</em>, <em>p</em> or <em>k</em> for the previous block.
        </p>
        <template id="filterTemplate">
          <div class="quiet">
            Filter:
            <input type="search" id="fileSearch" />
          </div>
        </template>
      </div>
      <div class="status-line high"></div>
      <pre><table class="coverage">
<tr><td class="line-count quiet"><a name='L1'></a><a href='#L1'>1</a>
<a name='L2'></a><a href='#L2'>2</a>
<a name='L3'></a><a href='#L3'>3</a>
<a name='L4'></a><a href='#L4'>4</a>
<a name='L5'></a><a href='#L5'>5</a>
<a name='L6'></a><a href='#L6'>6</a>
<a name='L7'></a><a href='#L7'>7</a>
<a name='L8'></a><a href='#L8'>8</a>
<a name='L9'></a><a href='#L9'>9</a>
<a name='L10'></a><a href='#L10'>10</a>
<a name='L11'></a><a href='#L11'>11</a>
<a name='L12'></a><a href='#L12'>12</a>
<a name='L13'></a><a href='#L13'>13</a>
<a name='L14'></a><a href='#L14'>14</a>
<a name='L15'></a><a href='#L15'>15</a>
<a name='L16'></a><a href='#L16'>16</a>
<a name='L17'></a><a href='#L17'>17</a>
<a name='L18'></a><a href='#L18'>18</a>
<a name='L19'></a><a href='#L19'>19</a>
<a name='L20'></a><a href='#L20'>20</a>
<a name='L21'></a><a href='#L21'>21</a>
<a name='L22'></a><a href='#L22'>22</a>
<a name='L23'></a><a href='#L23'>23</a>
<a name='L24'></a><a href='#L24'>24</a>
<a name='L25'></a><a href='#L25'>25</a>
<a name='L26'></a><a href='#L26'>26</a>
<a name='L27'></a><a href='#L27'>27</a>
<a name='L28'></a><a href='#L28'>28</a>
<a name='L29'></a><a href='#L29'>29</a>
<a name='L30'></a><a href='#L30'>30</a>
<a name='L31'></a><a href='#L31'>31</a>
<a name='L32'></a><a href='#L32'>32</a>
<a name='L33'></a><a href='#L33'>33</a>
<a name='L34'></a><a href='#L34'>34</a>
<a name='L35'></a><a href='#L35'>35</a>
<a name='L36'></a><a href='#L36'>36</a>
<a name='L37'></a><a href='#L37'>37</a>
<a name='L38'></a><a href='#L38'>38</a>
<a name='L39'></a><a href='#L39'>39</a>
<a name='L40'></a><a href='#L40'>40</a>
<a name='L41'></a><a href='#L41'>41</a>
<a name='L42'></a><a href='#L42'>42</a>
<a name='L43'></a><a href='#L43'>43</a>
<a name='L44'></a><a href='#L44'>44</a>
<a name='L45'></a><a href='#L45'>45</a>
<a name='L46'></a><a href='#L46'>46</a>
<a name='L47'></a><a href='#L47'>47</a>
<a name='L48'></a><a href='#L48'>48</a>
<a name='L49'></a><a href='#L49'>49</a>
<a name='L50'></a><a href='#L50'>50</a>
<a name='L51'></a><a href='#L51'>51</a>
<a name='L52'></a><a href='#L52'>52</a>
<a name='L53'></a><a href='#L53'>53</a>
<a name='L54'></a><a href='#L54'>54</a>
<a name='L55'></a><a href='#L55'>55</a>
<a name='L56'></a><a href='#L56'>56</a>
<a name='L57'></a><a href='#L57'>57</a>
<a name='L58'></a><a href='#L58'>58</a>
<a name='L59'></a><a href='#L59'>59</a>
<a name='L60'></a><a href='#L60'>60</a>
<a name='L61'></a><a href='#L61'>61</a>
<a name='L62'></a><a href='#L62'>62</a>
<a name='L63'></a><a href='#L63'>63</a>
<a name='L64'></a><a href='#L64'>64</a>
<a name='L65'></a><a href='#L65'>65</a>
<a name='L66'></a><a href='#L66'>66</a>
<a name='L67'></a><a href='#L67'>67</a>
<a name='L68'></a><a href='#L68'>68</a>
<a name='L69'></a><a href='#L69'>69</a>
<a name='L70'></a><a href='#L70'>70</a>
<a name='L71'></a><a href='#L71'>71</a>
<a name='L72'></a><a href='#L72'>72</a>
<a name='L73'></a><a href='#L73'>73</a>
<a name='L74'></a><a href='#L74'>74</a>
<a name='L75'></a><a href='#L75'>75</a>
<a name='L76'></a><a href='#L76'>76</a>
<a name='L77'></a><a href='#L77'>77</a>
<a name='L78'></a><a href='#L78'>78</a>
<a name='L79'></a><a href='#L79'>79</a>
<a name='L80'></a><a href='#L80'>80</a>
<a name='L81'></a><a href='#L81'>81</a>
<a name='L82'></a><a href='#L82'>82</a>
<a name='L83'></a><a href='#L83'>83</a>
<a name='L84'></a><a href='#L84'>84</a>
<a name='L85'></a><a href='#L85'>85</a>
<a name='L86'></a><a href='#L86'>86</a>
<a name='L87'></a><a href='#L87'>87</a>
<a name='L88'></a><a href='#L88'>88</a>
<a name='L89'></a><a href='#L89'>89</a>
<a name='L90'></a><a href='#L90'>90</a>
<a name='L91'></a><a href='#L91'>91</a>
<a name='L92'></a><a href='#L92'>92</a>
<a name='L93'></a><a href='#L93'>93</a>
<a name='L94'></a><a href='#L94'>94</a>
<a name='L95'></a><a href='#L95'>95</a>
<a name='L96'></a><a href='#L96'>96</a>
<a name='L97'></a><a href='#L97'>97</a>
<a name='L98'></a><a href='#L98'>98</a>
<a name='L99'></a><a href='#L99'>99</a>
<a name='L100'></a><a href='#L100'>100</a>
<a name='L101'></a><a href='#L101'>101</a>
<a name='L102'></a><a href='#L102'>102</a>
<a name='L103'></a><a href='#L103'>103</a>
<a name='L104'></a><a href='#L104'>104</a>
<a name='L105'></a><a href='#L105'>105</a>
<a name='L106'></a><a href='#L106'>106</a>
<a name='L107'></a><a href='#L107'>107</a>
<a name='L108'></a><a href='#L108'>108</a>
<a name='L109'></a><a href='#L109'>109</a>
<a name='L110'></a><a href='#L110'>110</a>
<a name='L111'></a><a href='#L111'>111</a>
<a name='L112'></a><a href='#L112'>112</a>
<a name='L113'></a><a href='#L113'>113</a>
<a name='L114'></a><a href='#L114'>114</a>
<a name='L115'></a><a href='#L115'>115</a>
<a name='L116'></a><a href='#L116'>116</a>
<a name='L117'></a><a href='#L117'>117</a>
<a name='L118'></a><a href='#L118'>118</a>
<a name='L119'></a><a href='#L119'>119</a>
<a name='L120'></a><a href='#L120'>120</a>
<a name='L121'></a><a href='#L121'>121</a>
<a name='L122'></a><a href='#L122'>122</a>
<a name='L123'></a><a href='#L123'>123</a>
<a name='L124'></a><a href='#L124'>124</a>
<a name='L125'></a><a href='#L125'>125</a>
<a name='L126'></a><a href='#L126'>126</a>
<a name='L127'></a><a href='#L127'>127</a>
<a name='L128'></a><a href='#L128'>128</a>
<a name='L129'></a><a href='#L129'>129</a>
<a name='L130'></a><a href='#L130'>130</a>
<a name='L131'></a><a href='#L131'>131</a>
<a name='L132'></a><a href='#L132'>132</a>
<a name='L133'></a><a href='#L133'>133</a>
<a name='L134'></a><a href='#L134'>134</a>
<a name='L135'></a><a href='#L135'>135</a>
<a name='L136'></a><a href='#L136'>136</a>
<a name='L137'></a><a href='#L137'>137</a>
<a name='L138'></a><a href='#L138'>138</a>
<a name='L139'></a><a href='#L139'>139</a>
<a name='L140'></a><a href='#L140'>140</a>
<a name='L141'></a><a href='#L141'>141</a>
<a name='L142'></a><a href='#L142'>142</a>
<a name='L143'></a><a href='#L143'>143</a>
<a name='L144'></a><a href='#L144'>144</a>
<a name='L145'></a><a href='#L145'>145</a>
<a name='L146'></a><a href='#L146'>146</a>
<a name='L147'></a><a href='#L147'>147</a>
<a name='L148'></a><a href='#L148'>148</a>
<a name='L149'></a><a href='#L149'>149</a>
<a name='L150'></a><a href='#L150'>150</a>
<a name='L151'></a><a href='#L151'>151</a>
<a name='L152'></a><a href='#L152'>152</a>
<a name='L153'></a><a href='#L153'>153</a>
<a name='L154'></a><a href='#L154'>154</a>
<a name='L155'></a><a href='#L155'>155</a>
<a name='L156'></a><a href='#L156'>156</a>
<a name='L157'></a><a href='#L157'>157</a>
<a name='L158'></a><a href='#L158'>158</a>
<a name='L159'></a><a href='#L159'>159</a>
<a name='L160'></a><a href='#L160'>160</a>
<a name='L161'></a><a href='#L161'>161</a>
<a name='L162'></a><a href='#L162'>162</a>
<a name='L163'></a><a href='#L163'>163</a>
<a name='L164'></a><a href='#L164'>164</a>
<a name='L165'></a><a href='#L165'>165</a>
<a name='L166'></a><a href='#L166'>166</a>
<a name='L167'></a><a href='#L167'>167</a>
<a name='L168'></a><a href='#L168'>168</a>
<a name='L169'></a><a href='#L169'>169</a>
<a name='L170'></a><a href='#L170'>170</a>
<a name='L171'></a><a href='#L171'>171</a>
<a name='L172'></a><a href='#L172'>172</a>
<a name='L173'></a><a href='#L173'>173</a>
<a name='L174'></a><a href='#L174'>174</a>
<a name='L175'></a><a href='#L175'>175</a>
<a name='L176'></a><a href='#L176'>176</a>
<a name='L177'></a><a href='#L177'>177</a>
<a name='L178'></a><a href='#L178'>178</a>
<a name='L179'></a><a href='#L179'>179</a>
<a name='L180'></a><a href='#L180'>180</a>
<a name='L181'></a><a href='#L181'>181</a>
<a name='L182'></a><a href='#L182'>182</a>
<a name='L183'></a><a href='#L183'>183</a>
<a name='L184'></a><a href='#L184'>184</a>
<a name='L185'></a><a href='#L185'>185</a>
<a name='L186'></a><a href='#L186'>186</a>
<a name='L187'></a><a href='#L187'>187</a>
<a name='L188'></a><a href='#L188'>188</a>
<a name='L189'></a><a href='#L189'>189</a>
<a name='L190'></a><a href='#L190'>190</a>
<a name='L191'></a><a href='#L191'>191</a>
<a name='L192'></a><a href='#L192'>192</a>
<a name='L193'></a><a href='#L193'>193</a>
<a name='L194'></a><a href='#L194'>194</a>
<a name='L195'></a><a href='#L195'>195</a>
<a name='L196'></a><a href='#L196'>196</a>
<a name='L197'></a><a href='#L197'>197</a>
<a name='L198'></a><a href='#L198'>198</a>
<a name='L199'></a><a href='#L199'>199</a>
<a name='L200'></a><a href='#L200'>200</a>
<a name='L201'></a><a href='#L201'>201</a>
<a name='L202'></a><a href='#L202'>202</a>
<a name='L203'></a><a href='#L203'>203</a>
<a name='L204'></a><a href='#L204'>204</a>
<a name='L205'></a><a href='#L205'>205</a>
<a name='L206'></a><a href='#L206'>206</a>
<a name='L207'></a><a href='#L207'>207</a>
<a name='L208'></a><a href='#L208'>208</a>
<a name='L209'></a><a href='#L209'>209</a>
<a name='L210'></a><a href='#L210'>210</a>
<a name='L211'></a><a href='#L211'>211</a>
<a name='L212'></a><a href='#L212'>212</a>
<a name='L213'></a><a href='#L213'>213</a>
<a name='L214'></a><a href='#L214'>214</a>
<a name='L215'></a><a href='#L215'>215</a>
<a name='L216'></a><a href='#L216'>216</a>
<a name='L217'></a><a href='#L217'>217</a>
<a name='L218'></a><a href='#L218'>218</a>
<a name='L219'></a><a href='#L219'>219</a>
<a name='L220'></a><a href='#L220'>220</a>
<a name='L221'></a><a href='#L221'>221</a>
<a name='L222'></a><a href='#L222'>222</a>
<a name='L223'></a><a href='#L223'>223</a>
<a name='L224'></a><a href='#L224'>224</a>
<a name='L225'></a><a href='#L225'>225</a>
<a name='L226'></a><a href='#L226'>226</a>
<a name='L227'></a><a href='#L227'>227</a>
<a name='L228'></a><a href='#L228'>228</a>
<a name='L229'></a><a href='#L229'>229</a>
<a name='L230'></a><a href='#L230'>230</a>
<a name='L231'></a><a href='#L231'>231</a>
<a name='L232'></a><a href='#L232'>232</a>
<a name='L233'></a><a href='#L233'>233</a>
<a name='L234'></a><a href='#L234'>234</a>
<a name='L235'></a><a href='#L235'>235</a>
<a name='L236'></a><a href='#L236'>236</a>
<a name='L237'></a><a href='#L237'>237</a>
<a name='L238'></a><a href='#L238'>238</a>
<a name='L239'></a><a href='#L239'>239</a>
<a name='L240'></a><a href='#L240'>240</a>
<a name='L241'></a><a href='#L241'>241</a>
<a name='L242'></a><a href='#L242'>242</a>
<a name='L243'></a><a href='#L243'>243</a>
<a name='L244'></a><a href='#L244'>244</a>
<a name='L245'></a><a href='#L245'>245</a>
<a name='L246'></a><a href='#L246'>246</a>
<a name='L247'></a><a href='#L247'>247</a>
<a name='L248'></a><a href='#L248'>248</a>
<a name='L249'></a><a href='#L249'>249</a>
<a name='L250'></a><a href='#L250'>250</a>
<a name='L251'></a><a href='#L251'>251</a>
<a name='L252'></a><a href='#L252'>252</a>
<a name='L253'></a><a href='#L253'>253</a>
<a name='L254'></a><a href='#L254'>254</a>
<a name='L255'></a><a href='#L255'>255</a>
<a name='L256'></a><a href='#L256'>256</a>
<a name='L257'></a><a href='#L257'>257</a>
<a name='L258'></a><a href='#L258'>258</a>
<a name='L259'></a><a href='#L259'>259</a>
<a name='L260'></a><a href='#L260'>260</a>
<a name='L261'></a><a href='#L261'>261</a>
<a name='L262'></a><a href='#L262'>262</a>
<a name='L263'></a><a href='#L263'>263</a>
<a name='L264'></a><a href='#L264'>264</a>
<a name='L265'></a><a href='#L265'>265</a>
<a name='L266'></a><a href='#L266'>266</a>
<a name='L267'></a><a href='#L267'>267</a>
<a name='L268'></a><a href='#L268'>268</a>
<a name='L269'></a><a href='#L269'>269</a>
<a name='L270'></a><a href='#L270'>270</a>
<a name='L271'></a><a href='#L271'>271</a>
<a name='L272'></a><a href='#L272'>272</a>
<a name='L273'></a><a href='#L273'>273</a>
<a name='L274'></a><a href='#L274'>274</a>
<a name='L275'></a><a href='#L275'>275</a>
<a name='L276'></a><a href='#L276'>276</a>
<a name='L277'></a><a href='#L277'>277</a>
<a name='L278'></a><a href='#L278'>278</a>
<a name='L279'></a><a href='#L279'>279</a>
<a name='L280'></a><a href='#L280'>280</a>
<a name='L281'></a><a href='#L281'>281</a>
<a name='L282'></a><a href='#L282'>282</a>
<a name='L283'></a><a href='#L283'>283</a>
<a name='L284'></a><a href='#L284'>284</a></td><td class="line-coverage quiet"><span class="cline-any cline-yes">1x</span>
<span class="cline-any cline-yes">1x</span>
<span class="cline-any cline-yes">1x</span>
<span class="cline-any cline-yes">1x</span>
<span class="cline-any cline-yes">1x</span>
<span class="cline-any cline-yes">1x</span>
<span class="cline-any cline-yes">1x</span>
<span class="cline-any cline-yes">1x</span>
<span class="cline-any cline-yes">1x</span>
<span class="cline-any cline-yes">1x</span>
<span class="cline-any cline-yes">1x</span>
<span class="cline-any cline-yes">1x</span>
<span class="cline-any cline-yes">1x</span>
<span class="cline-any cline-yes">1x</span>
<span class="cline-any cline-yes">1x</span>
<span class="cline-any cline-yes">1x</span>
<span class="cline-any cline-yes">1x</span>
<span class="cline-any cline-yes">1x</span>
<span class="cline-any cline-yes">1x</span>
<span class="cline-any cline-yes">1x</span>
<span class="cline-any cline-yes">1x</span>
<span class="cline-any cline-yes">1x</span>
<span class="cline-any cline-yes">1x</span>
<span class="cline-any cline-yes">1x</span>
<span class="cline-any cline-yes">1x</span>
<span class="cline-any cline-yes">1x</span>
<span class="cline-any cline-yes">1x</span>
<span class="cline-any cline-yes">1x</span>
<span class="cline-any cline-yes">1x</span>
<span class="cline-any cline-yes">1x</span>
<span class="cline-any cline-yes">1x</span>
<span class="cline-any cline-yes">1x</span>
<span class="cline-any cline-yes">1x</span>
<span class="cline-any cline-yes">1x</span>
<span class="cline-any cline-yes">1x</span>
<span class="cline-any cline-yes">1x</span>
<span class="cline-any cline-yes">1x</span>
<span class="cline-any cline-yes">1x</span>
<span class="cline-any cline-yes">1x</span>
<span class="cline-any cline-yes">1x</span>
<span class="cline-any cline-yes">1x</span>
<span class="cline-any cline-yes">1x</span>
<span class="cline-any cline-yes">1x</span>
<span class="cline-any cline-yes">1x</span>
<span class="cline-any cline-yes">1x</span>
<span class="cline-any cline-yes">1x</span>
<span class="cline-any cline-yes">1x</span>
<span class="cline-any cline-yes">1x</span>
<span class="cline-any cline-yes">1x</span>
<span class="cline-any cline-yes">1x</span>
<span class="cline-any cline-yes">1x</span>
<span class="cline-any cline-yes">1x</span>
<span class="cline-any cline-yes">1x</span>
<span class="cline-any cline-yes">1x</span>
<span class="cline-any cline-yes">1x</span>
<span class="cline-any cline-yes">1x</span>
<span class="cline-any cline-yes">1x</span>
<span class="cline-any cline-yes">1x</span>
<span class="cline-any cline-yes">1x</span>
<span class="cline-any cline-yes">1x</span>
<span class="cline-any cline-yes">1x</span>
<span class="cline-any cline-yes">1x</span>
<span class="cline-any cline-yes">1x</span>
<span class="cline-any cline-yes">1x</span>
<span class="cline-any cline-yes">1x</span>
<span class="cline-any cline-yes">1x</span>
<span class="cline-any cline-yes">1x</span>
<span class="cline-any cline-yes">3x</span>
<span class="cline-any cline-yes">3x</span>
<span class="cline-any cline-yes">3x</span>
<span class="cline-any cline-yes">3x</span>
<span class="cline-any cline-yes">3x</span>
<span class="cline-any cline-yes">3x</span>
<span class="cline-any cline-yes">3x</span>
<span class="cline-any cline-yes">3x</span>
<span class="cline-any cline-yes">3x</span>
<span class="cline-any cline-yes">3x</span>
<span class="cline-any cline-yes">3x</span>
<span class="cline-any cline-yes">3x</span>
<span class="cline-any cline-yes">3x</span>
<span class="cline-any cline-yes">3x</span>
<span class="cline-any cline-yes">3x</span>
<span class="cline-any cline-yes">3x</span>
<span class="cline-any cline-yes">3x</span>
<span class="cline-any cline-yes">3x</span>
<span class="cline-any cline-yes">3x</span>
<span class="cline-any cline-yes">3x</span>
<span class="cline-any cline-yes">3x</span>
<span class="cline-any cline-yes">3x</span>
<span class="cline-any cline-yes">3x</span>
<span class="cline-any cline-yes">3x</span>
<span class="cline-any cline-yes">3x</span>
<span class="cline-any cline-yes">3x</span>
<span class="cline-any cline-yes">3x</span>
<span class="cline-any cline-yes">3x</span>
<span class="cline-any cline-yes">3x</span>
<span class="cline-any cline-yes">3x</span>
<span class="cline-any cline-yes">3x</span>
<span class="cline-any cline-yes">3x</span>
<span class="cline-any cline-yes">3x</span>
<span class="cline-any cline-yes">3x</span>
<span class="cline-any cline-yes">3x</span>
<span class="cline-any cline-yes">3x</span>
<span class="cline-any cline-yes">3x</span>
<span class="cline-any cline-yes">3x</span>
<span class="cline-any cline-yes">3x</span>
<span class="cline-any cline-yes">3x</span>
<span class="cline-any cline-yes">3x</span>
<span class="cline-any cline-yes">3x</span>
<span class="cline-any cline-yes">3x</span>
<span class="cline-any cline-yes">3x</span>
<span class="cline-any cline-yes">3x</span>
<span class="cline-any cline-yes">3x</span>
<span class="cline-any cline-yes">3x</span>
<span class="cline-any cline-yes">3x</span>
<span class="cline-any cline-yes">3x</span>
<span class="cline-any cline-yes">3x</span>
<span class="cline-any cline-yes">3x</span>
<span class="cline-any cline-yes">3x</span>
<span class="cline-any cline-yes">3x</span>
<span class="cline-any cline-yes">3x</span>
<span class="cline-any cline-yes">3x</span>
<span class="cline-any cline-yes">3x</span>
<span class="cline-any cline-yes">3x</span>
<span class="cline-any cline-yes">3x</span>
<span class="cline-any cline-yes">3x</span>
<span class="cline-any cline-yes">3x</span>
<span class="cline-any cline-yes">3x</span>
<span class="cline-any cline-yes">3x</span>
<span class="cline-any cline-yes">3x</span>
<span class="cline-any cline-yes">3x</span>
<span class="cline-any cline-yes">3x</span>
<span class="cline-any cline-yes">3x</span>
<span class="cline-any cline-yes">3x</span>
<span class="cline-any cline-yes">3x</span>
<span class="cline-any cline-yes">3x</span>
<span class="cline-any cline-yes">3x</span>
<span class="cline-any cline-yes">3x</span>
<span class="cline-any cline-yes">3x</span>
<span class="cline-any cline-yes">3x</span>
<span class="cline-any cline-yes">3x</span>
<span class="cline-any cline-yes">3x</span>
<span class="cline-any cline-yes">1x</span>
<span class="cline-any cline-yes">1x</span>
<span class="cline-any cline-yes">1x</span>
<span class="cline-any cline-yes">1x</span>
<span class="cline-any cline-yes">1x</span>
<span class="cline-any cline-yes">1x</span>
<span class="cline-any cline-yes">1x</span>
<span class="cline-any cline-yes">1x</span>
<span class="cline-any cline-yes">1x</span>
<span class="cline-any cline-yes">1x</span>
<span class="cline-any cline-yes">1x</span>
<span class="cline-any cline-yes">1x</span>
<span class="cline-any cline-yes">1x</span>
<span class="cline-any cline-yes">1x</span>
<span class="cline-any cline-yes">1x</span>
<span class="cline-any cline-yes">1x</span>
<span class="cline-any cline-yes">1x</span>
<span class="cline-any cline-yes">1x</span>
<span class="cline-any cline-yes">1x</span>
<span class="cline-any cline-yes">1x</span>
<span class="cline-any cline-yes">1x</span>
<span class="cline-any cline-yes">1x</span>
<span class="cline-any cline-yes">1x</span>
<span class="cline-any cline-yes">1x</span>
<span class="cline-any cline-yes">1x</span>
<span class="cline-any cline-yes">1x</span>
<span class="cline-any cline-yes">1x</span>
<span class="cline-any cline-yes">1x</span>
<span class="cline-any cline-yes">1x</span>
<span class="cline-any cline-yes">1x</span>
<span class="cline-any cline-yes">1x</span>
<span class="cline-any cline-yes">1x</span>
<span class="cline-any cline-yes">1x</span>
<span class="cline-any cline-yes">1x</span>
<span class="cline-any cline-yes">1x</span>
<span class="cline-any cline-yes">1x</span>
<span class="cline-any cline-yes">1x</span>
<span class="cline-any cline-yes">1x</span>
<span class="cline-any cline-yes">1x</span>
<span class="cline-any cline-no">&nbsp;</span>
<span class="cline-any cline-yes">1x</span>
<span class="cline-any cline-yes">1x</span>
<span class="cline-any cline-yes">1x</span>
<span class="cline-any cline-yes">1x</span>
<span class="cline-any cline-yes">1x</span>
<span class="cline-any cline-yes">1x</span>
<span class="cline-any cline-yes">1x</span>
<span class="cline-any cline-yes">1x</span>
<span class="cline-any cline-yes">1x</span>
<span class="cline-any cline-yes">1x</span>
<span class="cline-any cline-yes">1x</span>
<span class="cline-any cline-yes">1x</span>
<span class="cline-any cline-yes">1x</span>
<span class="cline-any cline-yes">1x</span>
<span class="cline-any cline-yes">1x</span>
<span class="cline-any cline-yes">1x</span>
<span class="cline-any cline-yes">1x</span>
<span class="cline-any cline-yes">1x</span>
<span class="cline-any cline-yes">1x</span>
<span class="cline-any cline-yes">1x</span>
<span class="cline-any cline-yes">1x</span>
<span class="cline-any cline-yes">1x</span>
<span class="cline-any cline-yes">1x</span>
<span class="cline-any cline-yes">1x</span>
<span class="cline-any cline-yes">1x</span>
<span class="cline-any cline-yes">1x</span>
<span class="cline-any cline-yes">1x</span>
<span class="cline-any cline-yes">1x</span>
<span class="cline-any cline-yes">1x</span>
<span class="cline-any cline-yes">1x</span>
<span class="cline-any cline-yes">1x</span>
<span class="cline-any cline-yes">1x</span>
<span class="cline-any cline-yes">1x</span>
<span class="cline-any cline-yes">1x</span>
<span class="cline-any cline-yes">1x</span>
<span class="cline-any cline-yes">1x</span>
<span class="cline-any cline-yes">1x</span>
<span class="cline-any cline-yes">1x</span>
<span class="cline-any cline-yes">1x</span>
<span class="cline-any cline-yes">1x</span>
<span class="cline-any cline-yes">1x</span>
<span class="cline-any cline-yes">1x</span>
<span class="cline-any cline-yes">1x</span>
<span class="cline-any cline-yes">1x</span>
<span class="cline-any cline-yes">1x</span>
<span class="cline-any cline-yes">1x</span>
<span class="cline-any cline-yes">1x</span>
<span class="cline-any cline-yes">1x</span>
<span class="cline-any cline-yes">1x</span>
<span class="cline-any cline-yes">1x</span>
<span class="cline-any cline-yes">1x</span>
<span class="cline-any cline-yes">1x</span>
<span class="cline-any cline-yes">1x</span>
<span class="cline-any cline-yes">1x</span>
<span class="cline-any cline-yes">1x</span>
<span class="cline-any cline-yes">1x</span>
<span class="cline-any cline-yes">1x</span>
<span class="cline-any cline-yes">1x</span>
<span class="cline-any cline-yes">1x</span>
<span class="cline-any cline-yes">1x</span>
<span class="cline-any cline-yes">1x</span>
<span class="cline-any cline-yes">1x</span>
<span class="cline-any cline-yes">1x</span>
<span class="cline-any cline-yes">1x</span>
<span class="cline-any cline-yes">1x</span>
<span class="cline-any cline-yes">1x</span>
<span class="cline-any cline-yes">1x</span>
<span class="cline-any cline-yes">1x</span>
<span class="cline-any cline-yes">1x</span>
<span class="cline-any cline-yes">1x</span>
<span class="cline-any cline-yes">1x</span>
<span class="cline-any cline-yes">1x</span>
<span class="cline-any cline-yes">1x</span>
<span class="cline-any cline-yes">1x</span>
<span class="cline-any cline-yes">1x</span>
<span class="cline-any cline-yes">1x</span>
<span class="cline-any cline-yes">1x</span>
<span class="cline-any cline-yes">1x</span>
<span class="cline-any cline-yes">1x</span>
<span class="cline-any cline-yes">1x</span>
<span class="cline-any cline-yes">1x</span>
<span class="cline-any cline-yes">1x</span>
<span class="cline-any cline-yes">1x</span>
<span class="cline-any cline-yes">1x</span>
<span class="cline-any cline-yes">1x</span>
<span class="cline-any cline-yes">1x</span>
<span class="cline-any cline-yes">1x</span>
<span class="cline-any cline-yes">1x</span>
<span class="cline-any cline-yes">1x</span>
<span class="cline-any cline-yes">1x</span>
<span class="cline-any cline-yes">1x</span>
<span class="cline-any cline-yes">1x</span>
<span class="cline-any cline-yes">1x</span>
<span class="cline-any cline-yes">1x</span>
<span class="cline-any cline-yes">1x</span>
<span class="cline-any cline-yes">1x</span>
<span class="cline-any cline-yes">1x</span>
<span class="cline-any cline-yes">1x</span>
<span class="cline-any cline-yes">1x</span>
<span class="cline-any cline-yes">1x</span>
<span class="cline-any cline-yes">1x</span>
<span class="cline-any cline-neutral">&nbsp;</span></td><td class="text"><pre class="prettyprint lang-js">import type { CSSUIObject, ThemeProps } from "@yamada-ui/core"
import {
  forwardRef,
  useMultiComponentStyle,
  omitThemeProps,
} from "@yamada-ui/core"
import type { SlideProps } from "@yamada-ui/transitions"
import { Slide } from "@yamada-ui/transitions"
import {
  createContext,
  getValidChildren,
  findChildren,
  cx,
  omitObject,
} from "@yamada-ui/utils"
import { useModal } from "./modal"
import type {
  ModalProps,
  ModalOverlayProps,
  ModalCloseButtonProps,
  ModalHeaderProps,
  ModalBodyProps,
  ModalFooterProps,
} from "./"
import {
  Modal,
  ModalOverlay,
  ModalCloseButton,
  ModalHeader,
  ModalBody,
  ModalFooter,
} from "./"
&nbsp;
type DrawerOptions = {
  /**
   * The placement of the drawer.
   *
   * @default 'right'
   */
  placement?: SlideProps["placement"]
  /**
   * If `true` and drawer's placement is `top` or `bottom`, the drawer will occupy the viewport height (100dvh).
   */
  isFullHeight?: boolean
}
&nbsp;
export type DrawerProps = Omit&lt;
  ModalProps,
  "scrollBehavior" | "animation" | "outside" | "placement" | keyof ThemeProps
&gt; &amp;
  ThemeProps&lt;"Drawer"&gt; &amp;
  DrawerOptions
&nbsp;
type DrawerContext = Record&lt;string, CSSUIObject&gt;
&nbsp;
const [DrawerProvider, useDrawer] = createContext&lt;DrawerContext&gt;({
  name: `DrawerContext`,
  errorMessage: `useDrawer returned is 'undefined'. Seems you forgot to wrap the components in "&lt;Drawer /&gt;" `,
})
&nbsp;
/**
 * `Drawer` is a component for a panel that appears from the edge of the screen.
 *
 * @see Docs https://yamada-ui.com/components/overlay/drawer
 */
export const Drawer = forwardRef&lt;DrawerProps, "div"&gt;(
  ({ size, placement = "right", ...props }, ref) =&gt; {
    const [styles, mergedProps] = useMultiComponentStyle("Drawer", {
      size,
      placement,
      ...props,
    })
    const {
      children,
      isOpen,
      onClose,
      onOverlayClick,
      onEsc,
      onCloseComplete,
      withCloseButton = true,
      withOverlay = true,
      allowPinchZoom,
      autoFocus,
      restoreFocus,
      initialFocusRef,
      finalFocusRef,
      blockScrollOnMount,
      closeOnOverlay,
      closeOnEsc,
      lockFocusAcrossFrames,
      duration = { enter: 0.4, exit: 0.3 },
      portalProps,
      ...rest
    } = omitThemeProps(mergedProps)
&nbsp;
    const validChildren = getValidChildren(children)
&nbsp;
    const [customDrawerOverlay, ...cloneChildren] = findChildren(
      validChildren,
      DrawerOverlay,
    )
&nbsp;
    return (
      &lt;DrawerProvider value={styles}&gt;
        &lt;Modal
          ref={ref}
          {...{
            isOpen,
            onClose,
            onOverlayClick,
            onEsc,
            onCloseComplete,
            withCloseButton: false,
            withOverlay: false,
            allowPinchZoom,
            autoFocus,
            restoreFocus,
            initialFocusRef,
            finalFocusRef,
            blockScrollOnMount,
            closeOnOverlay,
            closeOnEsc,
            lockFocusAcrossFrames,
            duration,
            portalProps,
          }}
        &gt;
          {<span class="branch-0 cbranch-no" title="branch not covered" >customDrawerOverlay ?? (withOverlay ? &lt;DrawerOverlay /&gt; : null)}</span>
&nbsp;
          &lt;DrawerContent
            {...{
              withCloseButton,
              ...omitObject(rest, ["isFullHeight"]),
              placement,
            }}
          &gt;
            {cloneChildren}
          &lt;/DrawerContent&gt;
        &lt;/Modal&gt;
      &lt;/DrawerProvider&gt;
    )
  },
)
&nbsp;
type DrawerContentProps = Omit&lt;
  DrawerProps,
  "color" | "transition" | "isOpen" | keyof ThemeProps
&gt;
&nbsp;
export const DrawerContent = forwardRef&lt;DrawerContentProps, "div", false&gt;(
  ({ className, children, placement, withCloseButton, ...rest }, ref) =&gt; {
    const { isOpen, onClose, duration } = useModal()
    const styles = useDrawer()
&nbsp;
    const validChildren = getValidChildren(children)
&nbsp;
    const [customDrawerCloseButton, ...cloneChildren] = findChildren(
      validChildren,
      DrawerCloseButton,
    )
&nbsp;
    const css: CSSUIObject = {
      display: "flex",
      flexDirection: "column",
      width: "100%",
      outline: 0,
      ...styles.container,
    }
&nbsp;
    return (
      &lt;Slide
        ref={ref}
        className={cx("ui-drawer", className)}
        tabIndex={-1}
        isOpen={isOpen}
        placement={placement}
        duration={duration}
        __css={css}
        {...rest}
      &gt;
        {<span class="branch-0 cbranch-no" title="branch not covered" >customDrawerCloseButton ??</span>
<span class="cstat-no" title="statement not covered" >          (withCloseButton &amp;&amp; onClose ? &lt;DrawerCloseButton /&gt; : null)}</span>
&nbsp;
        {cloneChildren}
      &lt;/Slide&gt;
    )
  },
)
&nbsp;
export type DrawerOverlayProps = ModalOverlayProps
&nbsp;
export const DrawerOverlay = forwardRef&lt;DrawerOverlayProps, "div"&gt;(
  ({ className, ...rest }, ref) =&gt; {
    const styles = useDrawer()
&nbsp;
    const css: CSSUIObject = { ...styles.overlay }
&nbsp;
    return (
      &lt;ModalOverlay
        ref={ref}
        className={cx("ui-drawer__overlay", className)}
        __css={css}
        {...rest}
      /&gt;
    )
  },
)
&nbsp;
export type DrawerCloseButtonProps = ModalCloseButtonProps
&nbsp;
export const DrawerCloseButton = forwardRef&lt;DrawerCloseButtonProps, "button"&gt;(
  ({ className, ...rest }, ref) =&gt; {
    const styles = useDrawer()
&nbsp;
    const css: CSSUIObject = { ...styles.closeButton }
&nbsp;
    return (
      &lt;ModalCloseButton
        ref={ref}
        className={cx("ui-drawer__close-button", className)}
        __css={css}
        {...rest}
      /&gt;
    )
  },
)
&nbsp;
export type DrawerHeaderProps = ModalHeaderProps
&nbsp;
export const DrawerHeader = forwardRef&lt;DrawerHeaderProps, "header"&gt;(
  ({ className, ...rest }, ref) =&gt; {
    const styles = useDrawer()
&nbsp;
    const css: CSSUIObject = { ...styles.header }
&nbsp;
    return (
      &lt;ModalHeader
        ref={ref}
        className={cx("ui-drawer__header", className)}
        __css={css}
        {...rest}
      /&gt;
    )
  },
)
&nbsp;
export type DrawerBodyProps = ModalBodyProps
&nbsp;
export const DrawerBody = forwardRef&lt;DrawerBodyProps, "main"&gt;(
  ({ className, ...rest }, ref) =&gt; {
    const styles = useDrawer()
&nbsp;
    const css: CSSUIObject = { ...styles.body }
&nbsp;
    return (
      &lt;ModalBody
        ref={ref}
        className={cx("ui-drawer__body", className)}
        __css={css}
        {...rest}
      /&gt;
    )
  },
)
&nbsp;
export type DrawerFooterProps = ModalFooterProps
&nbsp;
export const DrawerFooter = forwardRef&lt;DrawerFooterProps, "footer"&gt;(
  ({ className, ...rest }, ref) =&gt; {
    const styles = useDrawer()
&nbsp;
    const css: CSSUIObject = { ...styles.footer }
&nbsp;
    return (
      &lt;ModalFooter
        ref={ref}
        className={cx("ui-drawer__footer", className)}
        __css={css}
        {...rest}
      /&gt;
    )
  },
)
&nbsp;</pre></td></tr></table></pre>

<<<<<<< HEAD
      <div class="push"></div>
      <!-- for sticky footer -->
    </div>
    <!-- /wrapper -->
    <div class="footer quiet pad2 space-top1 center small">
      Code coverage generated by
      <a
        href="https://istanbul.js.org/"
        target="_blank"
        rel="noopener noreferrer"
        >istanbul</a
      >
      at 2024-03-17T19:41:10.868Z
    </div>
    <script src="../../../prettify.js"></script>
    <script>
      window.onload = function () {
        prettyPrint()
      }
    </script>
    <script src="../../../sorter.js"></script>
    <script src="../../../block-navigation.js"></script>
  </body>
</html>
=======
                <div class='push'></div><!-- for sticky footer -->
            </div><!-- /wrapper -->
            <div class='footer quiet pad2 space-top1 center small'>
                Code coverage generated by
                <a href="https://istanbul.js.org/" target="_blank" rel="noopener noreferrer">istanbul</a>
                at 2024-03-28T10:17:21.422Z
            </div>
        <script src="../../../prettify.js"></script>
        <script>
            window.onload = function () {
                prettyPrint();
            };
        </script>
        <script src="../../../sorter.js"></script>
        <script src="../../../block-navigation.js"></script>
    </body>
</html>
    
>>>>>>> 342b7621
<|MERGE_RESOLUTION|>--- conflicted
+++ resolved
@@ -23,27 +23,27 @@
         </h1>
         <div class="clearfix">
           <div class="fl pad1y space-right2">
-            <span class="strong">99.64% </span>
+            <span class="strong">92.17% </span>
             <span class="quiet">Statements</span>
-            <span class="fraction">282/283</span>
+            <span class="fraction">318/345</span>
           </div>
 
           <div class="fl pad1y space-right2">
-            <span class="strong">77.77% </span>
+            <span class="strong">57.14% </span>
             <span class="quiet">Branches</span>
-            <span class="fraction">7/9</span>
+            <span class="fraction">8/14</span>
           </div>
 
           <div class="fl pad1y space-right2">
-            <span class="strong">100% </span>
+            <span class="strong">0% </span>
             <span class="quiet">Functions</span>
-            <span class="fraction">0/0</span>
+            <span class="fraction">0/1</span>
           </div>
 
           <div class="fl pad1y space-right2">
-            <span class="strong">99.64% </span>
+            <span class="strong">92.17% </span>
             <span class="quiet">Lines</span>
-            <span class="fraction">282/283</span>
+            <span class="fraction">318/345</span>
           </div>
         </div>
         <p class="quiet">
@@ -342,178 +342,302 @@
 <a name='L281'></a><a href='#L281'>281</a>
 <a name='L282'></a><a href='#L282'>282</a>
 <a name='L283'></a><a href='#L283'>283</a>
-<a name='L284'></a><a href='#L284'>284</a></td><td class="line-coverage quiet"><span class="cline-any cline-yes">1x</span>
-<span class="cline-any cline-yes">1x</span>
-<span class="cline-any cline-yes">1x</span>
-<span class="cline-any cline-yes">1x</span>
-<span class="cline-any cline-yes">1x</span>
-<span class="cline-any cline-yes">1x</span>
-<span class="cline-any cline-yes">1x</span>
-<span class="cline-any cline-yes">1x</span>
-<span class="cline-any cline-yes">1x</span>
-<span class="cline-any cline-yes">1x</span>
-<span class="cline-any cline-yes">1x</span>
-<span class="cline-any cline-yes">1x</span>
-<span class="cline-any cline-yes">1x</span>
-<span class="cline-any cline-yes">1x</span>
-<span class="cline-any cline-yes">1x</span>
-<span class="cline-any cline-yes">1x</span>
-<span class="cline-any cline-yes">1x</span>
-<span class="cline-any cline-yes">1x</span>
-<span class="cline-any cline-yes">1x</span>
-<span class="cline-any cline-yes">1x</span>
-<span class="cline-any cline-yes">1x</span>
-<span class="cline-any cline-yes">1x</span>
-<span class="cline-any cline-yes">1x</span>
-<span class="cline-any cline-yes">1x</span>
-<span class="cline-any cline-yes">1x</span>
-<span class="cline-any cline-yes">1x</span>
-<span class="cline-any cline-yes">1x</span>
-<span class="cline-any cline-yes">1x</span>
-<span class="cline-any cline-yes">1x</span>
-<span class="cline-any cline-yes">1x</span>
-<span class="cline-any cline-yes">1x</span>
-<span class="cline-any cline-yes">1x</span>
-<span class="cline-any cline-yes">1x</span>
-<span class="cline-any cline-yes">1x</span>
-<span class="cline-any cline-yes">1x</span>
-<span class="cline-any cline-yes">1x</span>
-<span class="cline-any cline-yes">1x</span>
-<span class="cline-any cline-yes">1x</span>
-<span class="cline-any cline-yes">1x</span>
-<span class="cline-any cline-yes">1x</span>
-<span class="cline-any cline-yes">1x</span>
-<span class="cline-any cline-yes">1x</span>
-<span class="cline-any cline-yes">1x</span>
-<span class="cline-any cline-yes">1x</span>
-<span class="cline-any cline-yes">1x</span>
-<span class="cline-any cline-yes">1x</span>
-<span class="cline-any cline-yes">1x</span>
-<span class="cline-any cline-yes">1x</span>
-<span class="cline-any cline-yes">1x</span>
-<span class="cline-any cline-yes">1x</span>
-<span class="cline-any cline-yes">1x</span>
-<span class="cline-any cline-yes">1x</span>
-<span class="cline-any cline-yes">1x</span>
-<span class="cline-any cline-yes">1x</span>
-<span class="cline-any cline-yes">1x</span>
-<span class="cline-any cline-yes">1x</span>
-<span class="cline-any cline-yes">1x</span>
-<span class="cline-any cline-yes">1x</span>
-<span class="cline-any cline-yes">1x</span>
-<span class="cline-any cline-yes">1x</span>
-<span class="cline-any cline-yes">1x</span>
-<span class="cline-any cline-yes">1x</span>
-<span class="cline-any cline-yes">1x</span>
-<span class="cline-any cline-yes">1x</span>
-<span class="cline-any cline-yes">1x</span>
-<span class="cline-any cline-yes">1x</span>
-<span class="cline-any cline-yes">1x</span>
-<span class="cline-any cline-yes">3x</span>
-<span class="cline-any cline-yes">3x</span>
-<span class="cline-any cline-yes">3x</span>
-<span class="cline-any cline-yes">3x</span>
-<span class="cline-any cline-yes">3x</span>
-<span class="cline-any cline-yes">3x</span>
-<span class="cline-any cline-yes">3x</span>
-<span class="cline-any cline-yes">3x</span>
-<span class="cline-any cline-yes">3x</span>
-<span class="cline-any cline-yes">3x</span>
-<span class="cline-any cline-yes">3x</span>
-<span class="cline-any cline-yes">3x</span>
-<span class="cline-any cline-yes">3x</span>
-<span class="cline-any cline-yes">3x</span>
-<span class="cline-any cline-yes">3x</span>
-<span class="cline-any cline-yes">3x</span>
-<span class="cline-any cline-yes">3x</span>
-<span class="cline-any cline-yes">3x</span>
-<span class="cline-any cline-yes">3x</span>
-<span class="cline-any cline-yes">3x</span>
-<span class="cline-any cline-yes">3x</span>
-<span class="cline-any cline-yes">3x</span>
-<span class="cline-any cline-yes">3x</span>
-<span class="cline-any cline-yes">3x</span>
-<span class="cline-any cline-yes">3x</span>
-<span class="cline-any cline-yes">3x</span>
-<span class="cline-any cline-yes">3x</span>
-<span class="cline-any cline-yes">3x</span>
-<span class="cline-any cline-yes">3x</span>
-<span class="cline-any cline-yes">3x</span>
-<span class="cline-any cline-yes">3x</span>
-<span class="cline-any cline-yes">3x</span>
-<span class="cline-any cline-yes">3x</span>
-<span class="cline-any cline-yes">3x</span>
-<span class="cline-any cline-yes">3x</span>
-<span class="cline-any cline-yes">3x</span>
-<span class="cline-any cline-yes">3x</span>
-<span class="cline-any cline-yes">3x</span>
-<span class="cline-any cline-yes">3x</span>
-<span class="cline-any cline-yes">3x</span>
-<span class="cline-any cline-yes">3x</span>
-<span class="cline-any cline-yes">3x</span>
-<span class="cline-any cline-yes">3x</span>
-<span class="cline-any cline-yes">3x</span>
-<span class="cline-any cline-yes">3x</span>
-<span class="cline-any cline-yes">3x</span>
-<span class="cline-any cline-yes">3x</span>
-<span class="cline-any cline-yes">3x</span>
-<span class="cline-any cline-yes">3x</span>
-<span class="cline-any cline-yes">3x</span>
-<span class="cline-any cline-yes">3x</span>
-<span class="cline-any cline-yes">3x</span>
-<span class="cline-any cline-yes">3x</span>
-<span class="cline-any cline-yes">3x</span>
-<span class="cline-any cline-yes">3x</span>
-<span class="cline-any cline-yes">3x</span>
-<span class="cline-any cline-yes">3x</span>
-<span class="cline-any cline-yes">3x</span>
-<span class="cline-any cline-yes">3x</span>
-<span class="cline-any cline-yes">3x</span>
-<span class="cline-any cline-yes">3x</span>
-<span class="cline-any cline-yes">3x</span>
-<span class="cline-any cline-yes">3x</span>
-<span class="cline-any cline-yes">3x</span>
-<span class="cline-any cline-yes">3x</span>
-<span class="cline-any cline-yes">3x</span>
-<span class="cline-any cline-yes">3x</span>
-<span class="cline-any cline-yes">3x</span>
-<span class="cline-any cline-yes">3x</span>
-<span class="cline-any cline-yes">3x</span>
-<span class="cline-any cline-yes">3x</span>
-<span class="cline-any cline-yes">3x</span>
-<span class="cline-any cline-yes">3x</span>
-<span class="cline-any cline-yes">3x</span>
-<span class="cline-any cline-yes">3x</span>
-<span class="cline-any cline-yes">1x</span>
-<span class="cline-any cline-yes">1x</span>
-<span class="cline-any cline-yes">1x</span>
-<span class="cline-any cline-yes">1x</span>
-<span class="cline-any cline-yes">1x</span>
-<span class="cline-any cline-yes">1x</span>
-<span class="cline-any cline-yes">1x</span>
-<span class="cline-any cline-yes">1x</span>
-<span class="cline-any cline-yes">1x</span>
-<span class="cline-any cline-yes">1x</span>
-<span class="cline-any cline-yes">1x</span>
-<span class="cline-any cline-yes">1x</span>
-<span class="cline-any cline-yes">1x</span>
-<span class="cline-any cline-yes">1x</span>
-<span class="cline-any cline-yes">1x</span>
-<span class="cline-any cline-yes">1x</span>
-<span class="cline-any cline-yes">1x</span>
-<span class="cline-any cline-yes">1x</span>
-<span class="cline-any cline-yes">1x</span>
-<span class="cline-any cline-yes">1x</span>
-<span class="cline-any cline-yes">1x</span>
-<span class="cline-any cline-yes">1x</span>
-<span class="cline-any cline-yes">1x</span>
-<span class="cline-any cline-yes">1x</span>
-<span class="cline-any cline-yes">1x</span>
-<span class="cline-any cline-yes">1x</span>
-<span class="cline-any cline-yes">1x</span>
-<span class="cline-any cline-yes">1x</span>
-<span class="cline-any cline-yes">1x</span>
-<span class="cline-any cline-yes">1x</span>
+<a name='L284'></a><a href='#L284'>284</a>
+<a name='L285'></a><a href='#L285'>285</a>
+<a name='L286'></a><a href='#L286'>286</a>
+<a name='L287'></a><a href='#L287'>287</a>
+<a name='L288'></a><a href='#L288'>288</a>
+<a name='L289'></a><a href='#L289'>289</a>
+<a name='L290'></a><a href='#L290'>290</a>
+<a name='L291'></a><a href='#L291'>291</a>
+<a name='L292'></a><a href='#L292'>292</a>
+<a name='L293'></a><a href='#L293'>293</a>
+<a name='L294'></a><a href='#L294'>294</a>
+<a name='L295'></a><a href='#L295'>295</a>
+<a name='L296'></a><a href='#L296'>296</a>
+<a name='L297'></a><a href='#L297'>297</a>
+<a name='L298'></a><a href='#L298'>298</a>
+<a name='L299'></a><a href='#L299'>299</a>
+<a name='L300'></a><a href='#L300'>300</a>
+<a name='L301'></a><a href='#L301'>301</a>
+<a name='L302'></a><a href='#L302'>302</a>
+<a name='L303'></a><a href='#L303'>303</a>
+<a name='L304'></a><a href='#L304'>304</a>
+<a name='L305'></a><a href='#L305'>305</a>
+<a name='L306'></a><a href='#L306'>306</a>
+<a name='L307'></a><a href='#L307'>307</a>
+<a name='L308'></a><a href='#L308'>308</a>
+<a name='L309'></a><a href='#L309'>309</a>
+<a name='L310'></a><a href='#L310'>310</a>
+<a name='L311'></a><a href='#L311'>311</a>
+<a name='L312'></a><a href='#L312'>312</a>
+<a name='L313'></a><a href='#L313'>313</a>
+<a name='L314'></a><a href='#L314'>314</a>
+<a name='L315'></a><a href='#L315'>315</a>
+<a name='L316'></a><a href='#L316'>316</a>
+<a name='L317'></a><a href='#L317'>317</a>
+<a name='L318'></a><a href='#L318'>318</a>
+<a name='L319'></a><a href='#L319'>319</a>
+<a name='L320'></a><a href='#L320'>320</a>
+<a name='L321'></a><a href='#L321'>321</a>
+<a name='L322'></a><a href='#L322'>322</a>
+<a name='L323'></a><a href='#L323'>323</a>
+<a name='L324'></a><a href='#L324'>324</a>
+<a name='L325'></a><a href='#L325'>325</a>
+<a name='L326'></a><a href='#L326'>326</a>
+<a name='L327'></a><a href='#L327'>327</a>
+<a name='L328'></a><a href='#L328'>328</a>
+<a name='L329'></a><a href='#L329'>329</a>
+<a name='L330'></a><a href='#L330'>330</a>
+<a name='L331'></a><a href='#L331'>331</a>
+<a name='L332'></a><a href='#L332'>332</a>
+<a name='L333'></a><a href='#L333'>333</a>
+<a name='L334'></a><a href='#L334'>334</a>
+<a name='L335'></a><a href='#L335'>335</a>
+<a name='L336'></a><a href='#L336'>336</a>
+<a name='L337'></a><a href='#L337'>337</a>
+<a name='L338'></a><a href='#L338'>338</a>
+<a name='L339'></a><a href='#L339'>339</a>
+<a name='L340'></a><a href='#L340'>340</a>
+<a name='L341'></a><a href='#L341'>341</a>
+<a name='L342'></a><a href='#L342'>342</a>
+<a name='L343'></a><a href='#L343'>343</a>
+<a name='L344'></a><a href='#L344'>344</a>
+<a name='L345'></a><a href='#L345'>345</a>
+<a name='L346'></a><a href='#L346'>346</a></td><td class="line-coverage quiet"><span class="cline-any cline-yes">1x</span>
+<span class="cline-any cline-yes">1x</span>
+<span class="cline-any cline-yes">1x</span>
+<span class="cline-any cline-yes">1x</span>
+<span class="cline-any cline-yes">1x</span>
+<span class="cline-any cline-yes">1x</span>
+<span class="cline-any cline-yes">1x</span>
+<span class="cline-any cline-yes">1x</span>
+<span class="cline-any cline-yes">1x</span>
+<span class="cline-any cline-yes">1x</span>
+<span class="cline-any cline-yes">1x</span>
+<span class="cline-any cline-yes">1x</span>
+<span class="cline-any cline-yes">1x</span>
+<span class="cline-any cline-yes">1x</span>
+<span class="cline-any cline-yes">1x</span>
+<span class="cline-any cline-yes">1x</span>
+<span class="cline-any cline-yes">1x</span>
+<span class="cline-any cline-yes">1x</span>
+<span class="cline-any cline-yes">1x</span>
+<span class="cline-any cline-yes">1x</span>
+<span class="cline-any cline-yes">1x</span>
+<span class="cline-any cline-yes">1x</span>
+<span class="cline-any cline-yes">1x</span>
+<span class="cline-any cline-yes">1x</span>
+<span class="cline-any cline-yes">1x</span>
+<span class="cline-any cline-yes">1x</span>
+<span class="cline-any cline-yes">1x</span>
+<span class="cline-any cline-yes">1x</span>
+<span class="cline-any cline-yes">1x</span>
+<span class="cline-any cline-yes">1x</span>
+<span class="cline-any cline-yes">1x</span>
+<span class="cline-any cline-yes">1x</span>
+<span class="cline-any cline-yes">1x</span>
+<span class="cline-any cline-yes">1x</span>
+<span class="cline-any cline-yes">1x</span>
+<span class="cline-any cline-yes">1x</span>
+<span class="cline-any cline-yes">1x</span>
+<span class="cline-any cline-yes">1x</span>
+<span class="cline-any cline-yes">1x</span>
+<span class="cline-any cline-yes">1x</span>
+<span class="cline-any cline-yes">1x</span>
+<span class="cline-any cline-yes">1x</span>
+<span class="cline-any cline-yes">1x</span>
+<span class="cline-any cline-yes">1x</span>
+<span class="cline-any cline-yes">1x</span>
+<span class="cline-any cline-yes">1x</span>
+<span class="cline-any cline-yes">1x</span>
+<span class="cline-any cline-yes">1x</span>
+<span class="cline-any cline-yes">1x</span>
+<span class="cline-any cline-yes">1x</span>
+<span class="cline-any cline-yes">1x</span>
+<span class="cline-any cline-yes">1x</span>
+<span class="cline-any cline-yes">1x</span>
+<span class="cline-any cline-yes">1x</span>
+<span class="cline-any cline-yes">1x</span>
+<span class="cline-any cline-yes">1x</span>
+<span class="cline-any cline-yes">1x</span>
+<span class="cline-any cline-yes">1x</span>
+<span class="cline-any cline-yes">1x</span>
+<span class="cline-any cline-yes">1x</span>
+<span class="cline-any cline-yes">1x</span>
+<span class="cline-any cline-yes">1x</span>
+<span class="cline-any cline-yes">1x</span>
+<span class="cline-any cline-yes">1x</span>
+<span class="cline-any cline-yes">1x</span>
+<span class="cline-any cline-yes">1x</span>
+<span class="cline-any cline-yes">1x</span>
+<span class="cline-any cline-yes">1x</span>
+<span class="cline-any cline-yes">1x</span>
+<span class="cline-any cline-yes">1x</span>
+<span class="cline-any cline-yes">1x</span>
+<span class="cline-any cline-yes">1x</span>
+<span class="cline-any cline-yes">1x</span>
+<span class="cline-any cline-yes">1x</span>
+<span class="cline-any cline-yes">1x</span>
+<span class="cline-any cline-yes">3x</span>
+<span class="cline-any cline-yes">3x</span>
+<span class="cline-any cline-yes">3x</span>
+<span class="cline-any cline-yes">3x</span>
+<span class="cline-any cline-yes">3x</span>
+<span class="cline-any cline-yes">3x</span>
+<span class="cline-any cline-yes">3x</span>
+<span class="cline-any cline-yes">3x</span>
+<span class="cline-any cline-yes">3x</span>
+<span class="cline-any cline-yes">3x</span>
+<span class="cline-any cline-yes">3x</span>
+<span class="cline-any cline-yes">3x</span>
+<span class="cline-any cline-yes">3x</span>
+<span class="cline-any cline-yes">3x</span>
+<span class="cline-any cline-yes">3x</span>
+<span class="cline-any cline-yes">3x</span>
+<span class="cline-any cline-yes">3x</span>
+<span class="cline-any cline-yes">3x</span>
+<span class="cline-any cline-yes">3x</span>
+<span class="cline-any cline-yes">3x</span>
+<span class="cline-any cline-yes">3x</span>
+<span class="cline-any cline-yes">3x</span>
+<span class="cline-any cline-yes">3x</span>
+<span class="cline-any cline-yes">3x</span>
+<span class="cline-any cline-yes">3x</span>
+<span class="cline-any cline-yes">3x</span>
+<span class="cline-any cline-yes">3x</span>
+<span class="cline-any cline-yes">3x</span>
+<span class="cline-any cline-yes">3x</span>
+<span class="cline-any cline-yes">3x</span>
+<span class="cline-any cline-yes">3x</span>
+<span class="cline-any cline-yes">3x</span>
+<span class="cline-any cline-yes">3x</span>
+<span class="cline-any cline-yes">3x</span>
+<span class="cline-any cline-yes">3x</span>
+<span class="cline-any cline-yes">3x</span>
+<span class="cline-any cline-yes">3x</span>
+<span class="cline-any cline-yes">3x</span>
+<span class="cline-any cline-yes">3x</span>
+<span class="cline-any cline-yes">3x</span>
+<span class="cline-any cline-yes">3x</span>
+<span class="cline-any cline-yes">3x</span>
+<span class="cline-any cline-yes">3x</span>
+<span class="cline-any cline-yes">3x</span>
+<span class="cline-any cline-yes">3x</span>
+<span class="cline-any cline-yes">3x</span>
+<span class="cline-any cline-yes">3x</span>
+<span class="cline-any cline-yes">3x</span>
+<span class="cline-any cline-yes">3x</span>
+<span class="cline-any cline-yes">3x</span>
+<span class="cline-any cline-yes">3x</span>
+<span class="cline-any cline-yes">3x</span>
+<span class="cline-any cline-yes">3x</span>
+<span class="cline-any cline-yes">3x</span>
+<span class="cline-any cline-yes">3x</span>
+<span class="cline-any cline-yes">3x</span>
+<span class="cline-any cline-yes">3x</span>
+<span class="cline-any cline-yes">3x</span>
+<span class="cline-any cline-yes">3x</span>
+<span class="cline-any cline-yes">3x</span>
+<span class="cline-any cline-yes">3x</span>
+<span class="cline-any cline-yes">3x</span>
+<span class="cline-any cline-yes">3x</span>
+<span class="cline-any cline-yes">3x</span>
+<span class="cline-any cline-yes">3x</span>
+<span class="cline-any cline-yes">3x</span>
+<span class="cline-any cline-yes">3x</span>
+<span class="cline-any cline-yes">3x</span>
+<span class="cline-any cline-yes">3x</span>
+<span class="cline-any cline-yes">3x</span>
+<span class="cline-any cline-yes">3x</span>
+<span class="cline-any cline-yes">3x</span>
+<span class="cline-any cline-yes">3x</span>
+<span class="cline-any cline-yes">3x</span>
+<span class="cline-any cline-yes">3x</span>
+<span class="cline-any cline-yes">3x</span>
+<span class="cline-any cline-yes">1x</span>
+<span class="cline-any cline-yes">1x</span>
+<span class="cline-any cline-yes">1x</span>
+<span class="cline-any cline-yes">1x</span>
+<span class="cline-any cline-yes">1x</span>
+<span class="cline-any cline-yes">1x</span>
+<span class="cline-any cline-yes">1x</span>
+<span class="cline-any cline-yes">1x</span>
+<span class="cline-any cline-yes">1x</span>
+<span class="cline-any cline-yes">1x</span>
+<span class="cline-any cline-yes">1x</span>
+<span class="cline-any cline-yes">1x</span>
+<span class="cline-any cline-yes">1x</span>
+<span class="cline-any cline-yes">1x</span>
+<span class="cline-any cline-yes">1x</span>
+<span class="cline-any cline-yes">1x</span>
+<span class="cline-any cline-yes">1x</span>
+<span class="cline-any cline-yes">1x</span>
+<span class="cline-any cline-yes">1x</span>
+<span class="cline-any cline-yes">1x</span>
+<span class="cline-any cline-yes">1x</span>
+<span class="cline-any cline-yes">1x</span>
+<span class="cline-any cline-yes">1x</span>
+<span class="cline-any cline-yes">1x</span>
+<span class="cline-any cline-yes">1x</span>
+<span class="cline-any cline-yes">1x</span>
+<span class="cline-any cline-yes">1x</span>
+<span class="cline-any cline-yes">1x</span>
+<span class="cline-any cline-yes">1x</span>
+<span class="cline-any cline-yes">1x</span>
+<span class="cline-any cline-yes">1x</span>
+<span class="cline-any cline-yes">2x</span>
+<span class="cline-any cline-yes">2x</span>
+<span class="cline-any cline-no">&nbsp;</span>
+<span class="cline-any cline-yes">2x</span>
+<span class="cline-any cline-no">&nbsp;</span>
+<span class="cline-any cline-yes">2x</span>
+<span class="cline-any cline-no">&nbsp;</span>
+<span class="cline-any cline-yes">2x</span>
+<span class="cline-any cline-yes">2x</span>
+<span class="cline-any cline-yes">2x</span>
+<span class="cline-any cline-yes">1x</span>
+<span class="cline-any cline-yes">1x</span>
+<span class="cline-any cline-yes">1x</span>
+<span class="cline-any cline-no">&nbsp;</span>
+<span class="cline-any cline-no">&nbsp;</span>
+<span class="cline-any cline-no">&nbsp;</span>
+<span class="cline-any cline-no">&nbsp;</span>
+<span class="cline-any cline-no">&nbsp;</span>
+<span class="cline-any cline-no">&nbsp;</span>
+<span class="cline-any cline-no">&nbsp;</span>
+<span class="cline-any cline-no">&nbsp;</span>
+<span class="cline-any cline-yes">1x</span>
+<span class="cline-any cline-yes">1x</span>
+<span class="cline-any cline-yes">1x</span>
+<span class="cline-any cline-yes">1x</span>
+<span class="cline-any cline-no">&nbsp;</span>
+<span class="cline-any cline-no">&nbsp;</span>
+<span class="cline-any cline-no">&nbsp;</span>
+<span class="cline-any cline-no">&nbsp;</span>
+<span class="cline-any cline-no">&nbsp;</span>
+<span class="cline-any cline-no">&nbsp;</span>
+<span class="cline-any cline-no">&nbsp;</span>
+<span class="cline-any cline-no">&nbsp;</span>
+<span class="cline-any cline-no">&nbsp;</span>
+<span class="cline-any cline-no">&nbsp;</span>
+<span class="cline-any cline-no">&nbsp;</span>
+<span class="cline-any cline-yes">1x</span>
+<span class="cline-any cline-yes">1x</span>
+<span class="cline-any cline-yes">1x</span>
+<span class="cline-any cline-yes">1x</span>
+<span class="cline-any cline-yes">1x</span>
+<span class="cline-any cline-yes">1x</span>
+<span class="cline-any cline-yes">1x</span>
+<span class="cline-any cline-yes">1x</span>
+<span class="cline-any cline-yes">1x</span>
+<span class="cline-any cline-yes">1x</span>
+<span class="cline-any cline-yes">1x</span>
+<span class="cline-any cline-yes">1x</span>
+<span class="cline-any cline-no">&nbsp;</span>
+<span class="cline-any cline-no">&nbsp;</span>
+<span class="cline-any cline-no">&nbsp;</span>
+<span class="cline-any cline-no">&nbsp;</span>
 <span class="cline-any cline-yes">1x</span>
 <span class="cline-any cline-yes">1x</span>
 <span class="cline-any cline-yes">1x</span>
@@ -631,6 +755,7 @@
   useMultiComponentStyle,
   omitThemeProps,
 } from "@yamada-ui/core"
+import type { PanEventInfo } from "@yamada-ui/react"
 import type { SlideProps } from "@yamada-ui/transitions"
 import { Slide } from "@yamada-ui/transitions"
 import {
@@ -640,6 +765,7 @@
   cx,
   omitObject,
 } from "@yamada-ui/utils"
+import { useCallback } from "react"
 import { useModal } from "./modal"
 import type {
   ModalProps,
@@ -669,6 +795,12 @@
    * If `true` and drawer's placement is `top` or `bottom`, the drawer will occupy the viewport height (100dvh).
    */
   isFullHeight?: boolean
+  /**
+   * If `true` then the drawer will close on drag.
+   *
+   * @default false
+   */
+  closeOnDrag?: boolean
 }
 &nbsp;
 export type DrawerProps = Omit&lt;
@@ -691,7 +823,7 @@
  * @see Docs https://yamada-ui.com/components/overlay/drawer
  */
 export const Drawer = forwardRef&lt;DrawerProps, "div"&gt;(
-  ({ size, placement = "right", ...props }, ref) =&gt; {
+  ({ size, placement = "right", closeOnDrag, ...props }, ref) =&gt; {
     const [styles, mergedProps] = useMultiComponentStyle("Drawer", {
       size,
       placement,
@@ -755,6 +887,7 @@
           {<span class="branch-0 cbranch-no" title="branch not covered" >customDrawerOverlay ?? (withOverlay ? &lt;DrawerOverlay /&gt; : null)}</span>
 &nbsp;
           &lt;DrawerContent
+            closeOnDrag={closeOnDrag}
             {...{
               withCloseButton,
               ...omitObject(rest, ["isFullHeight"]),
@@ -775,7 +908,10 @@
 &gt;
 &nbsp;
 export const DrawerContent = forwardRef&lt;DrawerContentProps, "div", false&gt;(
-  ({ className, children, placement, withCloseButton, ...rest }, ref) =&gt; {
+  (
+    { className, children, placement, withCloseButton, closeOnDrag, ...rest },
+    ref,
+  ) =&gt; {
     const { isOpen, onClose, duration } = useModal()
     const styles = useDrawer()
 &nbsp;
@@ -794,9 +930,59 @@
       ...styles.container,
     }
 &nbsp;
+    const getDragDirectionRestriction = useCallback(() =&gt; {
+      switch (placement) {
+<span class="branch-0 cbranch-no" title="branch not covered" >        case "top":</span>
+<span class="cstat-no" title="statement not covered" >          return { bottom: 0 }</span>
+<span class="branch-0 cbranch-no" title="branch not covered" >        case "bottom":</span>
+<span class="cstat-no" title="statement not covered" >          return { top: 0 }</span>
+<span class="branch-0 cbranch-no" title="branch not covered" >        case "left":</span>
+<span class="cstat-no" title="statement not covered" >          return { right: 0 }</span>
+        case "right":
+          return { left: 0 }
+      }
+    }, [placement])
+&nbsp;
+    const getDragDirection = useCallback(() =&gt; {
+<span class="cstat-no" title="statement not covered" >      switch (placement) {</span>
+<span class="cstat-no" title="statement not covered" >        case "top":</span>
+<span class="cstat-no" title="statement not covered" >        case "bottom":</span>
+<span class="cstat-no" title="statement not covered" >          return "y"</span>
+<span class="cstat-no" title="statement not covered" >        case "left":</span>
+<span class="cstat-no" title="statement not covered" >        case "right":</span>
+<span class="cstat-no" title="statement not covered" >          return "x"</span>
+<span class="cstat-no" title="statement not covered" >      }</span>
+    }, [placement])
+&nbsp;
+    const isCloseByDragInfo = useCallback(
+      (info: PanEventInfo) =&gt; {
+<span class="cstat-no" title="statement not covered" >        switch (placement) {</span>
+<span class="cstat-no" title="statement not covered" >          case "top":</span>
+<span class="cstat-no" title="statement not covered" >            return info.velocity.y &lt;= -100 || info.offset.y &lt;= -80</span>
+<span class="cstat-no" title="statement not covered" >          case "bottom":</span>
+<span class="cstat-no" title="statement not covered" >            return info.velocity.y &gt;= 100 || info.offset.y &gt;= 80</span>
+<span class="cstat-no" title="statement not covered" >          case "left":</span>
+<span class="cstat-no" title="statement not covered" >            return info.velocity.x &lt;= -100 || info.offset.x &lt;= -80</span>
+<span class="cstat-no" title="statement not covered" >          case "right":</span>
+<span class="cstat-no" title="statement not covered" >            return info.velocity.x &gt;= 100 || info.offset.x &gt;= 80</span>
+<span class="cstat-no" title="statement not covered" >        }</span>
+<span class="cstat-no" title="statement not covered" >      },</span>
+      [placement],
+    )
+&nbsp;
     return (
       &lt;Slide
         ref={ref}
+        drag={<span class="branch-0 cbranch-no" title="branch not covered" >closeOnDrag ? getDragDirection() : f</span>alse}
+        dragConstraints={getDragDirectionRestriction()}
+        dragElastic={getDragDirectionRestriction()}
+        dragSnapToOrigin={true}
+        dragMomentum={false}
+        onDragEnd={<span class="fstat-no" title="function not covered" >(_, info) =&gt; {</span>
+<span class="cstat-no" title="statement not covered" >          if (isCloseByDragInfo(info)) {</span>
+<span class="cstat-no" title="statement not covered" >            onClose?.()</span>
+<span class="cstat-no" title="statement not covered" >          }</span>
+<span class="cstat-no" title="statement not covered" >        }}</span>
         className={cx("ui-drawer", className)}
         tabIndex={-1}
         isOpen={isOpen}
@@ -910,7 +1096,6 @@
 )
 &nbsp;</pre></td></tr></table></pre>
 
-<<<<<<< HEAD
       <div class="push"></div>
       <!-- for sticky footer -->
     </div>
@@ -923,7 +1108,7 @@
         rel="noopener noreferrer"
         >istanbul</a
       >
-      at 2024-03-17T19:41:10.868Z
+      at 2024-03-28T10:22:55.877Z
     </div>
     <script src="../../../prettify.js"></script>
     <script>
@@ -934,24 +1119,4 @@
     <script src="../../../sorter.js"></script>
     <script src="../../../block-navigation.js"></script>
   </body>
-</html>
-=======
-                <div class='push'></div><!-- for sticky footer -->
-            </div><!-- /wrapper -->
-            <div class='footer quiet pad2 space-top1 center small'>
-                Code coverage generated by
-                <a href="https://istanbul.js.org/" target="_blank" rel="noopener noreferrer">istanbul</a>
-                at 2024-03-28T10:17:21.422Z
-            </div>
-        <script src="../../../prettify.js"></script>
-        <script>
-            window.onload = function () {
-                prettyPrint();
-            };
-        </script>
-        <script src="../../../sorter.js"></script>
-        <script src="../../../block-navigation.js"></script>
-    </body>
-</html>
-    
->>>>>>> 342b7621
+</html>
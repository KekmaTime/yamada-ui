--- conflicted
+++ resolved
@@ -25,7 +25,7 @@
           <div class="fl pad1y space-right2">
             <span class="strong">100% </span>
             <span class="quiet">Statements</span>
-            <span class="fraction">916/916</span>
+            <span class="fraction">940/940</span>
           </div>
 
           <div class="fl pad1y space-right2">
@@ -43,7 +43,7 @@
           <div class="fl pad1y space-right2">
             <span class="strong">100% </span>
             <span class="quiet">Lines</span>
-            <span class="fraction">916/916</span>
+            <span class="fraction">940/940</span>
           </div>
         </div>
         <p class="quiet">
@@ -975,7 +975,55 @@
 <a name='L914'></a><a href='#L914'>914</a>
 <a name='L915'></a><a href='#L915'>915</a>
 <a name='L916'></a><a href='#L916'>916</a>
-<a name='L917'></a><a href='#L917'>917</a></td><td class="line-coverage quiet"><span class="cline-any cline-yes">1x</span>
+<a name='L917'></a><a href='#L917'>917</a>
+<a name='L918'></a><a href='#L918'>918</a>
+<a name='L919'></a><a href='#L919'>919</a>
+<a name='L920'></a><a href='#L920'>920</a>
+<a name='L921'></a><a href='#L921'>921</a>
+<a name='L922'></a><a href='#L922'>922</a>
+<a name='L923'></a><a href='#L923'>923</a>
+<a name='L924'></a><a href='#L924'>924</a>
+<a name='L925'></a><a href='#L925'>925</a>
+<a name='L926'></a><a href='#L926'>926</a>
+<a name='L927'></a><a href='#L927'>927</a>
+<a name='L928'></a><a href='#L928'>928</a>
+<a name='L929'></a><a href='#L929'>929</a>
+<a name='L930'></a><a href='#L930'>930</a>
+<a name='L931'></a><a href='#L931'>931</a>
+<a name='L932'></a><a href='#L932'>932</a>
+<a name='L933'></a><a href='#L933'>933</a>
+<a name='L934'></a><a href='#L934'>934</a>
+<a name='L935'></a><a href='#L935'>935</a>
+<a name='L936'></a><a href='#L936'>936</a>
+<a name='L937'></a><a href='#L937'>937</a>
+<a name='L938'></a><a href='#L938'>938</a>
+<a name='L939'></a><a href='#L939'>939</a>
+<a name='L940'></a><a href='#L940'>940</a>
+<a name='L941'></a><a href='#L941'>941</a></td><td class="line-coverage quiet"><span class="cline-any cline-yes">1x</span>
+<span class="cline-any cline-yes">1x</span>
+<span class="cline-any cline-yes">1x</span>
+<span class="cline-any cline-yes">1x</span>
+<span class="cline-any cline-yes">1x</span>
+<span class="cline-any cline-yes">1x</span>
+<span class="cline-any cline-yes">1x</span>
+<span class="cline-any cline-yes">1x</span>
+<span class="cline-any cline-yes">1x</span>
+<span class="cline-any cline-yes">1x</span>
+<span class="cline-any cline-yes">1x</span>
+<span class="cline-any cline-yes">1x</span>
+<span class="cline-any cline-yes">1x</span>
+<span class="cline-any cline-yes">1x</span>
+<span class="cline-any cline-yes">1x</span>
+<span class="cline-any cline-yes">1x</span>
+<span class="cline-any cline-yes">1x</span>
+<span class="cline-any cline-yes">1x</span>
+<span class="cline-any cline-yes">1x</span>
+<span class="cline-any cline-yes">1x</span>
+<span class="cline-any cline-yes">1x</span>
+<span class="cline-any cline-yes">1x</span>
+<span class="cline-any cline-yes">1x</span>
+<span class="cline-any cline-yes">1x</span>
+<span class="cline-any cline-yes">1x</span>
 <span class="cline-any cline-yes">1x</span>
 <span class="cline-any cline-yes">1x</span>
 <span class="cline-any cline-yes">1x</span>
@@ -2528,6 +2576,10 @@
     | "beerus"
     | (string &amp; {})
   components: {
+    Toggle: {
+      sizes: "xs" | "sm" | "md" | "lg" | (string &amp; {})
+      variants: "subtle" | "solid" | "outline" | "unstyled" | (string &amp; {})
+    }
     Accordion: {
       sizes: string &amp; {}
       variants: "basic" | "card" | "unstyled" | (string &amp; {})
@@ -2547,6 +2599,10 @@
       sizes: "sm" | "md" | "lg" | (string &amp; {})
       variants: string &amp; {}
     }
+    AreaChart: {
+      sizes: "sm" | "md" | "lg" | "full" | (string &amp; {})
+      variants: string &amp; {}
+    }
     Autocomplete: {
       sizes: "xs" | "sm" | "md" | "lg" | (string &amp; {})
       variants: "outline" | "filled" | "flushed" | "unstyled" | (string &amp; {})
@@ -2558,6 +2614,10 @@
     Badge: {
       sizes: string &amp; {}
       variants: "solid" | "subtle" | "outline" | (string &amp; {})
+    }
+    BarChart: {
+      sizes: "sm" | "md" | "lg" | "full" | (string &amp; {})
+      variants: string &amp; {}
     }
     Button: {
       sizes: "xs" | "sm" | "md" | "lg" | (string &amp; {})
@@ -2668,6 +2728,10 @@
       sizes: "xs" | "sm" | "md" | "lg" | (string &amp; {})
       variants: "outline" | "filled" | "flushed" | "unstyled" | (string &amp; {})
     }
+    LineChart: {
+      sizes: "sm" | "md" | "lg" | "full" | (string &amp; {})
+      variants: string &amp; {}
+    }
     Mark: {
       sizes: string &amp; {}
       variants:
@@ -2726,12 +2790,20 @@
       sizes: "sm" | "md" | "lg" | "xl" | (string &amp; {})
       variants: "simple" | "striped" | "unstyled" | (string &amp; {})
     }
+    PieChart: {
+      sizes: "sm" | "md" | "lg" | (string &amp; {})
+      variants: string &amp; {}
+    }
     PinInput: {
       sizes: "xs" | "sm" | "md" | "lg" | (string &amp; {})
       variants: "outline" | "filled" | "flushed" | "unstyled" | (string &amp; {})
     }
     Progress: {
       sizes: "xs" | "sm" | "md" | "lg" | (string &amp; {})
+      variants: string &amp; {}
+    }
+    RadarChart: {
+      sizes: "sm" | "md" | "lg" | "full" | (string &amp; {})
       variants: string &amp; {}
     }
     Radio: { sizes: "sm" | "md" | "lg" | (string &amp; {}); variants: string &amp; {} }
@@ -2809,7 +2881,6 @@
 }
 &nbsp;</pre></td></tr></table></pre>
 
-<<<<<<< HEAD
       <div class="push"></div>
       <!-- for sticky footer -->
     </div>
@@ -2822,7 +2893,7 @@
         rel="noopener noreferrer"
         >istanbul</a
       >
-      at 2024-03-17T19:41:10.868Z
+      at 2024-03-28T10:22:55.877Z
     </div>
     <script src="../../prettify.js"></script>
     <script>
@@ -2833,24 +2904,4 @@
     <script src="../../sorter.js"></script>
     <script src="../../block-navigation.js"></script>
   </body>
-</html>
-=======
-                <div class='push'></div><!-- for sticky footer -->
-            </div><!-- /wrapper -->
-            <div class='footer quiet pad2 space-top1 center small'>
-                Code coverage generated by
-                <a href="https://istanbul.js.org/" target="_blank" rel="noopener noreferrer">istanbul</a>
-                at 2024-03-28T10:17:21.422Z
-            </div>
-        <script src="../../prettify.js"></script>
-        <script>
-            window.onload = function () {
-                prettyPrint();
-            };
-        </script>
-        <script src="../../sorter.js"></script>
-        <script src="../../block-navigation.js"></script>
-    </body>
-</html>
-    
->>>>>>> 342b7621
+</html>
<!doctype html>
<html lang="en">
  <head>
    <title>Code coverage report for core/src/styled.ts</title>
    <meta charset="utf-8" />
    <link rel="stylesheet" href="../../prettify.css" />
    <link rel="stylesheet" href="../../base.css" />
    <link rel="shortcut icon" type="image/x-icon" href="../../favicon.png" />
    <meta name="viewport" content="width=device-width, initial-scale=1" />
    <style type="text/css">
      .coverage-summary .sorter {
        background-image: url(../../sort-arrow-sprite.png);
      }
    </style>
  </head>

  <body>
    <div class="wrapper">
      <div class="pad1">
        <h1>
          <a href="../../index.html">All files</a> /
          <a href="index.html">core/src</a> styled.ts
        </h1>
        <div class="clearfix">
          <div class="fl pad1y space-right2">
            <span class="strong">100% </span>
            <span class="quiet">Statements</span>
            <span class="fraction">80/80</span>
          </div>

          <div class="fl pad1y space-right2">
            <span class="strong">88.88% </span>
            <span class="quiet">Branches</span>
            <span class="fraction">8/9</span>
          </div>

          <div class="fl pad1y space-right2">
            <span class="strong">100% </span>
            <span class="quiet">Functions</span>
            <span class="fraction">2/2</span>
          </div>

          <div class="fl pad1y space-right2">
            <span class="strong">100% </span>
            <span class="quiet">Lines</span>
            <span class="fraction">80/80</span>
          </div>
        </div>
        <p class="quiet">
          Press <em>n</em> or <em>j</em> to go to the next uncovered block,
          <em>b</em>, <em>p</em> or <em>k</em> for the previous block.
        </p>
        <template id="filterTemplate">
          <div class="quiet">
            Filter:
            <input type="search" id="fileSearch" />
          </div>
        </template>
      </div>
      <div class="status-line high"></div>
      <pre><table class="coverage">
<tr><td class="line-count quiet"><a name='L1'></a><a href='#L1'>1</a>
<a name='L2'></a><a href='#L2'>2</a>
<a name='L3'></a><a href='#L3'>3</a>
<a name='L4'></a><a href='#L4'>4</a>
<a name='L5'></a><a href='#L5'>5</a>
<a name='L6'></a><a href='#L6'>6</a>
<a name='L7'></a><a href='#L7'>7</a>
<a name='L8'></a><a href='#L8'>8</a>
<a name='L9'></a><a href='#L9'>9</a>
<a name='L10'></a><a href='#L10'>10</a>
<a name='L11'></a><a href='#L11'>11</a>
<a name='L12'></a><a href='#L12'>12</a>
<a name='L13'></a><a href='#L13'>13</a>
<a name='L14'></a><a href='#L14'>14</a>
<a name='L15'></a><a href='#L15'>15</a>
<a name='L16'></a><a href='#L16'>16</a>
<a name='L17'></a><a href='#L17'>17</a>
<a name='L18'></a><a href='#L18'>18</a>
<a name='L19'></a><a href='#L19'>19</a>
<a name='L20'></a><a href='#L20'>20</a>
<a name='L21'></a><a href='#L21'>21</a>
<a name='L22'></a><a href='#L22'>22</a>
<a name='L23'></a><a href='#L23'>23</a>
<a name='L24'></a><a href='#L24'>24</a>
<a name='L25'></a><a href='#L25'>25</a>
<a name='L26'></a><a href='#L26'>26</a>
<a name='L27'></a><a href='#L27'>27</a>
<a name='L28'></a><a href='#L28'>28</a>
<a name='L29'></a><a href='#L29'>29</a>
<a name='L30'></a><a href='#L30'>30</a>
<a name='L31'></a><a href='#L31'>31</a>
<a name='L32'></a><a href='#L32'>32</a>
<a name='L33'></a><a href='#L33'>33</a>
<a name='L34'></a><a href='#L34'>34</a>
<a name='L35'></a><a href='#L35'>35</a>
<a name='L36'></a><a href='#L36'>36</a>
<a name='L37'></a><a href='#L37'>37</a>
<a name='L38'></a><a href='#L38'>38</a>
<a name='L39'></a><a href='#L39'>39</a>
<a name='L40'></a><a href='#L40'>40</a>
<a name='L41'></a><a href='#L41'>41</a>
<a name='L42'></a><a href='#L42'>42</a>
<a name='L43'></a><a href='#L43'>43</a>
<a name='L44'></a><a href='#L44'>44</a>
<a name='L45'></a><a href='#L45'>45</a>
<a name='L46'></a><a href='#L46'>46</a>
<a name='L47'></a><a href='#L47'>47</a>
<a name='L48'></a><a href='#L48'>48</a>
<a name='L49'></a><a href='#L49'>49</a>
<a name='L50'></a><a href='#L50'>50</a>
<a name='L51'></a><a href='#L51'>51</a>
<a name='L52'></a><a href='#L52'>52</a>
<a name='L53'></a><a href='#L53'>53</a>
<a name='L54'></a><a href='#L54'>54</a>
<a name='L55'></a><a href='#L55'>55</a>
<a name='L56'></a><a href='#L56'>56</a>
<a name='L57'></a><a href='#L57'>57</a>
<a name='L58'></a><a href='#L58'>58</a>
<a name='L59'></a><a href='#L59'>59</a>
<a name='L60'></a><a href='#L60'>60</a>
<a name='L61'></a><a href='#L61'>61</a>
<a name='L62'></a><a href='#L62'>62</a>
<a name='L63'></a><a href='#L63'>63</a>
<a name='L64'></a><a href='#L64'>64</a>
<a name='L65'></a><a href='#L65'>65</a>
<a name='L66'></a><a href='#L66'>66</a>
<a name='L67'></a><a href='#L67'>67</a>
<a name='L68'></a><a href='#L68'>68</a>
<a name='L69'></a><a href='#L69'>69</a>
<a name='L70'></a><a href='#L70'>70</a>
<a name='L71'></a><a href='#L71'>71</a>
<a name='L72'></a><a href='#L72'>72</a>
<a name='L73'></a><a href='#L73'>73</a>
<a name='L74'></a><a href='#L74'>74</a>
<a name='L75'></a><a href='#L75'>75</a>
<a name='L76'></a><a href='#L76'>76</a>
<a name='L77'></a><a href='#L77'>77</a>
<a name='L78'></a><a href='#L78'>78</a>
<a name='L79'></a><a href='#L79'>79</a>
<a name='L80'></a><a href='#L80'>80</a>
<a name='L81'></a><a href='#L81'>81</a></td><td class="line-coverage quiet"><span class="cline-any cline-yes">1x</span>
<span class="cline-any cline-yes">1x</span>
<span class="cline-any cline-yes">1x</span>
<span class="cline-any cline-yes">1x</span>
<span class="cline-any cline-yes">1x</span>
<span class="cline-any cline-yes">1x</span>
<span class="cline-any cline-yes">1x</span>
<span class="cline-any cline-yes">1x</span>
<span class="cline-any cline-yes">1x</span>
<span class="cline-any cline-yes">1x</span>
<span class="cline-any cline-yes">1x</span>
<span class="cline-any cline-yes">1x</span>
<span class="cline-any cline-yes">1x</span>
<span class="cline-any cline-yes">1x</span>
<span class="cline-any cline-yes">1x</span>
<span class="cline-any cline-yes">1x</span>
<span class="cline-any cline-yes">1x</span>
<span class="cline-any cline-yes">1x</span>
<span class="cline-any cline-yes">1x</span>
<span class="cline-any cline-yes">1x</span>
<span class="cline-any cline-yes">1x</span>
<span class="cline-any cline-yes">1x</span>
<span class="cline-any cline-yes">1x</span>
<span class="cline-any cline-yes">1x</span>
<span class="cline-any cline-yes">1x</span>
<span class="cline-any cline-yes">1x</span>
<span class="cline-any cline-yes">1x</span>
<span class="cline-any cline-yes">1x</span>
<span class="cline-any cline-yes">1x</span>
<span class="cline-any cline-yes">1x</span>
<span class="cline-any cline-yes">1x</span>
<span class="cline-any cline-yes">1x</span>
<span class="cline-any cline-yes">1x</span>
<span class="cline-any cline-yes">1x</span>
<span class="cline-any cline-yes">1x</span>
<span class="cline-any cline-yes">1x</span>
<span class="cline-any cline-yes">1x</span>
<<<<<<< HEAD
<span class="cline-any cline-yes">443x</span>
<span class="cline-any cline-yes">28830x</span>
<span class="cline-any cline-yes">28830x</span>
<span class="cline-any cline-yes">28830x</span>
<span class="cline-any cline-yes">28830x</span>
<span class="cline-any cline-yes">28830x</span>
<span class="cline-any cline-yes">28830x</span>
<span class="cline-any cline-yes">28830x</span>
<span class="cline-any cline-yes">28830x</span>
<span class="cline-any cline-yes">28830x</span>
<span class="cline-any cline-yes">28830x</span>
<span class="cline-any cline-yes">28830x</span>
<span class="cline-any cline-yes">28830x</span>
<span class="cline-any cline-yes">28830x</span>
<span class="cline-any cline-yes">1x</span>
<span class="cline-any cline-yes">1x</span>
<span class="cline-any cline-yes">443x</span>
<span class="cline-any cline-yes">443x</span>
<span class="cline-any cline-yes">443x</span>
<span class="cline-any cline-yes">443x</span>
<span class="cline-any cline-yes">443x</span>
<span class="cline-any cline-yes">443x</span>
<span class="cline-any cline-yes">443x</span>
<span class="cline-any cline-yes">443x</span>
<span class="cline-any cline-yes">443x</span>
<span class="cline-any cline-yes">443x</span>
<span class="cline-any cline-yes">443x</span>
<span class="cline-any cline-yes">443x</span>
<span class="cline-any cline-yes">443x</span>
<span class="cline-any cline-yes">443x</span>
<span class="cline-any cline-yes">28823x</span>
<span class="cline-any cline-yes">28823x</span>
<span class="cline-any cline-yes">28823x</span>
<span class="cline-any cline-yes">28823x</span>
<span class="cline-any cline-yes">28823x</span>
<span class="cline-any cline-yes">28823x</span>
<span class="cline-any cline-yes">28823x</span>
<span class="cline-any cline-yes">28823x</span>
<span class="cline-any cline-yes">443x</span>
<span class="cline-any cline-yes">443x</span>
<span class="cline-any cline-yes">443x</span>
<span class="cline-any cline-yes">443x</span>
<span class="cline-any cline-yes">443x</span>
=======
<span class="cline-any cline-yes">451x</span>
<span class="cline-any cline-yes">29202x</span>
<span class="cline-any cline-yes">29202x</span>
<span class="cline-any cline-yes">29202x</span>
<span class="cline-any cline-yes">29202x</span>
<span class="cline-any cline-yes">29202x</span>
<span class="cline-any cline-yes">29202x</span>
<span class="cline-any cline-yes">29202x</span>
<span class="cline-any cline-yes">29202x</span>
<span class="cline-any cline-yes">29202x</span>
<span class="cline-any cline-yes">29202x</span>
<span class="cline-any cline-yes">29202x</span>
<span class="cline-any cline-yes">29202x</span>
<span class="cline-any cline-yes">29202x</span>
<span class="cline-any cline-yes">1x</span>
<span class="cline-any cline-yes">1x</span>
<span class="cline-any cline-yes">451x</span>
<span class="cline-any cline-yes">451x</span>
<span class="cline-any cline-yes">451x</span>
<span class="cline-any cline-yes">451x</span>
<span class="cline-any cline-yes">451x</span>
<span class="cline-any cline-yes">451x</span>
<span class="cline-any cline-yes">451x</span>
<span class="cline-any cline-yes">451x</span>
<span class="cline-any cline-yes">451x</span>
<span class="cline-any cline-yes">451x</span>
<span class="cline-any cline-yes">451x</span>
<span class="cline-any cline-yes">451x</span>
<span class="cline-any cline-yes">451x</span>
<span class="cline-any cline-yes">451x</span>
<span class="cline-any cline-yes">29195x</span>
<span class="cline-any cline-yes">29195x</span>
<span class="cline-any cline-yes">29195x</span>
<span class="cline-any cline-yes">29195x</span>
<span class="cline-any cline-yes">29195x</span>
<span class="cline-any cline-yes">29195x</span>
<span class="cline-any cline-yes">29195x</span>
<span class="cline-any cline-yes">29195x</span>
<span class="cline-any cline-yes">451x</span>
<span class="cline-any cline-yes">451x</span>
<span class="cline-any cline-yes">451x</span>
<span class="cline-any cline-yes">451x</span>
<span class="cline-any cline-yes">451x</span>
>>>>>>> 342b7621
<span class="cline-any cline-neutral">&nbsp;</span></td><td class="text"><pre class="prettyprint lang-js">import type { FunctionInterpolation } from "@emotion/styled"
import createStyled from "@emotion/styled"
import type { Dict } from "@yamada-ui/utils"
import {
  filterObject,
  runIfFunc,
  assignAfter,
  filterUndefined,
  interopDefault,
} from "@yamada-ui/utils"
import type { ComponentType } from "react"
import { createElement, forwardRef } from "react"
import type {
  StyledOptions,
  UIComponent,
  StyledResolverProps,
  As,
} from "./components"
import { shouldForwardProp } from "./components"
import type { CSSUIProps } from "./css"
import { css } from "./css"
import { useColorMode } from "./providers"
import { pseudos } from "./pseudos"
import { styles } from "./styles"
&nbsp;
const emotionStyled = interopDefault(createStyled)
&nbsp;
const styleProps = { ...styles, ...pseudos }
&nbsp;
type ToCSSObject = {
  (
    options: Pick&lt;StyledOptions, "baseStyle" | "disableStyleProp"&gt;,
  ): FunctionInterpolation&lt;StyledResolverProps&gt;
}
&nbsp;
export const toCSSObject: ToCSSObject =
  ({ baseStyle, disableStyleProp }) =&gt;
  (props: StyledResolverProps) =&gt; {
    const { theme, css: customCSS, __css, sx, ...rest } = props
    const propsCSS = filterObject&lt;Dict, CSSUIProps&gt;(
      rest,
      (prop) =&gt; prop in styleProps,
    )
    const baseCSS = runIfFunc(baseStyle, props)
&nbsp;
    const computedCSS = css(
      assignAfter({}, __css, baseCSS, filterUndefined(propsCSS), sx),
    )(theme, disableStyleProp)
&nbsp;
    return customCSS ? [computedCSS, customCSS] : computedCSS
  }
&nbsp;
export const styled = &lt;T extends As, P extends object = {}&gt;(
  element: T,
  { baseStyle, disableStyleProp, ...styledOptions }: StyledOptions = {},
) =&gt; {
  if (!styledOptions.shouldForwardProp)
    styledOptions.shouldForwardProp = shouldForwardProp(disableStyleProp)
&nbsp;
  const CSSObject = toCSSObject({ baseStyle, disableStyleProp })
&nbsp;
  const Component = emotionStyled(
    element as ComponentType&lt;any&gt;,
    styledOptions,
  )(CSSObject)
&nbsp;
  const UIComponent = forwardRef((props, ref) =&gt; {
    const { colorMode, forced } = useColorMode()
&nbsp;
    return createElement(Component, {
      ref,
      "data-mode": <span class="branch-0 cbranch-no" title="branch not covered" >forced ? colorMode : u</span>ndefined,
      ...props,
    })
  })
&nbsp;
  UIComponent.displayName = "UIComponent"
&nbsp;
  return UIComponent as UIComponent&lt;T, P&gt;
}
&nbsp;</pre></td></tr></table></pre>

<<<<<<< HEAD
      <div class="push"></div>
      <!-- for sticky footer -->
    </div>
    <!-- /wrapper -->
    <div class="footer quiet pad2 space-top1 center small">
      Code coverage generated by
      <a
        href="https://istanbul.js.org/"
        target="_blank"
        rel="noopener noreferrer"
        >istanbul</a
      >
      at 2024-03-17T19:41:10.868Z
    </div>
    <script src="../../prettify.js"></script>
    <script>
      window.onload = function () {
        prettyPrint()
      }
    </script>
    <script src="../../sorter.js"></script>
    <script src="../../block-navigation.js"></script>
  </body>
</html>
=======
                <div class='push'></div><!-- for sticky footer -->
            </div><!-- /wrapper -->
            <div class='footer quiet pad2 space-top1 center small'>
                Code coverage generated by
                <a href="https://istanbul.js.org/" target="_blank" rel="noopener noreferrer">istanbul</a>
                at 2024-03-28T10:17:21.422Z
            </div>
        <script src="../../prettify.js"></script>
        <script>
            window.onload = function () {
                prettyPrint();
            };
        </script>
        <script src="../../sorter.js"></script>
        <script src="../../block-navigation.js"></script>
    </body>
</html>
    
>>>>>>> 342b7621
<|MERGE_RESOLUTION|>--- conflicted
+++ resolved
@@ -176,95 +176,49 @@
 <span class="cline-any cline-yes">1x</span>
 <span class="cline-any cline-yes">1x</span>
 <span class="cline-any cline-yes">1x</span>
-<<<<<<< HEAD
-<span class="cline-any cline-yes">443x</span>
-<span class="cline-any cline-yes">28830x</span>
-<span class="cline-any cline-yes">28830x</span>
-<span class="cline-any cline-yes">28830x</span>
-<span class="cline-any cline-yes">28830x</span>
-<span class="cline-any cline-yes">28830x</span>
-<span class="cline-any cline-yes">28830x</span>
-<span class="cline-any cline-yes">28830x</span>
-<span class="cline-any cline-yes">28830x</span>
-<span class="cline-any cline-yes">28830x</span>
-<span class="cline-any cline-yes">28830x</span>
-<span class="cline-any cline-yes">28830x</span>
-<span class="cline-any cline-yes">28830x</span>
-<span class="cline-any cline-yes">28830x</span>
-<span class="cline-any cline-yes">1x</span>
-<span class="cline-any cline-yes">1x</span>
-<span class="cline-any cline-yes">443x</span>
-<span class="cline-any cline-yes">443x</span>
-<span class="cline-any cline-yes">443x</span>
-<span class="cline-any cline-yes">443x</span>
-<span class="cline-any cline-yes">443x</span>
-<span class="cline-any cline-yes">443x</span>
-<span class="cline-any cline-yes">443x</span>
-<span class="cline-any cline-yes">443x</span>
-<span class="cline-any cline-yes">443x</span>
-<span class="cline-any cline-yes">443x</span>
-<span class="cline-any cline-yes">443x</span>
-<span class="cline-any cline-yes">443x</span>
-<span class="cline-any cline-yes">443x</span>
-<span class="cline-any cline-yes">443x</span>
-<span class="cline-any cline-yes">28823x</span>
-<span class="cline-any cline-yes">28823x</span>
-<span class="cline-any cline-yes">28823x</span>
-<span class="cline-any cline-yes">28823x</span>
-<span class="cline-any cline-yes">28823x</span>
-<span class="cline-any cline-yes">28823x</span>
-<span class="cline-any cline-yes">28823x</span>
-<span class="cline-any cline-yes">28823x</span>
-<span class="cline-any cline-yes">443x</span>
-<span class="cline-any cline-yes">443x</span>
-<span class="cline-any cline-yes">443x</span>
-<span class="cline-any cline-yes">443x</span>
-<span class="cline-any cline-yes">443x</span>
-=======
-<span class="cline-any cline-yes">451x</span>
-<span class="cline-any cline-yes">29202x</span>
-<span class="cline-any cline-yes">29202x</span>
-<span class="cline-any cline-yes">29202x</span>
-<span class="cline-any cline-yes">29202x</span>
-<span class="cline-any cline-yes">29202x</span>
-<span class="cline-any cline-yes">29202x</span>
-<span class="cline-any cline-yes">29202x</span>
-<span class="cline-any cline-yes">29202x</span>
-<span class="cline-any cline-yes">29202x</span>
-<span class="cline-any cline-yes">29202x</span>
-<span class="cline-any cline-yes">29202x</span>
-<span class="cline-any cline-yes">29202x</span>
-<span class="cline-any cline-yes">29202x</span>
-<span class="cline-any cline-yes">1x</span>
-<span class="cline-any cline-yes">1x</span>
-<span class="cline-any cline-yes">451x</span>
-<span class="cline-any cline-yes">451x</span>
-<span class="cline-any cline-yes">451x</span>
-<span class="cline-any cline-yes">451x</span>
-<span class="cline-any cline-yes">451x</span>
-<span class="cline-any cline-yes">451x</span>
-<span class="cline-any cline-yes">451x</span>
-<span class="cline-any cline-yes">451x</span>
-<span class="cline-any cline-yes">451x</span>
-<span class="cline-any cline-yes">451x</span>
-<span class="cline-any cline-yes">451x</span>
-<span class="cline-any cline-yes">451x</span>
-<span class="cline-any cline-yes">451x</span>
-<span class="cline-any cline-yes">451x</span>
-<span class="cline-any cline-yes">29195x</span>
-<span class="cline-any cline-yes">29195x</span>
-<span class="cline-any cline-yes">29195x</span>
-<span class="cline-any cline-yes">29195x</span>
-<span class="cline-any cline-yes">29195x</span>
-<span class="cline-any cline-yes">29195x</span>
-<span class="cline-any cline-yes">29195x</span>
-<span class="cline-any cline-yes">29195x</span>
-<span class="cline-any cline-yes">451x</span>
-<span class="cline-any cline-yes">451x</span>
-<span class="cline-any cline-yes">451x</span>
-<span class="cline-any cline-yes">451x</span>
-<span class="cline-any cline-yes">451x</span>
->>>>>>> 342b7621
+<span class="cline-any cline-yes">451x</span>
+<span class="cline-any cline-yes">29225x</span>
+<span class="cline-any cline-yes">29225x</span>
+<span class="cline-any cline-yes">29225x</span>
+<span class="cline-any cline-yes">29225x</span>
+<span class="cline-any cline-yes">29225x</span>
+<span class="cline-any cline-yes">29225x</span>
+<span class="cline-any cline-yes">29225x</span>
+<span class="cline-any cline-yes">29225x</span>
+<span class="cline-any cline-yes">29225x</span>
+<span class="cline-any cline-yes">29225x</span>
+<span class="cline-any cline-yes">29225x</span>
+<span class="cline-any cline-yes">29225x</span>
+<span class="cline-any cline-yes">29225x</span>
+<span class="cline-any cline-yes">1x</span>
+<span class="cline-any cline-yes">1x</span>
+<span class="cline-any cline-yes">451x</span>
+<span class="cline-any cline-yes">451x</span>
+<span class="cline-any cline-yes">451x</span>
+<span class="cline-any cline-yes">451x</span>
+<span class="cline-any cline-yes">451x</span>
+<span class="cline-any cline-yes">451x</span>
+<span class="cline-any cline-yes">451x</span>
+<span class="cline-any cline-yes">451x</span>
+<span class="cline-any cline-yes">451x</span>
+<span class="cline-any cline-yes">451x</span>
+<span class="cline-any cline-yes">451x</span>
+<span class="cline-any cline-yes">451x</span>
+<span class="cline-any cline-yes">451x</span>
+<span class="cline-any cline-yes">451x</span>
+<span class="cline-any cline-yes">29218x</span>
+<span class="cline-any cline-yes">29218x</span>
+<span class="cline-any cline-yes">29218x</span>
+<span class="cline-any cline-yes">29218x</span>
+<span class="cline-any cline-yes">29218x</span>
+<span class="cline-any cline-yes">29218x</span>
+<span class="cline-any cline-yes">29218x</span>
+<span class="cline-any cline-yes">29218x</span>
+<span class="cline-any cline-yes">451x</span>
+<span class="cline-any cline-yes">451x</span>
+<span class="cline-any cline-yes">451x</span>
+<span class="cline-any cline-yes">451x</span>
+<span class="cline-any cline-yes">451x</span>
 <span class="cline-any cline-neutral">&nbsp;</span></td><td class="text"><pre class="prettyprint lang-js">import type { FunctionInterpolation } from "@emotion/styled"
 import createStyled from "@emotion/styled"
 import type { Dict } from "@yamada-ui/utils"
@@ -347,7 +301,6 @@
 }
 &nbsp;</pre></td></tr></table></pre>
 
-<<<<<<< HEAD
       <div class="push"></div>
       <!-- for sticky footer -->
     </div>
@@ -360,7 +313,7 @@
         rel="noopener noreferrer"
         >istanbul</a
       >
-      at 2024-03-17T19:41:10.868Z
+      at 2024-03-28T10:22:55.877Z
     </div>
     <script src="../../prettify.js"></script>
     <script>
@@ -371,24 +324,4 @@
     <script src="../../sorter.js"></script>
     <script src="../../block-navigation.js"></script>
   </body>
-</html>
-=======
-                <div class='push'></div><!-- for sticky footer -->
-            </div><!-- /wrapper -->
-            <div class='footer quiet pad2 space-top1 center small'>
-                Code coverage generated by
-                <a href="https://istanbul.js.org/" target="_blank" rel="noopener noreferrer">istanbul</a>
-                at 2024-03-28T10:17:21.422Z
-            </div>
-        <script src="../../prettify.js"></script>
-        <script>
-            window.onload = function () {
-                prettyPrint();
-            };
-        </script>
-        <script src="../../sorter.js"></script>
-        <script src="../../block-navigation.js"></script>
-    </body>
-</html>
-    
->>>>>>> 342b7621
+</html>
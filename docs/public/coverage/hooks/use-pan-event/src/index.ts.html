--- conflicted
+++ resolved
@@ -527,38 +527,38 @@
 <span class="cline-any cline-yes">1x</span>
 <span class="cline-any cline-yes">1x</span>
 <span class="cline-any cline-yes">1x</span>
-<span class="cline-any cline-yes">141x</span>
-<span class="cline-any cline-yes">141x</span>
-<span class="cline-any cline-yes">141x</span>
-<span class="cline-any cline-yes">141x</span>
-<span class="cline-any cline-yes">141x</span>
-<span class="cline-any cline-yes">141x</span>
-<span class="cline-any cline-yes">141x</span>
-<span class="cline-any cline-yes">141x</span>
-<span class="cline-any cline-yes">141x</span>
-<span class="cline-any cline-yes">141x</span>
-<span class="cline-any cline-yes">141x</span>
-<span class="cline-any cline-yes">141x</span>
-<span class="cline-any cline-yes">141x</span>
-<span class="cline-any cline-yes">141x</span>
-<span class="cline-any cline-yes">141x</span>
-<span class="cline-any cline-yes">141x</span>
-<span class="cline-any cline-yes">141x</span>
-<span class="cline-any cline-yes">141x</span>
-<span class="cline-any cline-yes">141x</span>
-<span class="cline-any cline-yes">141x</span>
-<span class="cline-any cline-yes">141x</span>
-<span class="cline-any cline-no">&nbsp;</span>
-<span class="cline-any cline-no">&nbsp;</span>
-<span class="cline-any cline-no">&nbsp;</span>
-<span class="cline-any cline-no">&nbsp;</span>
-<span class="cline-any cline-yes">141x</span>
-<span class="cline-any cline-yes">141x</span>
-<span class="cline-any cline-yes">141x</span>
-<span class="cline-any cline-yes">141x</span>
-<span class="cline-any cline-yes">141x</span>
-<span class="cline-any cline-yes">141x</span>
-<span class="cline-any cline-yes">141x</span>
+<span class="cline-any cline-yes">142x</span>
+<span class="cline-any cline-yes">142x</span>
+<span class="cline-any cline-yes">142x</span>
+<span class="cline-any cline-yes">142x</span>
+<span class="cline-any cline-yes">142x</span>
+<span class="cline-any cline-yes">142x</span>
+<span class="cline-any cline-yes">142x</span>
+<span class="cline-any cline-yes">142x</span>
+<span class="cline-any cline-yes">142x</span>
+<span class="cline-any cline-yes">142x</span>
+<span class="cline-any cline-yes">142x</span>
+<span class="cline-any cline-yes">142x</span>
+<span class="cline-any cline-yes">142x</span>
+<span class="cline-any cline-yes">142x</span>
+<span class="cline-any cline-yes">142x</span>
+<span class="cline-any cline-yes">142x</span>
+<span class="cline-any cline-yes">142x</span>
+<span class="cline-any cline-yes">142x</span>
+<span class="cline-any cline-yes">142x</span>
+<span class="cline-any cline-yes">142x</span>
+<span class="cline-any cline-yes">142x</span>
+<span class="cline-any cline-no">&nbsp;</span>
+<span class="cline-any cline-no">&nbsp;</span>
+<span class="cline-any cline-no">&nbsp;</span>
+<span class="cline-any cline-no">&nbsp;</span>
+<span class="cline-any cline-yes">142x</span>
+<span class="cline-any cline-yes">142x</span>
+<span class="cline-any cline-yes">142x</span>
+<span class="cline-any cline-yes">142x</span>
+<span class="cline-any cline-yes">142x</span>
+<span class="cline-any cline-yes">142x</span>
+<span class="cline-any cline-yes">142x</span>
 <span class="cline-any cline-yes">49x</span>
 <span class="cline-any cline-yes">49x</span>
 <span class="cline-any cline-yes">49x</span>
@@ -568,15 +568,15 @@
 <span class="cline-any cline-yes">3x</span>
 <span class="cline-any cline-yes">47x</span>
 <span class="cline-any cline-yes">47x</span>
-<span class="cline-any cline-yes">141x</span>
-<span class="cline-any cline-yes">141x</span>
-<span class="cline-any cline-yes">141x</span>
+<span class="cline-any cline-yes">142x</span>
+<span class="cline-any cline-yes">142x</span>
+<span class="cline-any cline-yes">142x</span>
 <span class="cline-any cline-yes">49x</span>
 <span class="cline-any cline-yes">49x</span>
 <span class="cline-any cline-yes">49x</span>
 <span class="cline-any cline-yes">49x</span>
-<span class="cline-any cline-yes">141x</span>
-<span class="cline-any cline-yes">141x</span>
+<span class="cline-any cline-yes">142x</span>
+<span class="cline-any cline-yes">142x</span>
 <span class="cline-any cline-neutral">&nbsp;</span></td><td class="text"><pre class="prettyprint lang-js">import { useLatestRef } from "@yamada-ui/use-latest-ref"
 import type { AnyPointerEvent, Point, PointerEventInfo } from "@yamada-ui/utils"
 import {
@@ -588,7 +588,7 @@
 import type { RefObject } from "react"
 import { useEffect, useRef } from "react"
 &nbsp;
-type PanEventInfo = {
+export type PanEventInfo = {
   point: Point
   delta: Point
   offset: Point
@@ -838,7 +838,6 @@
 }
 &nbsp;</pre></td></tr></table></pre>
 
-<<<<<<< HEAD
       <div class="push"></div>
       <!-- for sticky footer -->
     </div>
@@ -851,7 +850,7 @@
         rel="noopener noreferrer"
         >istanbul</a
       >
-      at 2024-03-17T19:41:10.868Z
+      at 2024-03-28T10:22:55.877Z
     </div>
     <script src="../../../prettify.js"></script>
     <script>
@@ -862,24 +861,4 @@
     <script src="../../../sorter.js"></script>
     <script src="../../../block-navigation.js"></script>
   </body>
-</html>
-=======
-                <div class='push'></div><!-- for sticky footer -->
-            </div><!-- /wrapper -->
-            <div class='footer quiet pad2 space-top1 center small'>
-                Code coverage generated by
-                <a href="https://istanbul.js.org/" target="_blank" rel="noopener noreferrer">istanbul</a>
-                at 2024-03-28T10:17:21.422Z
-            </div>
-        <script src="../../../prettify.js"></script>
-        <script>
-            window.onload = function () {
-                prettyPrint();
-            };
-        </script>
-        <script src="../../../sorter.js"></script>
-        <script src="../../../block-navigation.js"></script>
-    </body>
-</html>
-    
->>>>>>> 342b7621
+</html>
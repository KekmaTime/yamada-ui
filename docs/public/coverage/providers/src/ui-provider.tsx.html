<!doctype html>
<html lang="en">
  <head>
    <title>Code coverage report for providers/src/ui-provider.tsx</title>
    <meta charset="utf-8" />
    <link rel="stylesheet" href="../../prettify.css" />
    <link rel="stylesheet" href="../../base.css" />
    <link rel="shortcut icon" type="image/x-icon" href="../../favicon.png" />
    <meta name="viewport" content="width=device-width, initial-scale=1" />
    <style type="text/css">
      .coverage-summary .sorter {
        background-image: url(../../sort-arrow-sprite.png);
      }
    </style>
  </head>

  <body>
    <div class="wrapper">
      <div class="pad1">
        <h1>
          <a href="../../index.html">All files</a> /
          <a href="index.html">providers/src</a> ui-provider.tsx
        </h1>
        <div class="clearfix">
          <div class="fl pad1y space-right2">
            <span class="strong">100% </span>
            <span class="quiet">Statements</span>
            <span class="fraction">139/139</span>
          </div>

          <div class="fl pad1y space-right2">
            <span class="strong">50% </span>
            <span class="quiet">Branches</span>
            <span class="fraction">3/6</span>
          </div>

          <div class="fl pad1y space-right2">
            <span class="strong">100% </span>
            <span class="quiet">Functions</span>
            <span class="fraction">1/1</span>
          </div>

          <div class="fl pad1y space-right2">
            <span class="strong">100% </span>
            <span class="quiet">Lines</span>
            <span class="fraction">139/139</span>
          </div>
        </div>
        <p class="quiet">
          Press <em>n</em> or <em>j</em> to go to the next uncovered block,
          <em>b</em>, <em>p</em> or <em>k</em> for the previous block.
        </p>
        <template id="filterTemplate">
          <div class="quiet">
            Filter:
            <input type="search" id="fileSearch" />
          </div>
        </template>
      </div>
      <div class="status-line high"></div>
      <pre><table class="coverage">
<tr><td class="line-count quiet"><a name='L1'></a><a href='#L1'>1</a>
<a name='L2'></a><a href='#L2'>2</a>
<a name='L3'></a><a href='#L3'>3</a>
<a name='L4'></a><a href='#L4'>4</a>
<a name='L5'></a><a href='#L5'>5</a>
<a name='L6'></a><a href='#L6'>6</a>
<a name='L7'></a><a href='#L7'>7</a>
<a name='L8'></a><a href='#L8'>8</a>
<a name='L9'></a><a href='#L9'>9</a>
<a name='L10'></a><a href='#L10'>10</a>
<a name='L11'></a><a href='#L11'>11</a>
<a name='L12'></a><a href='#L12'>12</a>
<a name='L13'></a><a href='#L13'>13</a>
<a name='L14'></a><a href='#L14'>14</a>
<a name='L15'></a><a href='#L15'>15</a>
<a name='L16'></a><a href='#L16'>16</a>
<a name='L17'></a><a href='#L17'>17</a>
<a name='L18'></a><a href='#L18'>18</a>
<a name='L19'></a><a href='#L19'>19</a>
<a name='L20'></a><a href='#L20'>20</a>
<a name='L21'></a><a href='#L21'>21</a>
<a name='L22'></a><a href='#L22'>22</a>
<a name='L23'></a><a href='#L23'>23</a>
<a name='L24'></a><a href='#L24'>24</a>
<a name='L25'></a><a href='#L25'>25</a>
<a name='L26'></a><a href='#L26'>26</a>
<a name='L27'></a><a href='#L27'>27</a>
<a name='L28'></a><a href='#L28'>28</a>
<a name='L29'></a><a href='#L29'>29</a>
<a name='L30'></a><a href='#L30'>30</a>
<a name='L31'></a><a href='#L31'>31</a>
<a name='L32'></a><a href='#L32'>32</a>
<a name='L33'></a><a href='#L33'>33</a>
<a name='L34'></a><a href='#L34'>34</a>
<a name='L35'></a><a href='#L35'>35</a>
<a name='L36'></a><a href='#L36'>36</a>
<a name='L37'></a><a href='#L37'>37</a>
<a name='L38'></a><a href='#L38'>38</a>
<a name='L39'></a><a href='#L39'>39</a>
<a name='L40'></a><a href='#L40'>40</a>
<a name='L41'></a><a href='#L41'>41</a>
<a name='L42'></a><a href='#L42'>42</a>
<a name='L43'></a><a href='#L43'>43</a>
<a name='L44'></a><a href='#L44'>44</a>
<a name='L45'></a><a href='#L45'>45</a>
<a name='L46'></a><a href='#L46'>46</a>
<a name='L47'></a><a href='#L47'>47</a>
<a name='L48'></a><a href='#L48'>48</a>
<a name='L49'></a><a href='#L49'>49</a>
<a name='L50'></a><a href='#L50'>50</a>
<a name='L51'></a><a href='#L51'>51</a>
<a name='L52'></a><a href='#L52'>52</a>
<a name='L53'></a><a href='#L53'>53</a>
<a name='L54'></a><a href='#L54'>54</a>
<a name='L55'></a><a href='#L55'>55</a>
<a name='L56'></a><a href='#L56'>56</a>
<a name='L57'></a><a href='#L57'>57</a>
<a name='L58'></a><a href='#L58'>58</a>
<a name='L59'></a><a href='#L59'>59</a>
<a name='L60'></a><a href='#L60'>60</a>
<a name='L61'></a><a href='#L61'>61</a>
<a name='L62'></a><a href='#L62'>62</a>
<a name='L63'></a><a href='#L63'>63</a>
<a name='L64'></a><a href='#L64'>64</a>
<a name='L65'></a><a href='#L65'>65</a>
<a name='L66'></a><a href='#L66'>66</a>
<a name='L67'></a><a href='#L67'>67</a>
<a name='L68'></a><a href='#L68'>68</a>
<a name='L69'></a><a href='#L69'>69</a>
<a name='L70'></a><a href='#L70'>70</a>
<a name='L71'></a><a href='#L71'>71</a>
<a name='L72'></a><a href='#L72'>72</a>
<a name='L73'></a><a href='#L73'>73</a>
<a name='L74'></a><a href='#L74'>74</a>
<a name='L75'></a><a href='#L75'>75</a>
<a name='L76'></a><a href='#L76'>76</a>
<a name='L77'></a><a href='#L77'>77</a>
<a name='L78'></a><a href='#L78'>78</a>
<a name='L79'></a><a href='#L79'>79</a>
<a name='L80'></a><a href='#L80'>80</a>
<a name='L81'></a><a href='#L81'>81</a>
<a name='L82'></a><a href='#L82'>82</a>
<a name='L83'></a><a href='#L83'>83</a>
<a name='L84'></a><a href='#L84'>84</a>
<a name='L85'></a><a href='#L85'>85</a>
<a name='L86'></a><a href='#L86'>86</a>
<a name='L87'></a><a href='#L87'>87</a>
<a name='L88'></a><a href='#L88'>88</a>
<a name='L89'></a><a href='#L89'>89</a>
<a name='L90'></a><a href='#L90'>90</a>
<a name='L91'></a><a href='#L91'>91</a>
<a name='L92'></a><a href='#L92'>92</a>
<a name='L93'></a><a href='#L93'>93</a>
<a name='L94'></a><a href='#L94'>94</a>
<a name='L95'></a><a href='#L95'>95</a>
<a name='L96'></a><a href='#L96'>96</a>
<a name='L97'></a><a href='#L97'>97</a>
<a name='L98'></a><a href='#L98'>98</a>
<a name='L99'></a><a href='#L99'>99</a>
<a name='L100'></a><a href='#L100'>100</a>
<a name='L101'></a><a href='#L101'>101</a>
<a name='L102'></a><a href='#L102'>102</a>
<a name='L103'></a><a href='#L103'>103</a>
<a name='L104'></a><a href='#L104'>104</a>
<a name='L105'></a><a href='#L105'>105</a>
<a name='L106'></a><a href='#L106'>106</a>
<a name='L107'></a><a href='#L107'>107</a>
<a name='L108'></a><a href='#L108'>108</a>
<a name='L109'></a><a href='#L109'>109</a>
<a name='L110'></a><a href='#L110'>110</a>
<a name='L111'></a><a href='#L111'>111</a>
<a name='L112'></a><a href='#L112'>112</a>
<a name='L113'></a><a href='#L113'>113</a>
<a name='L114'></a><a href='#L114'>114</a>
<a name='L115'></a><a href='#L115'>115</a>
<a name='L116'></a><a href='#L116'>116</a>
<a name='L117'></a><a href='#L117'>117</a>
<a name='L118'></a><a href='#L118'>118</a>
<a name='L119'></a><a href='#L119'>119</a>
<a name='L120'></a><a href='#L120'>120</a>
<a name='L121'></a><a href='#L121'>121</a>
<a name='L122'></a><a href='#L122'>122</a>
<a name='L123'></a><a href='#L123'>123</a>
<a name='L124'></a><a href='#L124'>124</a>
<a name='L125'></a><a href='#L125'>125</a>
<a name='L126'></a><a href='#L126'>126</a>
<a name='L127'></a><a href='#L127'>127</a>
<a name='L128'></a><a href='#L128'>128</a>
<a name='L129'></a><a href='#L129'>129</a>
<a name='L130'></a><a href='#L130'>130</a>
<a name='L131'></a><a href='#L131'>131</a>
<a name='L132'></a><a href='#L132'>132</a>
<a name='L133'></a><a href='#L133'>133</a>
<a name='L134'></a><a href='#L134'>134</a>
<a name='L135'></a><a href='#L135'>135</a>
<a name='L136'></a><a href='#L136'>136</a>
<a name='L137'></a><a href='#L137'>137</a>
<a name='L138'></a><a href='#L138'>138</a>
<a name='L139'></a><a href='#L139'>139</a>
<a name='L140'></a><a href='#L140'>140</a></td><td class="line-coverage quiet"><span class="cline-any cline-yes">1x</span>
<span class="cline-any cline-yes">1x</span>
<span class="cline-any cline-yes">1x</span>
<span class="cline-any cline-yes">1x</span>
<span class="cline-any cline-yes">1x</span>
<span class="cline-any cline-yes">1x</span>
<span class="cline-any cline-yes">1x</span>
<span class="cline-any cline-yes">1x</span>
<span class="cline-any cline-yes">1x</span>
<span class="cline-any cline-yes">1x</span>
<span class="cline-any cline-yes">1x</span>
<span class="cline-any cline-yes">1x</span>
<span class="cline-any cline-yes">1x</span>
<span class="cline-any cline-yes">1x</span>
<span class="cline-any cline-yes">1x</span>
<span class="cline-any cline-yes">1x</span>
<span class="cline-any cline-yes">1x</span>
<span class="cline-any cline-yes">1x</span>
<span class="cline-any cline-yes">1x</span>
<span class="cline-any cline-yes">1x</span>
<span class="cline-any cline-yes">1x</span>
<span class="cline-any cline-yes">1x</span>
<span class="cline-any cline-yes">1x</span>
<span class="cline-any cline-yes">1x</span>
<span class="cline-any cline-yes">1x</span>
<span class="cline-any cline-yes">1x</span>
<span class="cline-any cline-yes">1x</span>
<span class="cline-any cline-yes">1x</span>
<span class="cline-any cline-yes">1x</span>
<span class="cline-any cline-yes">1x</span>
<span class="cline-any cline-yes">1x</span>
<span class="cline-any cline-yes">1x</span>
<span class="cline-any cline-yes">1x</span>
<span class="cline-any cline-yes">1x</span>
<span class="cline-any cline-yes">1x</span>
<span class="cline-any cline-yes">1x</span>
<span class="cline-any cline-yes">1x</span>
<span class="cline-any cline-yes">1x</span>
<span class="cline-any cline-yes">1x</span>
<span class="cline-any cline-yes">1x</span>
<span class="cline-any cline-yes">1x</span>
<span class="cline-any cline-yes">1x</span>
<span class="cline-any cline-yes">1x</span>
<span class="cline-any cline-yes">1x</span>
<span class="cline-any cline-yes">1x</span>
<span class="cline-any cline-yes">1x</span>
<span class="cline-any cline-yes">1x</span>
<span class="cline-any cline-yes">1x</span>
<span class="cline-any cline-yes">1x</span>
<span class="cline-any cline-yes">1x</span>
<span class="cline-any cline-yes">1x</span>
<span class="cline-any cline-yes">1x</span>
<span class="cline-any cline-yes">1x</span>
<span class="cline-any cline-yes">1x</span>
<span class="cline-any cline-yes">1x</span>
<span class="cline-any cline-yes">1x</span>
<span class="cline-any cline-yes">1x</span>
<span class="cline-any cline-yes">1x</span>
<span class="cline-any cline-yes">1x</span>
<span class="cline-any cline-yes">1x</span>
<span class="cline-any cline-yes">1x</span>
<span class="cline-any cline-yes">1x</span>
<span class="cline-any cline-yes">1x</span>
<span class="cline-any cline-yes">1x</span>
<span class="cline-any cline-yes">1x</span>
<span class="cline-any cline-yes">1x</span>
<span class="cline-any cline-yes">1x</span>
<span class="cline-any cline-yes">1x</span>
<span class="cline-any cline-yes">1x</span>
<span class="cline-any cline-yes">1x</span>
<span class="cline-any cline-yes">1x</span>
<span class="cline-any cline-yes">1x</span>
<span class="cline-any cline-yes">1x</span>
<span class="cline-any cline-yes">1x</span>
<span class="cline-any cline-yes">1x</span>
<span class="cline-any cline-yes">1x</span>
<span class="cline-any cline-yes">1x</span>
<span class="cline-any cline-yes">1x</span>
<span class="cline-any cline-yes">1x</span>
<span class="cline-any cline-yes">1x</span>
<span class="cline-any cline-yes">1x</span>
<span class="cline-any cline-yes">1x</span>
<span class="cline-any cline-yes">1x</span>
<span class="cline-any cline-yes">1x</span>
<span class="cline-any cline-yes">1x</span>
<span class="cline-any cline-yes">1x</span>
<span class="cline-any cline-yes">1x</span>
<span class="cline-any cline-yes">1x</span>
<span class="cline-any cline-yes">1x</span>
<span class="cline-any cline-yes">1x</span>
<span class="cline-any cline-yes">1x</span>
<span class="cline-any cline-yes">1x</span>
<span class="cline-any cline-yes">1x</span>
<span class="cline-any cline-yes">1x</span>
<span class="cline-any cline-yes">1x</span>
<span class="cline-any cline-yes">1x</span>
<span class="cline-any cline-yes">470x</span>
<span class="cline-any cline-yes">470x</span>
<span class="cline-any cline-yes">470x</span>
<span class="cline-any cline-yes">470x</span>
<span class="cline-any cline-yes">470x</span>
<span class="cline-any cline-yes">470x</span>
<span class="cline-any cline-yes">470x</span>
<span class="cline-any cline-yes">470x</span>
<span class="cline-any cline-yes">470x</span>
<span class="cline-any cline-yes">470x</span>
<span class="cline-any cline-yes">470x</span>
<span class="cline-any cline-yes">470x</span>
<span class="cline-any cline-yes">470x</span>
<span class="cline-any cline-yes">470x</span>
<span class="cline-any cline-yes">470x</span>
<span class="cline-any cline-yes">470x</span>
<span class="cline-any cline-yes">470x</span>
<span class="cline-any cline-yes">470x</span>
<span class="cline-any cline-yes">470x</span>
<span class="cline-any cline-yes">470x</span>
<span class="cline-any cline-yes">470x</span>
<span class="cline-any cline-yes">470x</span>
<span class="cline-any cline-yes">470x</span>
<span class="cline-any cline-yes">470x</span>
<span class="cline-any cline-yes">470x</span>
<span class="cline-any cline-yes">470x</span>
<span class="cline-any cline-yes">470x</span>
<span class="cline-any cline-yes">470x</span>
<span class="cline-any cline-yes">470x</span>
<span class="cline-any cline-yes">470x</span>
<span class="cline-any cline-yes">470x</span>
<span class="cline-any cline-yes">470x</span>
<span class="cline-any cline-yes">470x</span>
<span class="cline-any cline-yes">470x</span>
<span class="cline-any cline-yes">470x</span>
<span class="cline-any cline-yes">470x</span>
<span class="cline-any cline-yes">470x</span>
<span class="cline-any cline-yes">470x</span>
<span class="cline-any cline-yes">470x</span>
<span class="cline-any cline-yes">470x</span>
<span class="cline-any cline-yes">470x</span>
<span class="cline-any cline-yes">470x</span>
<span class="cline-any cline-yes">470x</span>
<span class="cline-any cline-neutral">&nbsp;</span></td><td class="text"><pre class="prettyprint lang-js">import type {
  ThemeConfig,
  ColorModeManager,
  ThemeSchemeManager,
} from "@yamada-ui/core"
import {
  ThemeProvider,
  ColorModeProvider,
  ResetStyle,
  GlobalStyle,
} from "@yamada-ui/core"
import { LoadingProvider } from "@yamada-ui/loading"
import { MotionConfig } from "@yamada-ui/motion"
import { NoticeProvider } from "@yamada-ui/notice"
import { defaultTheme, defaultConfig } from "@yamada-ui/theme"
import type { Dict } from "@yamada-ui/utils"
import type { FC, ReactNode } from "react"
import type { Environment } from "./environment-provider"
import { EnvironmentProvider } from "./environment-provider"
&nbsp;
export type UIProviderProps = {
  /**
   * The theme of the yamada ui.
   *
   * If omitted, uses the default theme provided by yamada ui.
   */
  theme?: Dict
  /**
   * The config of the yamada ui.
   *
   * If omitted, uses the default config provided by yamada ui.
   */
  config?: ThemeConfig
  /**
   * If `true`, `ResetStyle` component will be mounted to help reset browser styles.
   *
   * @default true
   */
  disableResetStyle?: boolean
  /**
   * If `true`, will not mount the global styles defined in the theme.
   *
   * @default true
   */
  disableGlobalStyle?: boolean
  /**
   * Manager to persist a user's color mode preference.
   *
   * Omit if you don't render server-side.
   * For SSR, choose `colorModeManager.ssr`.
   *
   * @default 'colorModeManager.localStorage'
   */
  colorModeManager?: ColorModeManager
  /**
   * Manager to persist a user's theme scheme preference.
   *
   * Omit if you don't render server-side.
   * For SSR, choose `themeSchemeManager.ssr`.
   *
   * @default 'themeSchemeManager.localStorage'
   */
  themeSchemeManager?: ThemeSchemeManager
  /**
   * The environment `window` and `document` to be used by all components and hooks.
   *
   * By default, we smartly determine the ownerDocument and defaultView
   * based on where `UIProvider` is rendered.
   */
  environment?: Environment
  /**
   * If `true`,  the use of automatic window and document detection will be disabled.
   *
   * @default false
   */
  disableEnvironment?: boolean
  /**
   * Application content.
   */
  children: ReactNode
  /**
   * Key of value saved in storage.
   * By default, it is saved to `local storage`.
   */
  colorModeStorageKey?: string
  /**
   * Key of value saved in storage.
   * By default, it is saved to `local storage`.
   */
  themeSchemeStorageKey?: string
}
&nbsp;
/**
 * The global provider that must be added to make all Yamada UI components work correctly.
 */
export const UIProvider: FC&lt;UIProviderProps&gt; = ({
  theme = defaultTheme,
  config = defaultConfig,
  disableResetStyle,
  disableGlobalStyle,
  colorModeManager,
  colorModeStorageKey,
  themeSchemeManager,
  themeSchemeStorageKey,
  environment,
  disableEnvironment,
  children,
}) =&gt; {
  return (
    &lt;ThemeProvider
      theme={theme}
      config={config}
      themeSchemeManager={themeSchemeManager}
      storageKey={themeSchemeStorageKey}
    &gt;
      &lt;ColorModeProvider
        colorModeManager={colorModeManager}
        storageKey={colorModeStorageKey}
        config={config}
      &gt;
        &lt;EnvironmentProvider
          environment={environment}
          disabled={disableEnvironment}
        &gt;
          &lt;MotionConfig {...config.motion<span class="branch-0 cbranch-no" title="branch not covered" >?.config}</span>&gt;
            &lt;LoadingProvider {...config.loading}&gt;
              {!disableResetStyle ? &lt;ResetStyle /&gt; : <span class="branch-0 cbranch-no" title="branch not covered" >null}</span>
              {!disableGlobalStyle ? &lt;GlobalStyle /&gt; : <span class="branch-0 cbranch-no" title="branch not covered" >null}</span>
&nbsp;
              {children}
&nbsp;
              &lt;NoticeProvider {...config.notice} /&gt;
            &lt;/LoadingProvider&gt;
          &lt;/MotionConfig&gt;
        &lt;/EnvironmentProvider&gt;
      &lt;/ColorModeProvider&gt;
    &lt;/ThemeProvider&gt;
  )
}
&nbsp;</pre></td></tr></table></pre>

<<<<<<< HEAD
      <div class="push"></div>
      <!-- for sticky footer -->
    </div>
    <!-- /wrapper -->
    <div class="footer quiet pad2 space-top1 center small">
      Code coverage generated by
      <a
        href="https://istanbul.js.org/"
        target="_blank"
        rel="noopener noreferrer"
        >istanbul</a
      >
      at 2024-03-17T19:41:10.868Z
    </div>
    <script src="../../prettify.js"></script>
    <script>
      window.onload = function () {
        prettyPrint()
      }
    </script>
    <script src="../../sorter.js"></script>
    <script src="../../block-navigation.js"></script>
  </body>
</html>
=======
                <div class='push'></div><!-- for sticky footer -->
            </div><!-- /wrapper -->
            <div class='footer quiet pad2 space-top1 center small'>
                Code coverage generated by
                <a href="https://istanbul.js.org/" target="_blank" rel="noopener noreferrer">istanbul</a>
                at 2024-03-28T10:17:21.422Z
            </div>
        <script src="../../prettify.js"></script>
        <script>
            window.onload = function () {
                prettyPrint();
            };
        </script>
        <script src="../../sorter.js"></script>
        <script src="../../block-navigation.js"></script>
    </body>
</html>
    
>>>>>>> 342b7621
<|MERGE_RESOLUTION|>--- conflicted
+++ resolved
@@ -294,49 +294,49 @@
 <span class="cline-any cline-yes">1x</span>
 <span class="cline-any cline-yes">1x</span>
 <span class="cline-any cline-yes">1x</span>
-<span class="cline-any cline-yes">470x</span>
-<span class="cline-any cline-yes">470x</span>
-<span class="cline-any cline-yes">470x</span>
-<span class="cline-any cline-yes">470x</span>
-<span class="cline-any cline-yes">470x</span>
-<span class="cline-any cline-yes">470x</span>
-<span class="cline-any cline-yes">470x</span>
-<span class="cline-any cline-yes">470x</span>
-<span class="cline-any cline-yes">470x</span>
-<span class="cline-any cline-yes">470x</span>
-<span class="cline-any cline-yes">470x</span>
-<span class="cline-any cline-yes">470x</span>
-<span class="cline-any cline-yes">470x</span>
-<span class="cline-any cline-yes">470x</span>
-<span class="cline-any cline-yes">470x</span>
-<span class="cline-any cline-yes">470x</span>
-<span class="cline-any cline-yes">470x</span>
-<span class="cline-any cline-yes">470x</span>
-<span class="cline-any cline-yes">470x</span>
-<span class="cline-any cline-yes">470x</span>
-<span class="cline-any cline-yes">470x</span>
-<span class="cline-any cline-yes">470x</span>
-<span class="cline-any cline-yes">470x</span>
-<span class="cline-any cline-yes">470x</span>
-<span class="cline-any cline-yes">470x</span>
-<span class="cline-any cline-yes">470x</span>
-<span class="cline-any cline-yes">470x</span>
-<span class="cline-any cline-yes">470x</span>
-<span class="cline-any cline-yes">470x</span>
-<span class="cline-any cline-yes">470x</span>
-<span class="cline-any cline-yes">470x</span>
-<span class="cline-any cline-yes">470x</span>
-<span class="cline-any cline-yes">470x</span>
-<span class="cline-any cline-yes">470x</span>
-<span class="cline-any cline-yes">470x</span>
-<span class="cline-any cline-yes">470x</span>
-<span class="cline-any cline-yes">470x</span>
-<span class="cline-any cline-yes">470x</span>
-<span class="cline-any cline-yes">470x</span>
-<span class="cline-any cline-yes">470x</span>
-<span class="cline-any cline-yes">470x</span>
-<span class="cline-any cline-yes">470x</span>
-<span class="cline-any cline-yes">470x</span>
+<span class="cline-any cline-yes">494x</span>
+<span class="cline-any cline-yes">494x</span>
+<span class="cline-any cline-yes">494x</span>
+<span class="cline-any cline-yes">494x</span>
+<span class="cline-any cline-yes">494x</span>
+<span class="cline-any cline-yes">494x</span>
+<span class="cline-any cline-yes">494x</span>
+<span class="cline-any cline-yes">494x</span>
+<span class="cline-any cline-yes">494x</span>
+<span class="cline-any cline-yes">494x</span>
+<span class="cline-any cline-yes">494x</span>
+<span class="cline-any cline-yes">494x</span>
+<span class="cline-any cline-yes">494x</span>
+<span class="cline-any cline-yes">494x</span>
+<span class="cline-any cline-yes">494x</span>
+<span class="cline-any cline-yes">494x</span>
+<span class="cline-any cline-yes">494x</span>
+<span class="cline-any cline-yes">494x</span>
+<span class="cline-any cline-yes">494x</span>
+<span class="cline-any cline-yes">494x</span>
+<span class="cline-any cline-yes">494x</span>
+<span class="cline-any cline-yes">494x</span>
+<span class="cline-any cline-yes">494x</span>
+<span class="cline-any cline-yes">494x</span>
+<span class="cline-any cline-yes">494x</span>
+<span class="cline-any cline-yes">494x</span>
+<span class="cline-any cline-yes">494x</span>
+<span class="cline-any cline-yes">494x</span>
+<span class="cline-any cline-yes">494x</span>
+<span class="cline-any cline-yes">494x</span>
+<span class="cline-any cline-yes">494x</span>
+<span class="cline-any cline-yes">494x</span>
+<span class="cline-any cline-yes">494x</span>
+<span class="cline-any cline-yes">494x</span>
+<span class="cline-any cline-yes">494x</span>
+<span class="cline-any cline-yes">494x</span>
+<span class="cline-any cline-yes">494x</span>
+<span class="cline-any cline-yes">494x</span>
+<span class="cline-any cline-yes">494x</span>
+<span class="cline-any cline-yes">494x</span>
+<span class="cline-any cline-yes">494x</span>
+<span class="cline-any cline-yes">494x</span>
+<span class="cline-any cline-yes">494x</span>
 <span class="cline-any cline-neutral">&nbsp;</span></td><td class="text"><pre class="prettyprint lang-js">import type {
   ThemeConfig,
   ColorModeManager,
@@ -478,7 +478,6 @@
 }
 &nbsp;</pre></td></tr></table></pre>
 
-<<<<<<< HEAD
       <div class="push"></div>
       <!-- for sticky footer -->
     </div>
@@ -491,7 +490,7 @@
         rel="noopener noreferrer"
         >istanbul</a
       >
-      at 2024-03-17T19:41:10.868Z
+      at 2024-03-28T10:22:55.877Z
     </div>
     <script src="../../prettify.js"></script>
     <script>
@@ -502,24 +501,4 @@
     <script src="../../sorter.js"></script>
     <script src="../../block-navigation.js"></script>
   </body>
-</html>
-=======
-                <div class='push'></div><!-- for sticky footer -->
-            </div><!-- /wrapper -->
-            <div class='footer quiet pad2 space-top1 center small'>
-                Code coverage generated by
-                <a href="https://istanbul.js.org/" target="_blank" rel="noopener noreferrer">istanbul</a>
-                at 2024-03-28T10:17:21.422Z
-            </div>
-        <script src="../../prettify.js"></script>
-        <script>
-            window.onload = function () {
-                prettyPrint();
-            };
-        </script>
-        <script src="../../sorter.js"></script>
-        <script src="../../block-navigation.js"></script>
-    </body>
-</html>
-    
->>>>>>> 342b7621
+</html>
--- conflicted
+++ resolved
@@ -18,63 +18,30 @@
     <div class="wrapper">
       <div class="pad1">
         <h1><a href="../../index.html">All files</a> utils/src</h1>
-<<<<<<< HEAD
         <div class="clearfix">
           <div class="fl pad1y space-right2">
-            <span class="strong">84.24% </span>
+            <span class="strong">84.58% </span>
             <span class="quiet">Statements</span>
-            <span class="fraction">1235/1466</span>
+            <span class="fraction">1240/1466</span>
           </div>
 
           <div class="fl pad1y space-right2">
-            <span class="strong">81.45% </span>
+            <span class="strong">81.92% </span>
             <span class="quiet">Branches</span>
-            <span class="fraction">268/329</span>
+            <span class="fraction">272/332</span>
           </div>
 
           <div class="fl pad1y space-right2">
-            <span class="strong">75.67% </span>
+            <span class="strong">76.35% </span>
             <span class="quiet">Functions</span>
-            <span class="fraction">112/148</span>
+            <span class="fraction">113/148</span>
           </div>
 
           <div class="fl pad1y space-right2">
-            <span class="strong">84.24% </span>
+            <span class="strong">84.58% </span>
             <span class="quiet">Lines</span>
-            <span class="fraction">1235/1466</span>
+            <span class="fraction">1240/1466</span>
           </div>
-=======
-        <div class='clearfix'>
-            
-            <div class='fl pad1y space-right2'>
-                <span class="strong">84.58% </span>
-                <span class="quiet">Statements</span>
-                <span class='fraction'>1240/1466</span>
-            </div>
-        
-            
-            <div class='fl pad1y space-right2'>
-                <span class="strong">81.92% </span>
-                <span class="quiet">Branches</span>
-                <span class='fraction'>272/332</span>
-            </div>
-        
-            
-            <div class='fl pad1y space-right2'>
-                <span class="strong">76.35% </span>
-                <span class="quiet">Functions</span>
-                <span class='fraction'>113/148</span>
-            </div>
-        
-            
-            <div class='fl pad1y space-right2'>
-                <span class="strong">84.58% </span>
-                <span class="quiet">Lines</span>
-                <span class='fraction'>1240/1466</span>
-            </div>
-        
-            
->>>>>>> 342b7621
         </div>
         <p class="quiet">
           Press <em>n</em> or <em>j</em> to go to the next uncovered block,
@@ -221,7 +188,6 @@
               <td data-value="48" class="abs high">48/48</td>
             </tr>
 
-<<<<<<< HEAD
             <tr>
               <td class="file medium" data-value="color.ts">
                 <a href="color.ts.html">color.ts</a>
@@ -241,22 +207,6 @@
               <td data-value="67" class="pct medium">67%</td>
               <td data-value="391" class="abs medium">262/391</td>
             </tr>
-=======
-<tr>
-	<td class="file high" data-value="dom.ts"><a href="dom.ts.html">dom.ts</a></td>
-	<td data-value="97.12" class="pic high">
-	<div class="chart"><div class="cover-fill" style="width: 97%"></div><div class="cover-empty" style="width: 3%"></div></div>
-	</td>
-	<td data-value="97.12" class="pct high">97.12%</td>
-	<td data-value="174" class="abs high">169/174</td>
-	<td data-value="74.5" class="pct medium">74.5%</td>
-	<td data-value="51" class="abs medium">38/51</td>
-	<td data-value="80" class="pct high">80%</td>
-	<td data-value="30" class="abs high">24/30</td>
-	<td data-value="97.12" class="pct high">97.12%</td>
-	<td data-value="174" class="abs high">169/174</td>
-	</tr>
->>>>>>> 342b7621
 
             <tr>
               <td class="file high" data-value="dom.ts">
@@ -270,10 +220,10 @@
               </td>
               <td data-value="97.12" class="pct high">97.12%</td>
               <td data-value="174" class="abs high">169/174</td>
-              <td data-value="74" class="pct medium">74%</td>
-              <td data-value="50" class="abs medium">37/50</td>
-              <td data-value="76.66" class="pct medium">76.66%</td>
-              <td data-value="30" class="abs medium">23/30</td>
+              <td data-value="74.5" class="pct medium">74.5%</td>
+              <td data-value="51" class="abs medium">38/51</td>
+              <td data-value="80" class="pct high">80%</td>
+              <td data-value="30" class="abs high">24/30</td>
               <td data-value="97.12" class="pct high">97.12%</td>
               <td data-value="174" class="abs high">169/174</td>
             </tr>
@@ -402,20 +352,20 @@
               <td class="file high" data-value="object.ts">
                 <a href="object.ts.html">object.ts</a>
               </td>
-              <td data-value="95.85" class="pic high">
-                <div class="chart">
-                  <div class="cover-fill" style="width: 95%"></div>
-                  <div class="cover-empty" style="width: 5%"></div>
-                </div>
-              </td>
-              <td data-value="95.85" class="pct high">95.85%</td>
-              <td data-value="217" class="abs high">208/217</td>
-              <td data-value="81.81" class="pct high">81.81%</td>
-              <td data-value="66" class="abs high">54/66</td>
+              <td data-value="98.15" class="pic high">
+                <div class="chart">
+                  <div class="cover-fill" style="width: 98%"></div>
+                  <div class="cover-empty" style="width: 2%"></div>
+                </div>
+              </td>
+              <td data-value="98.15" class="pct high">98.15%</td>
+              <td data-value="217" class="abs high">213/217</td>
+              <td data-value="83.82" class="pct high">83.82%</td>
+              <td data-value="68" class="abs high">57/68</td>
               <td data-value="100" class="pct high">100%</td>
               <td data-value="14" class="abs high">14/14</td>
-              <td data-value="95.85" class="pct high">95.85%</td>
-              <td data-value="217" class="abs high">208/217</td>
+              <td data-value="98.15" class="pct high">98.15%</td>
+              <td data-value="217" class="abs high">213/217</td>
             </tr>
 
             <tr>
@@ -438,7 +388,6 @@
               <td data-value="381" class="abs high">305/381</td>
             </tr>
 
-<<<<<<< HEAD
             <tr>
               <td class="file high" data-value="string.ts">
                 <a href="string.ts.html">string.ts</a>
@@ -473,7 +422,7 @@
         rel="noopener noreferrer"
         >istanbul</a
       >
-      at 2024-03-17T19:41:10.868Z
+      at 2024-03-28T10:22:55.877Z
     </div>
     <script src="../../prettify.js"></script>
     <script>
@@ -484,27 +433,4 @@
     <script src="../../sorter.js"></script>
     <script src="../../block-navigation.js"></script>
   </body>
-</html>
-=======
-</tbody>
-</table>
-</div>
-                <div class='push'></div><!-- for sticky footer -->
-            </div><!-- /wrapper -->
-            <div class='footer quiet pad2 space-top1 center small'>
-                Code coverage generated by
-                <a href="https://istanbul.js.org/" target="_blank" rel="noopener noreferrer">istanbul</a>
-                at 2024-03-28T10:17:21.422Z
-            </div>
-        <script src="../../prettify.js"></script>
-        <script>
-            window.onload = function () {
-                prettyPrint();
-            };
-        </script>
-        <script src="../../sorter.js"></script>
-        <script src="../../block-navigation.js"></script>
-    </body>
-</html>
-    
->>>>>>> 342b7621
+</html>
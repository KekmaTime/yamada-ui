--- conflicted
+++ resolved
@@ -20,13 +20,10 @@
   INSIGHT_PERIOD_SUGGEST,
   INSIGHT_USER_IDS,
   INSIGHT_MIN_DATE,
-<<<<<<< HEAD
   INSIGHT_USER_SUGGEST,
   INSIGHT_MEMBERS_IDS,
   INSIGHT_MAINTAINERS_IDS,
-=======
   INSIGHT_MAX_DATE,
->>>>>>> 1b98fb31
 } from "./insights-utils"
 import { RangeDatePicker } from "@yamada-ui/calendar"
 import type { ManipulateType } from "dayjs"

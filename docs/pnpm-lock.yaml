--- conflicted
+++ resolved
@@ -51,19 +51,11 @@
     specifier: 1.0.24
     version: 1.0.24(@types/react@18.2.77)(react-dom@18.2.0)(react@18.2.0)
   '@yamada-ui/nextjs':
-<<<<<<< HEAD
-    specifier: 5.0.22
-    version: 5.0.22(@emotion/react@11.11.0)(@types/react@18.2.77)(@yamada-ui/react@1.3.7)(next@14.2.1)(react-dom@18.2.0)(react@18.2.0)
-  '@yamada-ui/react':
-    specifier: 1.3.7
-    version: 1.3.7(@emotion/react@11.11.0)(@emotion/styled@11.11.5)(@types/react@18.2.77)(framer-motion@11.1.3)(react-dom@18.2.0)(react@18.2.0)
-=======
     specifier: 5.0.23
     version: 5.0.23(@emotion/react@11.11.0)(@types/react@18.2.77)(@yamada-ui/react@1.3.7)(next@14.2.1)(react-dom@18.2.0)(react@18.2.0)
   '@yamada-ui/react':
     specifier: 1.3.7
-    version: 1.3.7(@emotion/react@11.11.0)(@emotion/styled@11.11.5)(@types/react@18.2.77)(framer-motion@11.1.7)(react-dom@18.2.0)(react@18.2.0)
->>>>>>> 315c66dd
+    version: 1.3.7(@emotion/react@11.11.0)(@emotion/styled@11.11.5)(@types/react@18.2.77)(framer-motion@11.1.3)(react-dom@18.2.0)(react@18.2.0)
   '@yamada-ui/table':
     specifier: 1.0.28
     version: 1.0.28(@types/react@18.2.77)(react-dom@18.2.0)(react@18.2.0)
@@ -2381,35 +2373,12 @@
       - react-dom
     dev: false
 
-<<<<<<< HEAD
-  /@yamada-ui/alert@1.0.24(@types/react@18.2.77)(react-dom@18.2.0)(react@18.2.0):
-    resolution: {integrity: sha512-Nf7VKC/+jANxjtfuFFA52yeLHbkXnyKD4YAvqFpnU57dVQxGzaCkHp8LuCOzgaU6gqbRieBmIUjiModdKBd6Fw==}
-=======
   /@yamada-ui/autocomplete@1.1.10(@types/react@18.2.77)(react-dom@18.2.0)(react@18.2.0):
     resolution: {integrity: sha512-RZrvxgEioZ6UBGZzLGQD4/PoWdgPLbJXxdvfy8U1kQ62MhO2Da6qBRHqhqKgYND8lu0EdzJanSnqg8d9zs1XbA==}
->>>>>>> 315c66dd
     peerDependencies:
       react: '>=18'
     dependencies:
       '@yamada-ui/core': 1.6.5(@types/react@18.2.77)(react-dom@18.2.0)(react@18.2.0)
-<<<<<<< HEAD
-      '@yamada-ui/icon': 1.0.23(@types/react@18.2.77)(react-dom@18.2.0)(react@18.2.0)
-      '@yamada-ui/loading': 1.1.0(@types/react@18.2.77)(react-dom@18.2.0)(react@18.2.0)
-      '@yamada-ui/utils': 1.1.3(react@18.2.0)
-      react: 18.2.0
-    transitivePeerDependencies:
-      - '@types/react'
-      - react-dom
-    dev: false
-
-  /@yamada-ui/autocomplete@1.1.10(@types/react@18.2.77)(react-dom@18.2.0)(react@18.2.0):
-    resolution: {integrity: sha512-RZrvxgEioZ6UBGZzLGQD4/PoWdgPLbJXxdvfy8U1kQ62MhO2Da6qBRHqhqKgYND8lu0EdzJanSnqg8d9zs1XbA==}
-    peerDependencies:
-      react: '>=18'
-    dependencies:
-      '@yamada-ui/core': 1.6.5(@types/react@18.2.77)(react-dom@18.2.0)(react@18.2.0)
-=======
->>>>>>> 315c66dd
       '@yamada-ui/form-control': 1.0.26(@types/react@18.2.77)(react-dom@18.2.0)(react@18.2.0)
       '@yamada-ui/icon': 1.0.23(@types/react@18.2.77)(react-dom@18.2.0)(react@18.2.0)
       '@yamada-ui/motion': 1.0.24(@types/react@18.2.77)(react-dom@18.2.0)(react@18.2.0)
@@ -2484,28 +2453,8 @@
       - react-dom
     dev: false
 
-<<<<<<< HEAD
-  /@yamada-ui/button@1.0.26(@types/react@18.2.77)(react-dom@18.2.0)(react@18.2.0):
-    resolution: {integrity: sha512-f3Ov0HkOc3zE/XlgYW7ArNloMrgcdZUKFpCTTYpb3/MxEcSWn2vj6fmew80sZY1AQf17SZs8ZdxihBbE4hWewg==}
-    peerDependencies:
-      react: '>=18'
-    dependencies:
-      '@yamada-ui/core': 1.6.5(@types/react@18.2.77)(react-dom@18.2.0)(react@18.2.0)
-      '@yamada-ui/loading': 1.1.0(@types/react@18.2.77)(react-dom@18.2.0)(react@18.2.0)
-      '@yamada-ui/ripple': 1.0.24(@types/react@18.2.77)(react-dom@18.2.0)(react@18.2.0)
-      '@yamada-ui/utils': 1.1.3(react@18.2.0)
-      react: 18.2.0
-    transitivePeerDependencies:
-      - '@types/react'
-      - react-dom
-    dev: false
-
-  /@yamada-ui/calendar@1.2.10(@types/react@18.2.77)(react-dom@18.2.0)(react@18.2.0):
-    resolution: {integrity: sha512-PQpdgdU/EcecG3whubJwqLAV2v1aZkAZZbWPdFSgK5zdiUm+IRSFkA918pCfxurAiLHmjPn0N/bIm8GUsNJtdg==}
-=======
   /@yamada-ui/calendar@1.2.11(@types/react@18.2.77)(react-dom@18.2.0)(react@18.2.0):
     resolution: {integrity: sha512-9imzpKKxSYTX3+v1X1jbYFdu7D690iLxgN17sBP4phROZ+u+o4f5hMQ4K62h9aQwKrvsoALfX+enibq/s8eBhg==}
->>>>>>> 315c66dd
     peerDependencies:
       react: '>=18'
     dependencies:
@@ -2570,7 +2519,7 @@
       '@yamada-ui/use-value': 1.1.11(@types/react@18.2.77)(react-dom@18.2.0)(react@18.2.0)
       '@yamada-ui/utils': 1.1.3(react@18.2.0)
       react: 18.2.0
-      recharts: 2.12.6(react-dom@18.2.0)(react@18.2.0)
+      recharts: 2.12.5(react-dom@18.2.0)(react@18.2.0)
     transitivePeerDependencies:
       - '@types/react'
       - react-dom
@@ -2594,31 +2543,8 @@
       - react-dom
     dev: false
 
-<<<<<<< HEAD
-  /@yamada-ui/checkbox@1.0.27(@types/react@18.2.77)(react-dom@18.2.0)(react@18.2.0):
-    resolution: {integrity: sha512-k5Z25QZhISi8UgASzzhiaCS2QnKzrNC5OUBJnAUfBIVGYDTuMMtEFHcrW+IVa64ABopFgzjMUmo21S1N5Be6Eg==}
-    peerDependencies:
-      react: '>=18'
-    dependencies:
-      '@yamada-ui/core': 1.6.5(@types/react@18.2.77)(react-dom@18.2.0)(react@18.2.0)
-      '@yamada-ui/form-control': 1.0.26(@types/react@18.2.77)(react-dom@18.2.0)(react@18.2.0)
-      '@yamada-ui/layouts': 1.1.20(@types/react@18.2.77)(react-dom@18.2.0)(react@18.2.0)
-      '@yamada-ui/motion': 1.0.24(@types/react@18.2.77)(react-dom@18.2.0)(react@18.2.0)
-      '@yamada-ui/use-controllable-state': 1.0.12(react@18.2.0)
-      '@yamada-ui/use-focus-visible': 1.0.12(react@18.2.0)
-      '@yamada-ui/utils': 1.1.3(react@18.2.0)
-      react: 18.2.0
-    transitivePeerDependencies:
-      - '@types/react'
-      - react-dom
-    dev: false
-
-  /@yamada-ui/cli@1.0.4:
-    resolution: {integrity: sha512-NQI3uCuCDKCB6W8h2g8IZuGEZaFnhD006K1evcnXVq3h7gGxKwKPPDjPMvKBhR8shWKtPj/ZhiQv27KglsUIOg==}
-=======
   /@yamada-ui/cli@1.0.5:
     resolution: {integrity: sha512-2p3WUSOeufA7PM74KDBZO57diR4mGfJOI6TSaYzuxu2Y62K9zPJGe8itWtbDjOpD7zZHbGwwIZI+TpMPDRIVqA==}
->>>>>>> 315c66dd
     hasBin: true
     dependencies:
       '@clack/prompts': 0.7.0
@@ -2648,34 +2574,11 @@
       - react-dom
     dev: false
 
-<<<<<<< HEAD
-  /@yamada-ui/close-button@1.0.24(@types/react@18.2.77)(react-dom@18.2.0)(react@18.2.0):
-    resolution: {integrity: sha512-/cKiTXM35Afy719OnLWm+6WfytukVANzZI+rColgs/cgK3eeuwPZHFrvX+GogCx5zesmZ7w6AshBGIoF/QnDqQ==}
-    peerDependencies:
-      react: '>=18'
-    dependencies:
-      '@yamada-ui/core': 1.6.5(@types/react@18.2.77)(react-dom@18.2.0)(react@18.2.0)
-      '@yamada-ui/icon': 1.0.23(@types/react@18.2.77)(react-dom@18.2.0)(react@18.2.0)
-      '@yamada-ui/ripple': 1.0.24(@types/react@18.2.77)(react-dom@18.2.0)(react@18.2.0)
-      '@yamada-ui/utils': 1.1.3(react@18.2.0)
-      react: 18.2.0
-    transitivePeerDependencies:
-      - '@types/react'
-      - react-dom
-    dev: false
-
   /@yamada-ui/color-picker@1.2.11(@types/react@18.2.77)(react-dom@18.2.0)(react@18.2.0):
     resolution: {integrity: sha512-obCmaSImWJpogy2NcdnnsZ6Nv9odI7enLnuh8UghGd3oJqFtySTanwZxKZuHQYpCVGAdr89w974sJuUYHFhXEg==}
     peerDependencies:
       react: '>=18'
     dependencies:
-=======
-  /@yamada-ui/color-picker@1.2.11(@types/react@18.2.77)(react-dom@18.2.0)(react@18.2.0):
-    resolution: {integrity: sha512-obCmaSImWJpogy2NcdnnsZ6Nv9odI7enLnuh8UghGd3oJqFtySTanwZxKZuHQYpCVGAdr89w974sJuUYHFhXEg==}
-    peerDependencies:
-      react: '>=18'
-    dependencies:
->>>>>>> 315c66dd
       '@yamada-ui/button': 1.0.26(@types/react@18.2.77)(react-dom@18.2.0)(react@18.2.0)
       '@yamada-ui/core': 1.6.5(@types/react@18.2.77)(react-dom@18.2.0)(react@18.2.0)
       '@yamada-ui/form-control': 1.0.26(@types/react@18.2.77)(react-dom@18.2.0)(react@18.2.0)
@@ -2716,32 +2619,8 @@
       - react-dom
     dev: false
 
-<<<<<<< HEAD
-  /@yamada-ui/core@1.6.5(@types/react@18.2.77)(react-dom@18.2.0)(react@18.2.0):
-    resolution: {integrity: sha512-Dc2efVtjjj50Wt975HcxqlkVzwnVDYDnog+WQ7oE489AfUU80A8VXcPpT9rcLJWH0WQt3tB0V8oeeg1NF4oBSQ==}
-    peerDependencies:
-      react: '>=18'
-    dependencies:
-      '@emotion/css': 11.11.2
-      '@emotion/react': 11.11.0(@types/react@18.2.77)(react@18.2.0)
-      '@emotion/sheet': 1.2.2
-      '@emotion/styled': 11.11.5(@emotion/react@11.11.0)(@types/react@18.2.77)(react@18.2.0)
-      '@yamada-ui/portal': 1.0.13(react-dom@18.2.0)(react@18.2.0)
-      '@yamada-ui/utils': 1.1.3(react@18.2.0)
-      csstype: 3.1.3
-      react: 18.2.0
-      react-fast-compare: 3.2.2
-    transitivePeerDependencies:
-      - '@types/react'
-      - react-dom
-    dev: false
-
-  /@yamada-ui/dropzone@1.0.25(@types/react@18.2.77)(react-dom@18.2.0)(react@18.2.0):
-    resolution: {integrity: sha512-TAU6n/zyvcZKOToPuh2DqVbGuSjV1yqPX/spo6w4h0zfe8+eii86YRbRxYHtMRs1bLVXyP1Bseq2qdztno/v4g==}
-=======
   /@yamada-ui/dropzone@1.0.26(@types/react@18.2.77)(react-dom@18.2.0)(react@18.2.0):
     resolution: {integrity: sha512-JLIQW/HssleE2nVG7Ve6Ltodx3FtJnkQjs+Xi2pTKV/Tnk2/7PLKWGgmsI8y11ayRHLLy97EYWWc2AURYtgTMg==}
->>>>>>> 315c66dd
     peerDependencies:
       react: '>=18'
     dependencies:
@@ -2810,7 +2689,7 @@
     dependencies:
       '@yamada-ui/utils': 1.1.3(react@18.2.0)
       react: 18.2.0
-      react-focus-lock: 2.12.1(@types/react@18.2.77)(react@18.2.0)
+      react-focus-lock: 2.11.3(@types/react@18.2.77)(react@18.2.0)
     transitivePeerDependencies:
       - '@types/react'
     dev: false
@@ -2844,33 +2723,12 @@
       - react-dom
     dev: false
 
-<<<<<<< HEAD
-  /@yamada-ui/form-control@1.0.26(@types/react@18.2.77)(react-dom@18.2.0)(react@18.2.0):
-    resolution: {integrity: sha512-MQTauyulAK8qoXRR8DOq2EUW6uYTl8RHboBS/YNfcElkJPyFVHGLfTQEaF0/yCl3VnEjczyZ+ZKwLWlNl1knew==}
-=======
   /@yamada-ui/highlight@1.0.23(@types/react@18.2.77)(react-dom@18.2.0)(react@18.2.0):
     resolution: {integrity: sha512-2yWKXlZgWn/ckWRKKdLOaRKd0pfwkURKYgaqS5mER+1oOZSnsWsY8Q9MXtvW4mVp3DBjxAibChm9gNksQQTUSA==}
->>>>>>> 315c66dd
     peerDependencies:
       react: '>=18'
     dependencies:
       '@yamada-ui/core': 1.6.5(@types/react@18.2.77)(react-dom@18.2.0)(react@18.2.0)
-<<<<<<< HEAD
-      '@yamada-ui/utils': 1.1.3(react@18.2.0)
-      react: 18.2.0
-    transitivePeerDependencies:
-      - '@types/react'
-      - react-dom
-    dev: false
-
-  /@yamada-ui/highlight@1.0.23(@types/react@18.2.77)(react-dom@18.2.0)(react@18.2.0):
-    resolution: {integrity: sha512-2yWKXlZgWn/ckWRKKdLOaRKd0pfwkURKYgaqS5mER+1oOZSnsWsY8Q9MXtvW4mVp3DBjxAibChm9gNksQQTUSA==}
-    peerDependencies:
-      react: '>=18'
-    dependencies:
-      '@yamada-ui/core': 1.6.5(@types/react@18.2.77)(react-dom@18.2.0)(react@18.2.0)
-=======
->>>>>>> 315c66dd
       '@yamada-ui/typography': 1.0.23(@types/react@18.2.77)(react-dom@18.2.0)(react@18.2.0)
       '@yamada-ui/utils': 1.1.3(react@18.2.0)
       react: 18.2.0
@@ -2893,21 +2751,12 @@
       - react-dom
     dev: false
 
-<<<<<<< HEAD
-  /@yamada-ui/icon@1.0.23(@types/react@18.2.77)(react-dom@18.2.0)(react@18.2.0):
-    resolution: {integrity: sha512-dMjHfq4+sAIA9XW46NXP1xH1nhDHuDjmTG+KYEWIwVO5y3C75fk5HWd+lYM8Iw6tN2W404Eo+syHjKDmimJpxw==}
-=======
   /@yamada-ui/image@1.0.23(@types/react@18.2.77)(react-dom@18.2.0)(react@18.2.0):
     resolution: {integrity: sha512-da44U0fgjVmlseAm/QeU8WzuqhdgzBz0XeB318sqxuKODRUbmVU7yBJ2j/TIPs4RyiOZCH8fjw4nlB0aeKZRIQ==}
->>>>>>> 315c66dd
     peerDependencies:
       react: '>=18'
     dependencies:
       '@yamada-ui/core': 1.6.5(@types/react@18.2.77)(react-dom@18.2.0)(react@18.2.0)
-<<<<<<< HEAD
-      '@yamada-ui/use-token': 1.1.11(@types/react@18.2.77)(react-dom@18.2.0)(react@18.2.0)
-=======
->>>>>>> 315c66dd
       '@yamada-ui/utils': 1.1.3(react@18.2.0)
       react: 18.2.0
     transitivePeerDependencies:
@@ -2915,41 +2764,12 @@
       - react-dom
     dev: false
 
-<<<<<<< HEAD
-  /@yamada-ui/image@1.0.23(@types/react@18.2.77)(react-dom@18.2.0)(react@18.2.0):
-    resolution: {integrity: sha512-da44U0fgjVmlseAm/QeU8WzuqhdgzBz0XeB318sqxuKODRUbmVU7yBJ2j/TIPs4RyiOZCH8fjw4nlB0aeKZRIQ==}
-=======
   /@yamada-ui/indicator@1.1.22(@types/react@18.2.77)(react-dom@18.2.0)(react@18.2.0):
     resolution: {integrity: sha512-oPoXNAjs4M0O4vrOdftNY8CVsEr4s4wKQVCTOnHGfGjHk7c2swFRNbTwuk/coLgt0fjbbRpHUX6j1pFWkkHHsQ==}
->>>>>>> 315c66dd
     peerDependencies:
       react: '>=18'
     dependencies:
       '@yamada-ui/core': 1.6.5(@types/react@18.2.77)(react-dom@18.2.0)(react@18.2.0)
-<<<<<<< HEAD
-=======
-      '@yamada-ui/use-animation': 1.0.23(@types/react@18.2.77)(react-dom@18.2.0)(react@18.2.0)
-      '@yamada-ui/use-value': 1.1.11(@types/react@18.2.77)(react-dom@18.2.0)(react@18.2.0)
->>>>>>> 315c66dd
-      '@yamada-ui/utils': 1.1.3(react@18.2.0)
-      react: 18.2.0
-    transitivePeerDependencies:
-      - '@types/react'
-      - react-dom
-    dev: false
-
-<<<<<<< HEAD
-  /@yamada-ui/indicator@1.1.22(@types/react@18.2.77)(react-dom@18.2.0)(react@18.2.0):
-    resolution: {integrity: sha512-oPoXNAjs4M0O4vrOdftNY8CVsEr4s4wKQVCTOnHGfGjHk7c2swFRNbTwuk/coLgt0fjbbRpHUX6j1pFWkkHHsQ==}
-=======
-  /@yamada-ui/infinite-scroll-area@1.0.7(@types/react@18.2.77)(react-dom@18.2.0)(react@18.2.0):
-    resolution: {integrity: sha512-qaW4sSRseJpPfQZXJDP7VFooqjW0ybqVTzTP5OA5BWcDazLAOQggT/z0zBNhTEzPV+lNs+SrB/S9AdTU+UrjtQ==}
->>>>>>> 315c66dd
-    peerDependencies:
-      react: '>=18'
-    dependencies:
-      '@yamada-ui/core': 1.6.5(@types/react@18.2.77)(react-dom@18.2.0)(react@18.2.0)
-<<<<<<< HEAD
       '@yamada-ui/use-animation': 1.0.23(@types/react@18.2.77)(react-dom@18.2.0)(react@18.2.0)
       '@yamada-ui/use-value': 1.1.11(@types/react@18.2.77)(react-dom@18.2.0)(react@18.2.0)
       '@yamada-ui/utils': 1.1.3(react@18.2.0)
@@ -2965,8 +2785,6 @@
       react: '>=18'
     dependencies:
       '@yamada-ui/core': 1.6.5(@types/react@18.2.77)(react-dom@18.2.0)(react@18.2.0)
-=======
->>>>>>> 315c66dd
       '@yamada-ui/use-infinite-scroll': 1.0.5(react@18.2.0)
       '@yamada-ui/utils': 1.1.3(react@18.2.0)
       react: 18.2.0
@@ -3017,13 +2835,8 @@
       - react-dom
     dev: false
 
-<<<<<<< HEAD
-  /@yamada-ui/layouts@1.1.20(@types/react@18.2.77)(react-dom@18.2.0)(react@18.2.0):
-    resolution: {integrity: sha512-APRlGzXJYjfyhFm4UW7n4m4Nef48Gn/ycbzxY0P0FgQ1FNC+WZWfLyybjofLehOqBrKCkkC2atiROzgJA9Ge+A==}
-=======
   /@yamada-ui/link@1.0.23(@types/react@18.2.77)(react-dom@18.2.0)(react@18.2.0):
     resolution: {integrity: sha512-3+tgjIWADmIvT0xnRxzhePDoDY5FIGFrliD5dP25/znp0fwXTaOSOar1INWrQtiK01UslqNqyA2fgjgfFOJJEw==}
->>>>>>> 315c66dd
     peerDependencies:
       react: '>=18'
     dependencies:
@@ -3035,33 +2848,12 @@
       - react-dom
     dev: false
 
-<<<<<<< HEAD
-  /@yamada-ui/link@1.0.23(@types/react@18.2.77)(react-dom@18.2.0)(react@18.2.0):
-    resolution: {integrity: sha512-3+tgjIWADmIvT0xnRxzhePDoDY5FIGFrliD5dP25/znp0fwXTaOSOar1INWrQtiK01UslqNqyA2fgjgfFOJJEw==}
-=======
   /@yamada-ui/list@1.0.23(@types/react@18.2.77)(react-dom@18.2.0)(react@18.2.0):
     resolution: {integrity: sha512-l7uNw5rCMdORHS/OeaF2foWbkcQodIU/SxjDzHqe/BdQMvgV+vcA4J5+l+VxJHt/3F4iNKGjLBvZQ5ula2BP5w==}
->>>>>>> 315c66dd
     peerDependencies:
       react: '>=18'
     dependencies:
       '@yamada-ui/core': 1.6.5(@types/react@18.2.77)(react-dom@18.2.0)(react@18.2.0)
-<<<<<<< HEAD
-      '@yamada-ui/utils': 1.1.3(react@18.2.0)
-      react: 18.2.0
-    transitivePeerDependencies:
-      - '@types/react'
-      - react-dom
-    dev: false
-
-  /@yamada-ui/list@1.0.23(@types/react@18.2.77)(react-dom@18.2.0)(react@18.2.0):
-    resolution: {integrity: sha512-l7uNw5rCMdORHS/OeaF2foWbkcQodIU/SxjDzHqe/BdQMvgV+vcA4J5+l+VxJHt/3F4iNKGjLBvZQ5ula2BP5w==}
-    peerDependencies:
-      react: '>=18'
-    dependencies:
-      '@yamada-ui/core': 1.6.5(@types/react@18.2.77)(react-dom@18.2.0)(react@18.2.0)
-=======
->>>>>>> 315c66dd
       '@yamada-ui/icon': 1.0.23(@types/react@18.2.77)(react-dom@18.2.0)(react@18.2.0)
       '@yamada-ui/utils': 1.1.3(react@18.2.0)
       react: 18.2.0
@@ -3088,31 +2880,8 @@
       - react-dom
     dev: false
 
-<<<<<<< HEAD
-  /@yamada-ui/loading@1.1.0(@types/react@18.2.77)(react-dom@18.2.0)(react@18.2.0):
-    resolution: {integrity: sha512-rJk0w3LkMSaFyougNKHMec/IAOWyWGRFXWipESVcn7EDN79xzjnnoyXVLR8eJpa+1zNe1YkqlkTSWqN/R9eetg==}
-    peerDependencies:
-      react: '>=18'
-    dependencies:
-      '@yamada-ui/core': 1.6.5(@types/react@18.2.77)(react-dom@18.2.0)(react@18.2.0)
-      '@yamada-ui/icon': 1.0.23(@types/react@18.2.77)(react-dom@18.2.0)(react@18.2.0)
-      '@yamada-ui/motion': 1.0.24(@types/react@18.2.77)(react-dom@18.2.0)(react@18.2.0)
-      '@yamada-ui/portal': 1.0.13(react-dom@18.2.0)(react@18.2.0)
-      '@yamada-ui/use-timeout': 1.0.12(react@18.2.0)
-      '@yamada-ui/utils': 1.1.3(react@18.2.0)
-      react: 18.2.0
-      react-remove-scroll: 2.5.9(@types/react@18.2.77)(react@18.2.0)
-    transitivePeerDependencies:
-      - '@types/react'
-      - react-dom
-    dev: false
-
-  /@yamada-ui/markdown@1.0.23(@types/react@18.2.77)(react-dom@18.2.0)(react@18.2.0):
-    resolution: {integrity: sha512-4uWNW2r8S7xzm5wMonotNwPPdY9XX2C3BRBeNsMFg47YWEdJ2SoJ33rxgI5h4TVCrYTcW3jW4Dh5+1FcnhmIow==}
-=======
   /@yamada-ui/markdown@1.0.24(@types/react@18.2.77)(react-dom@18.2.0)(react@18.2.0):
     resolution: {integrity: sha512-TgRrru9cUY958dCwlN5Xr1FhD4dWkjMu7pYS+uU8rUpQsNER6wQAe67ddr/iD9rCPxEmpNwR9JGjBFSl/9q5ag==}
->>>>>>> 315c66dd
     peerDependencies:
       react: '>=18'
     dependencies:
@@ -3191,34 +2960,12 @@
       - react-dom
     dev: false
 
-<<<<<<< HEAD
-  /@yamada-ui/motion@1.0.24(@types/react@18.2.77)(react-dom@18.2.0)(react@18.2.0):
-    resolution: {integrity: sha512-la8Mf4MtZI/Eq3nnUTXyfdV9RTi19+OmkhHwGVHrz34X7mWWK3Vf1XMGPYeTFVnmGzuseQfxJcSWlVRI9vv3Rg==}
-=======
   /@yamada-ui/native-select@1.0.27(@types/react@18.2.77)(react-dom@18.2.0)(react@18.2.0):
     resolution: {integrity: sha512-Np4+LZ7c3SUIBYAhnyUrNJR/r/JFAL90KrPTr4puXwqapbjtlX3x7UqH+XI0zWLUnU0KWCyp/ZDqIn+p/vm8aA==}
->>>>>>> 315c66dd
     peerDependencies:
       react: '>=18'
     dependencies:
       '@yamada-ui/core': 1.6.5(@types/react@18.2.77)(react-dom@18.2.0)(react@18.2.0)
-<<<<<<< HEAD
-      '@yamada-ui/utils': 1.1.3(react@18.2.0)
-      framer-motion: 9.1.7(react-dom@18.2.0)(react@18.2.0)
-      react: 18.2.0
-    transitivePeerDependencies:
-      - '@types/react'
-      - react-dom
-    dev: false
-
-  /@yamada-ui/native-select@1.0.27(@types/react@18.2.77)(react-dom@18.2.0)(react@18.2.0):
-    resolution: {integrity: sha512-Np4+LZ7c3SUIBYAhnyUrNJR/r/JFAL90KrPTr4puXwqapbjtlX3x7UqH+XI0zWLUnU0KWCyp/ZDqIn+p/vm8aA==}
-    peerDependencies:
-      react: '>=18'
-    dependencies:
-      '@yamada-ui/core': 1.6.5(@types/react@18.2.77)(react-dom@18.2.0)(react@18.2.0)
-=======
->>>>>>> 315c66dd
       '@yamada-ui/form-control': 1.0.26(@types/react@18.2.77)(react-dom@18.2.0)(react@18.2.0)
       '@yamada-ui/icon': 1.0.23(@types/react@18.2.77)(react-dom@18.2.0)(react@18.2.0)
       '@yamada-ui/utils': 1.1.3(react@18.2.0)
@@ -3241,26 +2988,8 @@
       - react-dom
     dev: false
 
-<<<<<<< HEAD
-  /@yamada-ui/native-table@1.0.24(@types/react@18.2.77)(react-dom@18.2.0)(react@18.2.0):
-    resolution: {integrity: sha512-m7MND6dT8F6Vdh3oHzItvtifkDKy2vPbBhoSX0udCvseh2bFgOEHmYXXM2CRJKUMGGpYCIqTLjnm0oNgzbGiaA==}
-    peerDependencies:
-      react: '>=18'
-    dependencies:
-      '@yamada-ui/core': 1.6.5(@types/react@18.2.77)(react-dom@18.2.0)(react@18.2.0)
-      '@yamada-ui/utils': 1.1.3(react@18.2.0)
-      react: 18.2.0
-    transitivePeerDependencies:
-      - '@types/react'
-      - react-dom
-    dev: false
-
-  /@yamada-ui/nextjs@5.0.22(@emotion/react@11.11.0)(@types/react@18.2.77)(@yamada-ui/react@1.3.7)(next@14.2.1)(react-dom@18.2.0)(react@18.2.0):
-    resolution: {integrity: sha512-OoOYtbc9Kl87siuGobk3pBRpiJnd+zkUsGinEveE0PMNaRyKQsc/rQ4LLfLkMeLRkSohknZ1hW1m72OowJpb5Q==}
-=======
   /@yamada-ui/nextjs@5.0.23(@emotion/react@11.11.0)(@types/react@18.2.77)(@yamada-ui/react@1.3.7)(next@14.2.1)(react-dom@18.2.0)(react@18.2.0):
     resolution: {integrity: sha512-ehDRI6h+rTGjfo2FoIoQ/puJb0AMpc5Q6RJBJ+sGYi9iMQHUWFAwV8ELUC02McB9sREKmWCcezmdYqkkjXW0eQ==}
->>>>>>> 315c66dd
     peerDependencies:
       '@emotion/react': '>=11'
       '@yamada-ui/react': '>=0.5.0'
@@ -3269,13 +2998,8 @@
     dependencies:
       '@emotion/cache': 11.11.0
       '@emotion/react': 11.11.0(@types/react@18.2.77)(react@18.2.0)
-<<<<<<< HEAD
-      '@yamada-ui/core': 1.6.4(@types/react@18.2.77)(react-dom@18.2.0)(react@18.2.0)
+      '@yamada-ui/core': 1.6.5(@types/react@18.2.77)(react-dom@18.2.0)(react@18.2.0)
       '@yamada-ui/react': 1.3.7(@emotion/react@11.11.0)(@emotion/styled@11.11.5)(@types/react@18.2.77)(framer-motion@11.1.3)(react-dom@18.2.0)(react@18.2.0)
-=======
-      '@yamada-ui/core': 1.6.5(@types/react@18.2.77)(react-dom@18.2.0)(react@18.2.0)
-      '@yamada-ui/react': 1.3.7(@emotion/react@11.11.0)(@emotion/styled@11.11.5)(@types/react@18.2.77)(framer-motion@11.1.7)(react-dom@18.2.0)(react@18.2.0)
->>>>>>> 315c66dd
       '@yamada-ui/utils': 1.1.3(react@18.2.0)
       next: 14.2.1(@opentelemetry/api@1.8.0)(react-dom@18.2.0)(react@18.2.0)
       react: 18.2.0
@@ -3337,37 +3061,12 @@
       - react-dom
     dev: false
 
-<<<<<<< HEAD
-  /@yamada-ui/pagination@1.0.24(@types/react@18.2.77)(react-dom@18.2.0)(react@18.2.0):
-    resolution: {integrity: sha512-zJTsDl3aBEnZ9p0qwUsjKFPQS2k5MKFk2Cmqbd6M8q2N8B6NK72F0VwLhkL6bJ8FdfKH7BCwO4T3Mvdg9TuiGw==}
-=======
   /@yamada-ui/pin-input@1.0.26(@types/react@18.2.77)(react-dom@18.2.0)(react@18.2.0):
     resolution: {integrity: sha512-qENnf22v4s+GUpYoqt9e4cIVamamW7LD0yaQXmzLYMUVrPDW9I6F3ntbWStygQWq/q/Jc8RqEkaFR6g+BOU6PA==}
->>>>>>> 315c66dd
     peerDependencies:
       react: '>=18'
     dependencies:
       '@yamada-ui/core': 1.6.5(@types/react@18.2.77)(react-dom@18.2.0)(react@18.2.0)
-<<<<<<< HEAD
-      '@yamada-ui/icon': 1.0.23(@types/react@18.2.77)(react-dom@18.2.0)(react@18.2.0)
-      '@yamada-ui/ripple': 1.0.24(@types/react@18.2.77)(react-dom@18.2.0)(react@18.2.0)
-      '@yamada-ui/use-controllable-state': 1.0.12(react@18.2.0)
-      '@yamada-ui/use-value': 1.1.11(@types/react@18.2.77)(react-dom@18.2.0)(react@18.2.0)
-      '@yamada-ui/utils': 1.1.3(react@18.2.0)
-      react: 18.2.0
-    transitivePeerDependencies:
-      - '@types/react'
-      - react-dom
-    dev: false
-
-  /@yamada-ui/pin-input@1.0.26(@types/react@18.2.77)(react-dom@18.2.0)(react@18.2.0):
-    resolution: {integrity: sha512-qENnf22v4s+GUpYoqt9e4cIVamamW7LD0yaQXmzLYMUVrPDW9I6F3ntbWStygQWq/q/Jc8RqEkaFR6g+BOU6PA==}
-    peerDependencies:
-      react: '>=18'
-    dependencies:
-      '@yamada-ui/core': 1.6.5(@types/react@18.2.77)(react-dom@18.2.0)(react@18.2.0)
-=======
->>>>>>> 315c66dd
       '@yamada-ui/form-control': 1.0.26(@types/react@18.2.77)(react-dom@18.2.0)(react@18.2.0)
       '@yamada-ui/use-controllable-state': 1.0.12(react@18.2.0)
       '@yamada-ui/use-descendant': 1.0.12(react@18.2.0)
@@ -3398,33 +3097,8 @@
       - react-dom
     dev: false
 
-<<<<<<< HEAD
-  /@yamada-ui/popover@1.1.0(@types/react@18.2.77)(react-dom@18.2.0)(react@18.2.0):
-    resolution: {integrity: sha512-K8M4jCySgS+GiUrWHBTU6kLG3sUhlmw6xj/5539mbFCAZ1bPxDw/ZL4nByz7+E7xWXbvDiQ7E76mQCZCTRawow==}
-    peerDependencies:
-      react: '>=18'
-    dependencies:
-      '@yamada-ui/close-button': 1.0.24(@types/react@18.2.77)(react-dom@18.2.0)(react@18.2.0)
-      '@yamada-ui/core': 1.6.5(@types/react@18.2.77)(react-dom@18.2.0)(react@18.2.0)
-      '@yamada-ui/motion': 1.0.24(@types/react@18.2.77)(react-dom@18.2.0)(react@18.2.0)
-      '@yamada-ui/transitions': 1.0.24(@types/react@18.2.77)(react-dom@18.2.0)(react@18.2.0)
-      '@yamada-ui/use-animation': 1.0.23(@types/react@18.2.77)(react-dom@18.2.0)(react@18.2.0)
-      '@yamada-ui/use-disclosure': 1.0.12(react@18.2.0)
-      '@yamada-ui/use-focus': 1.0.12(react@18.2.0)
-      '@yamada-ui/use-popper': 1.0.23(@types/react@18.2.77)(react-dom@18.2.0)(react@18.2.0)
-      '@yamada-ui/utils': 1.1.3(react@18.2.0)
-      react: 18.2.0
-    transitivePeerDependencies:
-      - '@types/react'
-      - react-dom
-    dev: false
-
-  /@yamada-ui/portal@1.0.12(react-dom@18.2.0)(react@18.2.0):
-    resolution: {integrity: sha512-24MjXm+3yVust4EsFKnlLVKSjS38BlZFShEVHDxhlU2vBLvMhG6ggKBRhhNh3foEvlszBR5AyHj0uLlLLBws+A==}
-=======
   /@yamada-ui/portal@1.0.13(react-dom@18.2.0)(react@18.2.0):
     resolution: {integrity: sha512-GjWVMPO7x6V7a4oVrsrGrsuvdxnJPs+IC5hE48iEbTK2qwkKkL+P+yd+yfLJU0h33K9l9Bh6uqD8xcgpVoi6Pw==}
->>>>>>> 315c66dd
     peerDependencies:
       react: '>=18'
       react-dom: '>=18'
@@ -3434,30 +3108,11 @@
       react-dom: 18.2.0(react@18.2.0)
     dev: false
 
-<<<<<<< HEAD
-  /@yamada-ui/portal@1.0.13(react-dom@18.2.0)(react@18.2.0):
-    resolution: {integrity: sha512-GjWVMPO7x6V7a4oVrsrGrsuvdxnJPs+IC5hE48iEbTK2qwkKkL+P+yd+yfLJU0h33K9l9Bh6uqD8xcgpVoi6Pw==}
-=======
   /@yamada-ui/progress@1.0.23(@types/react@18.2.77)(react-dom@18.2.0)(react@18.2.0):
     resolution: {integrity: sha512-EWtdDWPsPUQh1PQWbxU99AL1+8yMmPF4KYD4R/h8slpAnSLqIwIZb5MHDrh7/UHedHiEuxFk8dBDRj+XOTNBvw==}
->>>>>>> 315c66dd
     peerDependencies:
       react: '>=18'
-      react-dom: '>=18'
-    dependencies:
-<<<<<<< HEAD
-      '@yamada-ui/utils': 1.1.3(react@18.2.0)
-      react: 18.2.0
-      react-dom: 18.2.0(react@18.2.0)
-    dev: false
-
-  /@yamada-ui/progress@1.0.23(@types/react@18.2.77)(react-dom@18.2.0)(react@18.2.0):
-    resolution: {integrity: sha512-EWtdDWPsPUQh1PQWbxU99AL1+8yMmPF4KYD4R/h8slpAnSLqIwIZb5MHDrh7/UHedHiEuxFk8dBDRj+XOTNBvw==}
-    peerDependencies:
-      react: '>=18'
-    dependencies:
-=======
->>>>>>> 315c66dd
+    dependencies:
       '@yamada-ui/core': 1.6.5(@types/react@18.2.77)(react-dom@18.2.0)(react@18.2.0)
       '@yamada-ui/use-animation': 1.0.23(@types/react@18.2.77)(react-dom@18.2.0)(react@18.2.0)
       '@yamada-ui/use-token': 1.1.11(@types/react@18.2.77)(react-dom@18.2.0)(react@18.2.0)
@@ -3526,11 +3181,7 @@
       - react-dom
     dev: false
 
-<<<<<<< HEAD
   /@yamada-ui/react@1.3.7(@emotion/react@11.11.0)(@emotion/styled@11.11.5)(@types/react@18.2.77)(framer-motion@11.1.3)(react-dom@18.2.0)(react@18.2.0):
-=======
-  /@yamada-ui/react@1.3.7(@emotion/react@11.11.0)(@emotion/styled@11.11.5)(@types/react@18.2.77)(framer-motion@11.1.7)(react-dom@18.2.0)(react@18.2.0):
->>>>>>> 315c66dd
     resolution: {integrity: sha512-xIPTcjQvBBoq/Z45ZiXAa0U/GaCqkZxZx5JKWrdP90W+hyfY+5oPuilzFRcLkEn4uEaocaCJQ9T/xwgLq3PhBQ==}
     peerDependencies:
       '@emotion/react': ^11.0.0
@@ -3637,7 +3288,7 @@
       '@yamada-ui/use-value': 1.1.11(@types/react@18.2.77)(react-dom@18.2.0)(react@18.2.0)
       '@yamada-ui/use-window-event': 1.0.12(react@18.2.0)
       '@yamada-ui/utils': 1.1.3(react@18.2.0)
-      framer-motion: 11.1.7(react-dom@18.2.0)(react@18.2.0)
+      framer-motion: 11.1.3(react-dom@18.2.0)(react@18.2.0)
       react: 18.2.0
       react-dom: 18.2.0(react@18.2.0)
     transitivePeerDependencies:
@@ -3668,7 +3319,7 @@
       '@yamada-ui/icon': 1.0.23(@types/react@18.2.77)(react-dom@18.2.0)(react@18.2.0)
       '@yamada-ui/utils': 1.1.3(react@18.2.0)
       react: 18.2.0
-      react-resizable-panels: 2.0.18(react-dom@18.2.0)(react@18.2.0)
+      react-resizable-panels: 2.0.17(react-dom@18.2.0)(react@18.2.0)
     transitivePeerDependencies:
       - '@types/react'
       - react-dom
@@ -3688,21 +3339,12 @@
       - react-dom
     dev: false
 
-<<<<<<< HEAD
-  /@yamada-ui/ripple@1.0.24(@types/react@18.2.77)(react-dom@18.2.0)(react@18.2.0):
-    resolution: {integrity: sha512-dId4DS33ePlsTiNqm5SmNKxhmq3/CXXPOybhnEHjSGHswaHnkPJ3nVLWgeRElymVaxgzpmPdlc6WZxnjIVKYNA==}
-=======
   /@yamada-ui/scroll-area@1.0.23(@types/react@18.2.77)(react-dom@18.2.0)(react@18.2.0):
     resolution: {integrity: sha512-bniT/E5zi/bxRdGcO47y1EZBTMAeyGJCGWapkcnR+4RL7mdFpnA58UUApZFQ1PSO9rV4ZZAtmViuLXibP3ZdcQ==}
->>>>>>> 315c66dd
     peerDependencies:
       react: '>=18'
     dependencies:
       '@yamada-ui/core': 1.6.5(@types/react@18.2.77)(react-dom@18.2.0)(react@18.2.0)
-<<<<<<< HEAD
-      '@yamada-ui/motion': 1.0.24(@types/react@18.2.77)(react-dom@18.2.0)(react@18.2.0)
-=======
->>>>>>> 315c66dd
       '@yamada-ui/utils': 1.1.3(react@18.2.0)
       react: 18.2.0
     transitivePeerDependencies:
@@ -3710,33 +3352,12 @@
       - react-dom
     dev: false
 
-<<<<<<< HEAD
-  /@yamada-ui/scroll-area@1.0.23(@types/react@18.2.77)(react-dom@18.2.0)(react@18.2.0):
-    resolution: {integrity: sha512-bniT/E5zi/bxRdGcO47y1EZBTMAeyGJCGWapkcnR+4RL7mdFpnA58UUApZFQ1PSO9rV4ZZAtmViuLXibP3ZdcQ==}
-=======
   /@yamada-ui/segmented-control@1.0.25(@types/react@18.2.77)(react-dom@18.2.0)(react@18.2.0):
     resolution: {integrity: sha512-5YE6ApJRBKMGutkd40iNaw4oOCw6n8Lm5IFk+e/gDUGkP8JUuGs4GNbqHJ8JnfhX86p6OkCi9pFilSxZr+Ywbw==}
->>>>>>> 315c66dd
     peerDependencies:
       react: '>=18'
     dependencies:
       '@yamada-ui/core': 1.6.5(@types/react@18.2.77)(react-dom@18.2.0)(react@18.2.0)
-<<<<<<< HEAD
-      '@yamada-ui/utils': 1.1.3(react@18.2.0)
-      react: 18.2.0
-    transitivePeerDependencies:
-      - '@types/react'
-      - react-dom
-    dev: false
-
-  /@yamada-ui/segmented-control@1.0.25(@types/react@18.2.77)(react-dom@18.2.0)(react@18.2.0):
-    resolution: {integrity: sha512-5YE6ApJRBKMGutkd40iNaw4oOCw6n8Lm5IFk+e/gDUGkP8JUuGs4GNbqHJ8JnfhX86p6OkCi9pFilSxZr+Ywbw==}
-    peerDependencies:
-      react: '>=18'
-    dependencies:
-      '@yamada-ui/core': 1.6.5(@types/react@18.2.77)(react-dom@18.2.0)(react@18.2.0)
-=======
->>>>>>> 315c66dd
       '@yamada-ui/motion': 1.0.24(@types/react@18.2.77)(react-dom@18.2.0)(react@18.2.0)
       '@yamada-ui/use-controllable-state': 1.0.12(react@18.2.0)
       '@yamada-ui/use-descendant': 1.0.12(react@18.2.0)
@@ -3771,43 +3392,12 @@
       - react-dom
     dev: false
 
-<<<<<<< HEAD
-  /@yamada-ui/select@1.2.9(@types/react@18.2.77)(react-dom@18.2.0)(react@18.2.0):
-    resolution: {integrity: sha512-+BuFQMgOtpInVVMqG1wA+vt/jxyhFn8dhz+kQxHTFZMqiq1N2geBA4RbO9FBKE5nwm1Al76A3x+h7RDSFJu8/A==}
-=======
   /@yamada-ui/skeleton@1.0.23(@types/react@18.2.77)(react-dom@18.2.0)(react@18.2.0):
     resolution: {integrity: sha512-K2XiqpkSeXHP6KrPN9QjbhQiK10WmLvd2DH/FUsprZCy0RTxG+v7ttiUVr2CqBU0y5cUs31ZYp+Odf3aH9n6Iw==}
->>>>>>> 315c66dd
     peerDependencies:
       react: '>=18'
     dependencies:
       '@yamada-ui/core': 1.6.5(@types/react@18.2.77)(react-dom@18.2.0)(react@18.2.0)
-<<<<<<< HEAD
-      '@yamada-ui/form-control': 1.0.26(@types/react@18.2.77)(react-dom@18.2.0)(react@18.2.0)
-      '@yamada-ui/icon': 1.0.23(@types/react@18.2.77)(react-dom@18.2.0)(react@18.2.0)
-      '@yamada-ui/motion': 1.0.24(@types/react@18.2.77)(react-dom@18.2.0)(react@18.2.0)
-      '@yamada-ui/popover': 1.1.0(@types/react@18.2.77)(react-dom@18.2.0)(react@18.2.0)
-      '@yamada-ui/portal': 1.0.13(react-dom@18.2.0)(react@18.2.0)
-      '@yamada-ui/use-clickable': 1.2.0(react@18.2.0)
-      '@yamada-ui/use-controllable-state': 1.0.12(react@18.2.0)
-      '@yamada-ui/use-descendant': 1.0.12(react@18.2.0)
-      '@yamada-ui/use-disclosure': 1.0.12(react@18.2.0)
-      '@yamada-ui/use-outside-click': 1.0.12(react@18.2.0)
-      '@yamada-ui/utils': 1.1.3(react@18.2.0)
-      react: 18.2.0
-    transitivePeerDependencies:
-      - '@types/react'
-      - react-dom
-    dev: false
-
-  /@yamada-ui/skeleton@1.0.23(@types/react@18.2.77)(react-dom@18.2.0)(react@18.2.0):
-    resolution: {integrity: sha512-K2XiqpkSeXHP6KrPN9QjbhQiK10WmLvd2DH/FUsprZCy0RTxG+v7ttiUVr2CqBU0y5cUs31ZYp+Odf3aH9n6Iw==}
-    peerDependencies:
-      react: '>=18'
-    dependencies:
-      '@yamada-ui/core': 1.6.5(@types/react@18.2.77)(react-dom@18.2.0)(react@18.2.0)
-=======
->>>>>>> 315c66dd
       '@yamada-ui/use-animation': 1.0.23(@types/react@18.2.77)(react-dom@18.2.0)(react@18.2.0)
       '@yamada-ui/use-previous': 1.0.12(react@18.2.0)
       '@yamada-ui/use-value': 1.1.11(@types/react@18.2.77)(react-dom@18.2.0)(react@18.2.0)
@@ -4038,35 +3628,12 @@
       - react-dom
     dev: false
 
-<<<<<<< HEAD
-  /@yamada-ui/transitions@1.0.24(@types/react@18.2.77)(react-dom@18.2.0)(react@18.2.0):
-    resolution: {integrity: sha512-bz2QeJCcyGNY+SL8GP2dLtlSrptz54vm2gn7vPfzmaTvE/f0KXHm+PBFlReV/BI4to3N9uPyK0q7a4/iJi9U7Q==}
-=======
   /@yamada-ui/typography@1.0.23(@types/react@18.2.77)(react-dom@18.2.0)(react@18.2.0):
     resolution: {integrity: sha512-4QIazsL/0s3gwHo38vMyizUg97jU/qjr3KlOK3yImCHcS9EhYb9ytQTZCaa5oV21kP7uNUB0Je3bYP9FHe/guA==}
->>>>>>> 315c66dd
     peerDependencies:
       react: '>=18'
     dependencies:
       '@yamada-ui/core': 1.6.5(@types/react@18.2.77)(react-dom@18.2.0)(react@18.2.0)
-<<<<<<< HEAD
-      '@yamada-ui/motion': 1.0.24(@types/react@18.2.77)(react-dom@18.2.0)(react@18.2.0)
-      '@yamada-ui/use-value': 1.1.11(@types/react@18.2.77)(react-dom@18.2.0)(react@18.2.0)
-      '@yamada-ui/utils': 1.1.3(react@18.2.0)
-      react: 18.2.0
-    transitivePeerDependencies:
-      - '@types/react'
-      - react-dom
-    dev: false
-
-  /@yamada-ui/typography@1.0.23(@types/react@18.2.77)(react-dom@18.2.0)(react@18.2.0):
-    resolution: {integrity: sha512-4QIazsL/0s3gwHo38vMyizUg97jU/qjr3KlOK3yImCHcS9EhYb9ytQTZCaa5oV21kP7uNUB0Je3bYP9FHe/guA==}
-    peerDependencies:
-      react: '>=18'
-    dependencies:
-      '@yamada-ui/core': 1.6.5(@types/react@18.2.77)(react-dom@18.2.0)(react@18.2.0)
-=======
->>>>>>> 315c66dd
       '@yamada-ui/utils': 1.1.3(react@18.2.0)
       react: 18.2.0
     transitivePeerDependencies:
@@ -4090,69 +3657,25 @@
       - react-dom
     dev: false
 
-  /@yamada-ui/use-animation@1.0.23(@types/react@18.2.77)(react-dom@18.2.0)(react@18.2.0):
-    resolution: {integrity: sha512-mLKWAvmfxq2C9m7kAGm3elNvLaivKRiAqhCy2KikcMsivHiuLRIkKuZY4hVNkLl8tyvkN67o5qmF7icYu6LvQQ==}
+  /@yamada-ui/use-boolean@1.0.1(react@18.2.0):
+    resolution: {integrity: sha512-fWPJyVRMyh5hKySXvJapUyr8GSRjXfZDYg2IaRGChhxpukIrxGDCxmxmndclzjG6oCWfwR/XVLFTWe1HtA3tBw==}
     peerDependencies:
       react: '>=18'
     dependencies:
+      react: 18.2.0
+    dev: false
+
+  /@yamada-ui/use-breakpoint@1.2.11(@types/react@18.2.77)(react-dom@18.2.0)(react@18.2.0):
+    resolution: {integrity: sha512-tnG9ai0Rj2sI8HR1ZYtpSNeEV8EsAEYkczVdyCa9GQhdoaDd1ysTvRg8xbGdGWuJ4Ak2GJtS7sSoHiyU61hPyQ==}
+    peerDependencies:
+      react: '>=18'
+    dependencies:
       '@yamada-ui/core': 1.6.5(@types/react@18.2.77)(react-dom@18.2.0)(react@18.2.0)
-      '@yamada-ui/use-boolean': 1.0.1(react@18.2.0)
-      '@yamada-ui/use-event-listener': 1.0.12(react@18.2.0)
       '@yamada-ui/utils': 1.1.3(react@18.2.0)
-      csstype: 3.1.3
       react: 18.2.0
     transitivePeerDependencies:
       - '@types/react'
       - react-dom
-    dev: false
-
-  /@yamada-ui/use-boolean@1.0.1(react@18.2.0):
-    resolution: {integrity: sha512-fWPJyVRMyh5hKySXvJapUyr8GSRjXfZDYg2IaRGChhxpukIrxGDCxmxmndclzjG6oCWfwR/XVLFTWe1HtA3tBw==}
-    peerDependencies:
-      react: '>=18'
-    dependencies:
-      react: 18.2.0
-    dev: false
-
-  /@yamada-ui/use-breakpoint@1.2.11(@types/react@18.2.77)(react-dom@18.2.0)(react@18.2.0):
-    resolution: {integrity: sha512-tnG9ai0Rj2sI8HR1ZYtpSNeEV8EsAEYkczVdyCa9GQhdoaDd1ysTvRg8xbGdGWuJ4Ak2GJtS7sSoHiyU61hPyQ==}
-    peerDependencies:
-      react: '>=18'
-    dependencies:
-      '@yamada-ui/core': 1.6.5(@types/react@18.2.77)(react-dom@18.2.0)(react@18.2.0)
-      '@yamada-ui/utils': 1.1.3(react@18.2.0)
-      react: 18.2.0
-    transitivePeerDependencies:
-      - '@types/react'
-      - react-dom
-    dev: false
-
-<<<<<<< HEAD
-  /@yamada-ui/use-breakpoint@1.2.11(@types/react@18.2.77)(react-dom@18.2.0)(react@18.2.0):
-    resolution: {integrity: sha512-tnG9ai0Rj2sI8HR1ZYtpSNeEV8EsAEYkczVdyCa9GQhdoaDd1ysTvRg8xbGdGWuJ4Ak2GJtS7sSoHiyU61hPyQ==}
-    peerDependencies:
-      react: '>=18'
-    dependencies:
-      '@yamada-ui/core': 1.6.5(@types/react@18.2.77)(react-dom@18.2.0)(react@18.2.0)
-      '@yamada-ui/utils': 1.1.3(react@18.2.0)
-      react: 18.2.0
-    transitivePeerDependencies:
-      - '@types/react'
-      - react-dom
-    dev: false
-
-  /@yamada-ui/use-clickable@1.1.0(react@18.2.0):
-    resolution: {integrity: sha512-EXxyvaJfQYdziD6DDhA8of/l7r7dzmKiDxdsee9mJDWzo22S+Udnam2qTBVSfBBR7RiXV8DYoW96Hkms60tUaQ==}
-=======
-  /@yamada-ui/use-clickable@1.2.0(react@18.2.0):
-    resolution: {integrity: sha512-F/E+jVuotCt52sCx91C5YI/SuXhK6GS5ejs8jIAHDDhQk1q5qY2pcvf0ogLTWRttEsc3KKMD2pm2GcLgbBWpJA==}
->>>>>>> 315c66dd
-    peerDependencies:
-      react: '>=18'
-    dependencies:
-      '@yamada-ui/use-event-listener': 1.0.12(react@18.2.0)
-      '@yamada-ui/utils': 1.1.3(react@18.2.0)
-      react: 18.2.0
     dev: false
 
   /@yamada-ui/use-clickable@1.2.0(react@18.2.0):
@@ -4361,21 +3884,6 @@
       - react-dom
     dev: false
 
-  /@yamada-ui/use-popper@1.0.23(@types/react@18.2.77)(react-dom@18.2.0)(react@18.2.0):
-    resolution: {integrity: sha512-453r2QKiYhh0NaFidMHuOmcz8b+yANF+YbfKfZ4ylkTNR5HZmfjYV1+fPjjfE16ksxAyY+yb+ihbAKmpUn7d4w==}
-    peerDependencies:
-      react: '>=18'
-    dependencies:
-      '@popperjs/core': 2.11.8
-      '@yamada-ui/core': 1.6.5(@types/react@18.2.77)(react-dom@18.2.0)(react@18.2.0)
-      '@yamada-ui/use-value': 1.1.11(@types/react@18.2.77)(react-dom@18.2.0)(react@18.2.0)
-      '@yamada-ui/utils': 1.1.3(react@18.2.0)
-      react: 18.2.0
-    transitivePeerDependencies:
-      - '@types/react'
-      - react-dom
-    dev: false
-
   /@yamada-ui/use-previous@1.0.12(react@18.2.0):
     resolution: {integrity: sha512-dZtB1IqJSC7kD1HiYc9JaYtGR6psNQ+O7Fm0+IrH/T4oSkMhEFO2cgLlhIOTvhQMdosYG3eaE9gb8LNgOykvHg==}
     peerDependencies:
@@ -4418,38 +3926,6 @@
       react: '>=18'
     dependencies:
       '@yamada-ui/core': 1.6.5(@types/react@18.2.77)(react-dom@18.2.0)(react@18.2.0)
-      '@yamada-ui/utils': 1.1.3(react@18.2.0)
-      react: 18.2.0
-    transitivePeerDependencies:
-      - '@types/react'
-      - react-dom
-    dev: false
-
-<<<<<<< HEAD
-  /@yamada-ui/use-token@1.1.11(@types/react@18.2.77)(react-dom@18.2.0)(react@18.2.0):
-    resolution: {integrity: sha512-WcBPEUWX9tArqnPwyO47FrWvY8E4DhmRT+pK1uT9ewjXym3FELLBDXBL7cmkyRSyN5pUggdGTGkWd4kmt+NB9A==}
-    peerDependencies:
-      react: '>=18'
-    dependencies:
-      '@yamada-ui/core': 1.6.5(@types/react@18.2.77)(react-dom@18.2.0)(react@18.2.0)
-      '@yamada-ui/utils': 1.1.3(react@18.2.0)
-      react: 18.2.0
-    transitivePeerDependencies:
-      - '@types/react'
-      - react-dom
-    dev: false
-
-  /@yamada-ui/use-value@1.1.10(@types/react@18.2.77)(react-dom@18.2.0)(react@18.2.0):
-    resolution: {integrity: sha512-LZ7dasODR7KWs/eoIdSXsMHFf2RAFnBc/VmjsF3pLSOVBH+jTzygD2Sg0iAlWRqrdrwBWRv35HjQBSdfegNJKw==}
-=======
-  /@yamada-ui/use-value@1.1.11(@types/react@18.2.77)(react-dom@18.2.0)(react@18.2.0):
-    resolution: {integrity: sha512-WVP2Pb+ww1y5qRllllkFh0XrL3h9q17hVfyxJxjSrNtCXXEbO5pSWu8xK51JHCrZFMhkrJSESWi0y4ii2FOmkQ==}
->>>>>>> 315c66dd
-    peerDependencies:
-      react: '>=18'
-    dependencies:
-      '@yamada-ui/core': 1.6.5(@types/react@18.2.77)(react-dom@18.2.0)(react@18.2.0)
-      '@yamada-ui/use-breakpoint': 1.2.11(@types/react@18.2.77)(react-dom@18.2.0)(react@18.2.0)
       '@yamada-ui/utils': 1.1.3(react@18.2.0)
       react: 18.2.0
     transitivePeerDependencies:
@@ -6520,8 +5996,8 @@
     dependencies:
       fetch-blob: 3.2.0
 
-  /framer-motion@11.1.7(react-dom@18.2.0)(react@18.2.0):
-    resolution: {integrity: sha512-cW11Pu53eDAXUEhv5hEiWuIXWhfkbV32PlgVISn7jRdcAiVrJ1S03YQQ0/DzoswGYYwKi4qYmHHjCzAH52eSdQ==}
+  /framer-motion@11.1.3(react-dom@18.2.0)(react@18.2.0):
+    resolution: {integrity: sha512-/t74b1WQu+mpZtra6xFSfsRfdTymJjNYgFudVIsUmoOWjznr3x5o9HbrX7Jt9655OCA2Js0W79bMZEKE7owp9w==}
     peerDependencies:
       '@emotion/is-prop-valid': '*'
       react: ^18.0.0
@@ -9761,8 +9237,8 @@
     resolution: {integrity: sha512-nsO+KSNgo1SbJqJEYRE9ERzo7YtYbou/OqjSQKxV7jcKox7+usiUVZOAC+XnDOABXggQTno0Y1CpVnuWEc1boQ==}
     dev: false
 
-  /react-focus-lock@2.12.1(@types/react@18.2.77)(react@18.2.0):
-    resolution: {integrity: sha512-lfp8Dve4yJagkHiFrC1bGtib3mF2ktqwPJw4/WGcgPW+pJ/AVQA5X2vI7xgp13FcxFEpYBBHpXai/N2DBNC0Jw==}
+  /react-focus-lock@2.11.3(@types/react@18.2.77)(react@18.2.0):
+    resolution: {integrity: sha512-CfWYS86y6KvAIGxYzO1/HlWI2zGON9Fa3L2xfREDGMNFAtYj3m/ZRvnsMH4H75dj5FpgDy2LWA1Vyx+twV80vw==}
     peerDependencies:
       '@types/react': ^16.8.0 || ^17.0.0 || ^18.0.0
       react: ^16.8.0 || ^17.0.0 || ^18.0.0
@@ -9871,8 +9347,8 @@
       use-sidecar: 1.1.2(@types/react@18.2.77)(react@18.2.0)
     dev: false
 
-  /react-resizable-panels@2.0.18(react-dom@18.2.0)(react@18.2.0):
-    resolution: {integrity: sha512-rKagCW6C8tTjWRq5jNsASsi4TB2a+IixL9++0G1+kPgAgvULPVf7kE0VbHysC3wdvcGYMa70O46C9YpG7CCkeA==}
+  /react-resizable-panels@2.0.17(react-dom@18.2.0)(react@18.2.0):
+    resolution: {integrity: sha512-MhnHUjYB6NCZ7rmTXuTg/8+IKaj0PkQP8dm+r3Riljd+lGPElqbTX+mfqr0HJBDWJF0JH30cwe6CnuiNG6RIIg==}
     peerDependencies:
       react: ^16.14.0 || ^17.0.0 || ^18.0.0
       react-dom: ^16.14.0 || ^17.0.0 || ^18.0.0
@@ -9977,8 +9453,8 @@
       decimal.js-light: 2.5.1
     dev: false
 
-  /recharts@2.12.6(react-dom@18.2.0)(react@18.2.0):
-    resolution: {integrity: sha512-D+7j9WI+D0NHauah3fKHuNNcRK8bOypPW7os1DERinogGBGaHI7i6tQKJ0aUF3JXyBZ63dyfKIW2WTOPJDxJ8w==}
+  /recharts@2.12.5(react-dom@18.2.0)(react@18.2.0):
+    resolution: {integrity: sha512-Cy+BkqrFIYTHJCyKHJEPvbHE2kVQEP6PKbOHJ8ztRGTAhvHuUnCwDaKVb13OwRFZ0QNUk1QvGTDdgWSMbuMtKw==}
     engines: {node: '>=14'}
     peerDependencies:
       react: ^16.0.0 || ^17.0.0 || ^18.0.0

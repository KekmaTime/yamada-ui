--- conflicted
+++ resolved
@@ -1,10 +1,6 @@
 {
   "name": "@yamada-ui/use-media-query",
-<<<<<<< HEAD
-  "version": "1.0.16",
-=======
   "version": "1.0.17",
->>>>>>> 00f9a340
   "description": "Yamada UI useMediaQuery custom hook",
   "keywords": [
     "use-media-query"

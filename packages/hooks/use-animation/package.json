{
  "name": "@yamada-ui/use-animation",
<<<<<<< HEAD
  "version": "1.0.10",
=======
  "version": "1.0.11",
>>>>>>> 00f9a340
  "description": "Yamada UI useAnimation custom hook",
  "keywords": [
    "use-animation"
  ],
  "author": "Hirotomo Yamada <hirotomo.yamada@avap.co.jp>",
  "license": "MIT",
  "main": "src/index.ts",
  "files": [
    "dist"
  ],
  "sideEffects": false,
  "publishConfig": {
    "access": "public"
  },
  "homepage": "https://yamada-ui.com",
  "repository": {
    "type": "git",
    "url": "git+https://github.com/hirotomoyamada/yamada-ui",
    "directory": "packages/hooks/use-animation"
  },
  "bugs": {
    "url": "https://github.com/hirotomoyamada/yamada-ui/issues"
  },
  "scripts": {
    "dev": "pnpm build:fast -- --watch",
    "build": "tsup src --dts",
    "build:fast": "tsup src",
    "clean": "rimraf dist .turbo",
    "typecheck": "tsc --noEmit",
    "prepack": "clean-package",
    "postpack": "clean-package restore"
  },
  "dependencies": {
    "@yamada-ui/core": "workspace:*",
    "@yamada-ui/utils": "workspace:*",
    "@yamada-ui/use-event-listener": "workspace:*",
    "@yamada-ui/use-boolean": "workspace:*",
    "csstype": "^3.1.3"
  },
  "devDependencies": {
    "react": "^18.0.0",
    "clean-package": "2.2.0"
  },
  "peerDependencies": {
    "react": ">=18"
  },
  "clean-package": "../../../clean-package.config.json",
  "tsup": {
    "clean": true,
    "target": "es2019",
    "format": [
      "cjs",
      "esm"
    ],
    "banner": {
      "js": "\"use client\""
    },
    "sourcemap": true
  }
}<|MERGE_RESOLUTION|>--- conflicted
+++ resolved
@@ -1,10 +1,6 @@
 {
   "name": "@yamada-ui/use-animation",
-<<<<<<< HEAD
-  "version": "1.0.10",
-=======
   "version": "1.0.11",
->>>>>>> 00f9a340
   "description": "Yamada UI useAnimation custom hook",
   "keywords": [
     "use-animation"

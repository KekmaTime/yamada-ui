import type { ResponsiveObject, StyledTheme, Theme } from "@yamada-ui/core"
import type { DependencyList } from "react"
import { useTheme } from "@yamada-ui/core"
import { createdDom, useUpdateEffect } from "@yamada-ui/utils"
import { useCallback, useEffect, useMemo, useRef, useState } from "react"

/**
 * `useBreakpoint` is a custom hook that returns the current breakpoint.
 * This hook monitors changes in the window size and returns the appropriate value.
 *
 * @see Docs https://yamada-ui.com/hooks/use-breakpoint
 */
export const useBreakpoint = () => {
  const animationFrameId = useRef(0)
  const { theme } = useTheme()

  const breakpoints = theme.__breakpoints
  const {
    containerRef,
    direction = "down",
    identifier = "@media screen",
  } = theme.__config?.breakpoint ?? {}
  const hasContainer = !!containerRef

  if (!breakpoints) {
    console.warn(
      "useBreakpoint: `breakpoints` is undefined. Seems you forgot to put theme in `breakpoints`",
    )
  }

  const queries = useMemo(() => {
    if (!breakpoints) return []

<<<<<<< HEAD
  const queries = useMemo(
    () =>
      breakpoints.queries.map(({ breakpoint, maxW, minMaxQuery, minW }) => {
=======
    return breakpoints.queries.map(
      ({ breakpoint, minMaxQuery, minW, maxW }) => {
>>>>>>> b4cf9b3d
        const searchValue =
          identifier === "@media screen"
            ? "@media screen and "
            : `${identifier} `
        const query = minMaxQuery?.replace(searchValue, "") ?? ""

        return {
          breakpoint,
          maxW,
          minW,
          query,
        }
      },
    )
  }, [breakpoints, identifier])

  const hasQueries = !!queries.length

  const [breakpoint, setBreakpoint] = useState(() => {
    const isBrowser = createdDom()

    if (!isBrowser || hasContainer || !hasQueries) return "base"

    for (const { breakpoint, query } of queries) {
      const mql = window.matchMedia(query)

      if (mql.matches) return breakpoint
    }
  })

  const getBreakpoint = useCallback(
    (width: number) => {
      for (const { breakpoint, maxW, minW } of queries) {
        if (direction !== "up") {
          if ((minW ?? 0) <= width) return breakpoint
        } else {
          if (width <= (maxW ?? Infinity)) return breakpoint
        }
      }

      return "base"
    },
    [queries, direction],
  )

  useEffect(() => {
    if (!hasContainer || !hasQueries) return

    const isBrowser = createdDom()

    if (!isBrowser) return

    const observer = new ResizeObserver(([entry]) => {
      if (!entry) return

      cancelAnimationFrame(animationFrameId.current)

      const { width } = entry.contentRect

      animationFrameId.current = requestAnimationFrame(() => {
        const breakpoint = getBreakpoint(width)

        setBreakpoint(breakpoint)
      })
    })

    if (containerRef.current) observer.observe(containerRef.current)

    return () => {
      observer.disconnect()

      if (process.env.NODE_ENV !== "test")
        cancelAnimationFrame(animationFrameId.current)
    }
  }, [hasQueries, hasContainer, containerRef, getBreakpoint])

  useEffect(() => {
    if (hasContainer || !hasQueries) return

    const observer = queries.map(({ breakpoint, query }): (() => void) => {
      const mql = window.matchMedia(query)

      const onChange = (e: MediaQueryListEvent) => {
        if (e.matches) setBreakpoint(breakpoint)
      }

      if (typeof mql.addEventListener === "function")
        mql.addEventListener("change", onChange)

      return () => {
        if (typeof mql.removeEventListener === "function")
          mql.removeEventListener("change", onChange)
      }
    })

    return () => {
      observer.forEach((unobserve) => unobserve())
    }
  }, [queries, hasQueries, hasContainer])

  return breakpoint as Theme["breakpoints"]
}

/**
 * `useBreakpointValue` is a custom hook that returns the value of the current breakpoint from the provided object.
 * This hook monitors changes in the window size and returns the appropriate value.
 *
 * @see Docs https://yamada-ui.com/hooks/use-breakpoint-value
 */
export const useBreakpointValue = <T>(values: ResponsiveObject<T>): T => {
  const { theme } = useTheme()
  const breakpoint = useBreakpoint()

  return useMemo(
    () => getBreakpointValue<T>(values)(theme, breakpoint),
    [values, theme, breakpoint],
  )
}

export const getBreakpointValue =
  <T>(values: ResponsiveObject<T> = {}) =>
<<<<<<< HEAD
  (theme: StyledTheme | undefined, breakpoint: Theme["breakpoints"]): T => {
    if (!theme) throw Error("getBreakpointValue: `theme` is undefined.")
=======
  (theme: StyledTheme, breakpoint: Theme["breakpoints"]): T => {
    if (!theme) {
      console.warn("getBreakpointValue: `theme` is undefined.")
    }
>>>>>>> b4cf9b3d

    const breakpoints = theme?.__breakpoints?.keys ?? []

    if (!breakpoints.length) {
      console.warn("getBreakpointValue: `breakpoints` is undefined.")
    }

    const currentIndex = breakpoints.indexOf(breakpoint)

    for (let i = currentIndex; 0 < i; i--) {
      const nextBreakpoint = breakpoints[i]

      if (nextBreakpoint && values.hasOwnProperty(nextBreakpoint)) {
        return values[nextBreakpoint] as T
      }
    }

    return values.base as T
  }

/**
 * `useBreakpointState` is a custom hook that takes a responsive object as an initial state and returns a state corresponding to the current breakpoint.
 *
 * @see Docs https://yamada-ui.com/hooks/use-breakpoint-state
 */
export const useBreakpointState = <T>(initialState: ResponsiveObject<T>) => {
  const state = useBreakpointValue(initialState)

  return useState(state)
}

/**
 * `useBreakpointEffect` is a custom hook that executes a specific callback function when the breakpoint changes.
 *
 * @see Docs https://yamada-ui.com/hooks/use-breakpoint-effect
 */
export const useBreakpointEffect = (
  callback: (breakpoint: Theme["breakpoints"]) => void,
  deps: DependencyList,
) => {
  const breakpoint = useBreakpoint()

  useEffect(() => {
    callback(breakpoint)
    // eslint-disable-next-line react-hooks/exhaustive-deps
  }, [breakpoint, ...deps])
}

/**
 * `useUpdateBreakpointEffect` is a custom hook that skips the side effect on the initial render and executes a specific callback function when the breakpoint changes.
 *
 * @see Docs https://yamada-ui.com/hooks/use-update-breakpoint-effect
 */
export const useUpdateBreakpointEffect = (
  callback: (breakpoint: Theme["breakpoints"]) => void,
  deps: DependencyList,
) => {
  const breakpoint = useBreakpoint()

  useUpdateEffect(() => {
    callback(breakpoint)
  }, [breakpoint, ...deps])
}<|MERGE_RESOLUTION|>--- conflicted
+++ resolved
@@ -31,14 +31,8 @@
   const queries = useMemo(() => {
     if (!breakpoints) return []
 
-<<<<<<< HEAD
-  const queries = useMemo(
-    () =>
-      breakpoints.queries.map(({ breakpoint, maxW, minMaxQuery, minW }) => {
-=======
     return breakpoints.queries.map(
-      ({ breakpoint, minMaxQuery, minW, maxW }) => {
->>>>>>> b4cf9b3d
+      ({ breakpoint, maxW, minMaxQuery, minW }) => {
         const searchValue =
           identifier === "@media screen"
             ? "@media screen and "
@@ -160,15 +154,10 @@
 
 export const getBreakpointValue =
   <T>(values: ResponsiveObject<T> = {}) =>
-<<<<<<< HEAD
   (theme: StyledTheme | undefined, breakpoint: Theme["breakpoints"]): T => {
-    if (!theme) throw Error("getBreakpointValue: `theme` is undefined.")
-=======
-  (theme: StyledTheme, breakpoint: Theme["breakpoints"]): T => {
     if (!theme) {
       console.warn("getBreakpointValue: `theme` is undefined.")
     }
->>>>>>> b4cf9b3d
 
     const breakpoints = theme?.__breakpoints?.keys ?? []
 

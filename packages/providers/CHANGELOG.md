# @yamada-ui/providers

<<<<<<< HEAD
=======
## 1.0.17

### Patch Changes

- Updated dependencies [[`d8febe5`](https://github.com/hirotomoyamada/yamada-ui/commit/d8febe550ef6159cdb1ddbcbaff1a56e310a6529), [`6b9dc0a`](https://github.com/hirotomoyamada/yamada-ui/commit/6b9dc0ad458784a7aedd565a5ea93aa884b4669f)]:
  - @yamada-ui/utils@1.0.5
  - @yamada-ui/notice@1.0.12
  - @yamada-ui/loading@1.0.12
  - @yamada-ui/motion@1.0.12
  - @yamada-ui/core@1.3.2
  - @yamada-ui/theme@1.4.3

>>>>>>> 00f9a340
## 1.0.16

### Patch Changes

- [#697](https://github.com/hirotomoyamada/yamada-ui/pull/697) [`242afe6`](https://github.com/hirotomoyamada/yamada-ui/commit/242afe6508f50d67780f36b1b411810cb08a7238) Thanks [@hirotomoyamada](https://github.com/hirotomoyamada)! - Fixed a bug where `storageKey` can not be changed.

- Updated dependencies [[`398124a`](https://github.com/hirotomoyamada/yamada-ui/commit/398124ac60b0481c92c9ab983d932dd405c9d7ab), [`242afe6`](https://github.com/hirotomoyamada/yamada-ui/commit/242afe6508f50d67780f36b1b411810cb08a7238)]:
  - @yamada-ui/theme@1.4.2
  - @yamada-ui/core@1.3.1
  - @yamada-ui/loading@1.0.11
  - @yamada-ui/motion@1.0.11
  - @yamada-ui/notice@1.0.11

## 1.0.15

### Patch Changes

- Updated dependencies [[`9ae4ebc`](https://github.com/hirotomoyamada/yamada-ui/commit/9ae4ebc7e870049a1f58f9215118475610394b49)]:
  - @yamada-ui/motion@1.0.10
  - @yamada-ui/loading@1.0.10
  - @yamada-ui/notice@1.0.10

## 1.0.14

### Patch Changes

- Updated dependencies [[`6255da0`](https://github.com/hirotomoyamada/yamada-ui/commit/6255da0d4f04ac6c1145a1fe3c9f627fcf905c0f)]:
  - @yamada-ui/theme@1.4.1

## 1.0.13

### Patch Changes

- Updated dependencies [[`021f818`](https://github.com/hirotomoyamada/yamada-ui/commit/021f818babd2d04a8163807fa6fe8122b60738bf), [`021f818`](https://github.com/hirotomoyamada/yamada-ui/commit/021f818babd2d04a8163807fa6fe8122b60738bf), [`021f818`](https://github.com/hirotomoyamada/yamada-ui/commit/021f818babd2d04a8163807fa6fe8122b60738bf), [`b678019`](https://github.com/hirotomoyamada/yamada-ui/commit/b6780198dc3441eac04bf1f7fd9210c726f32edb), [`73b2111`](https://github.com/hirotomoyamada/yamada-ui/commit/73b211195ffa3dd8a2e10897ccf103549b10906c), [`021f818`](https://github.com/hirotomoyamada/yamada-ui/commit/021f818babd2d04a8163807fa6fe8122b60738bf), [`021f818`](https://github.com/hirotomoyamada/yamada-ui/commit/021f818babd2d04a8163807fa6fe8122b60738bf), [`021f818`](https://github.com/hirotomoyamada/yamada-ui/commit/021f818babd2d04a8163807fa6fe8122b60738bf), [`75f90ea`](https://github.com/hirotomoyamada/yamada-ui/commit/75f90ea007a9abc32ac9a863f637644f8a36085b), [`021f818`](https://github.com/hirotomoyamada/yamada-ui/commit/021f818babd2d04a8163807fa6fe8122b60738bf)]:
  - @yamada-ui/theme@1.4.0
  - @yamada-ui/utils@1.0.4
  - @yamada-ui/core@1.3.0
  - @yamada-ui/loading@1.0.9
  - @yamada-ui/motion@1.0.9
  - @yamada-ui/notice@1.0.9

## 1.0.12

### Patch Changes

- Updated dependencies [[`ed0b334`](https://github.com/hirotomoyamada/yamada-ui/commit/ed0b33495e8ac9add8baf5591951c849cc125cd0)]:
  - @yamada-ui/core@1.2.2
  - @yamada-ui/loading@1.0.8
  - @yamada-ui/motion@1.0.8
  - @yamada-ui/notice@1.0.8
  - @yamada-ui/theme@1.3.3

## 1.0.11

### Patch Changes

- Updated dependencies [[`101b814`](https://github.com/hirotomoyamada/yamada-ui/commit/101b814104403c3089eb144938ad0e0d65af41ca)]:
  - @yamada-ui/core@1.2.1
  - @yamada-ui/loading@1.0.7
  - @yamada-ui/motion@1.0.7
  - @yamada-ui/notice@1.0.7
  - @yamada-ui/theme@1.3.2

## 1.0.10

### Patch Changes

- Updated dependencies [[`2c95896`](https://github.com/hirotomoyamada/yamada-ui/commit/2c95896137948e34c6b6459cb601eba0c6d4a1b4), [`6333168`](https://github.com/hirotomoyamada/yamada-ui/commit/633316826c00a278aeefbffe53174296b2fddf01), [`59ef0ff`](https://github.com/hirotomoyamada/yamada-ui/commit/59ef0ff1fc1dcae8bf8486d446d777786c7c23e3)]:
  - @yamada-ui/core@1.2.0
  - @yamada-ui/utils@1.0.3
  - @yamada-ui/loading@1.0.6
  - @yamada-ui/motion@1.0.6
  - @yamada-ui/notice@1.0.6
  - @yamada-ui/theme@1.3.1

## 1.0.9

### Patch Changes

- Updated dependencies [[`083892a`](https://github.com/hirotomoyamada/yamada-ui/commit/083892a557c2f94fea536657c8258ccdcc1eb8c9), [`0c9e7c2`](https://github.com/hirotomoyamada/yamada-ui/commit/0c9e7c26a0346a1ee5eb644af125072b1906d295), [`251f200`](https://github.com/hirotomoyamada/yamada-ui/commit/251f20027571426f81a440bf814277de5156bfc9), [`1d27f16`](https://github.com/hirotomoyamada/yamada-ui/commit/1d27f16b73b2cf27c61bf70509c8aeb3524c006b), [`0069f8c`](https://github.com/hirotomoyamada/yamada-ui/commit/0069f8c5a28d126bb6d0c9eecb972635bd560e17), [`8aaf81d`](https://github.com/hirotomoyamada/yamada-ui/commit/8aaf81d6621df0e37edb7933364c0bedd5754589), [`d954e79`](https://github.com/hirotomoyamada/yamada-ui/commit/d954e792097c217d39009935722d211026edd2ab)]:
  - @yamada-ui/theme@1.3.0
  - @yamada-ui/core@1.1.4
  - @yamada-ui/utils@1.0.2
  - @yamada-ui/loading@1.0.5
  - @yamada-ui/motion@1.0.5
  - @yamada-ui/notice@1.0.5

## 1.0.8

### Patch Changes

- Updated dependencies [[`88ef91b`](https://github.com/hirotomoyamada/yamada-ui/commit/88ef91b854cee510389095267db8e052094c8bd5)]:
  - @yamada-ui/theme@1.2.2

## 1.0.7

### Patch Changes

- Updated dependencies [[`a31abbc`](https://github.com/hirotomoyamada/yamada-ui/commit/a31abbc17f1784514975d863d57f22c7f488ae2e), [`536720b`](https://github.com/hirotomoyamada/yamada-ui/commit/536720b79837a14be9e2c7b74e3e7e1a6f57a9c3)]:
  - @yamada-ui/core@1.1.3
  - @yamada-ui/loading@1.0.4
  - @yamada-ui/motion@1.0.4
  - @yamada-ui/notice@1.0.4
  - @yamada-ui/theme@1.2.1

## 1.0.6

### Patch Changes

- Updated dependencies [[`3edb463`](https://github.com/hirotomoyamada/yamada-ui/commit/3edb4635c9b9df7bf0bd68437c2c5e94e6cdfcb0), [`489074c`](https://github.com/hirotomoyamada/yamada-ui/commit/489074c686cf15f89917caab6b9e715d3856e2e1), [`b20ab82`](https://github.com/hirotomoyamada/yamada-ui/commit/b20ab82ea76801a73ca82829885b0e498432e7a4), [`a723526`](https://github.com/hirotomoyamada/yamada-ui/commit/a7235269d4c5144eefe82c523041f22d5c3eb092), [`324f4eb`](https://github.com/hirotomoyamada/yamada-ui/commit/324f4eb82be80b634ca90d5022720af1af2b6599), [`e28a099`](https://github.com/hirotomoyamada/yamada-ui/commit/e28a099242d827f6e3a4410d4f38a62c28ae6fd7), [`e7d8cee`](https://github.com/hirotomoyamada/yamada-ui/commit/e7d8cee41f6c9b47f577e35494df09e1a2304c3f), [`bb8701b`](https://github.com/hirotomoyamada/yamada-ui/commit/bb8701b495ec6e43add00f1af62cb513a8b86418), [`fb49fe6`](https://github.com/hirotomoyamada/yamada-ui/commit/fb49fe682862bcdfec3420364f64eaa9efccc1b9), [`be74eb9`](https://github.com/hirotomoyamada/yamada-ui/commit/be74eb9b8f1285b0b66003748ffc1d0b7319aa1d), [`35b7763`](https://github.com/hirotomoyamada/yamada-ui/commit/35b7763aadeae7ef899e62e50656da4fa73e5d91), [`6289260`](https://github.com/hirotomoyamada/yamada-ui/commit/62892609fcd0f68f7c78a8c6bec37907b7a846f0), [`fb24a18`](https://github.com/hirotomoyamada/yamada-ui/commit/fb24a18863a3cdbf96afd4c30d4a76c2620ae55a)]:
  - @yamada-ui/theme@1.2.0
  - @yamada-ui/utils@1.0.1
  - @yamada-ui/motion@1.0.3
  - @yamada-ui/core@1.1.2
  - @yamada-ui/loading@1.0.3
  - @yamada-ui/notice@1.0.3

## 1.0.5

### Patch Changes

- Updated dependencies [[`e488f91`](https://github.com/hirotomoyamada/yamada-ui/commit/e488f91d6facc819748f78df5b9574cc8f830ada)]:
  - @yamada-ui/theme@1.1.4

## 1.0.4

### Patch Changes

- Updated dependencies [[`60163b6`](https://github.com/hirotomoyamada/yamada-ui/commit/60163b6b1d13a904754e207da3c0840a8e265e3e)]:
  - @yamada-ui/theme@1.1.3

## 1.0.3

### Patch Changes

- Updated dependencies [[`c382711`](https://github.com/hirotomoyamada/yamada-ui/commit/c3827110e32a7528ea5bd7bf84e9dccf7b1abfdc)]:
  - @yamada-ui/theme@1.1.2

## 1.0.2

### Patch Changes

- Updated dependencies [[`1918baa`](https://github.com/hirotomoyamada/yamada-ui/commit/1918baa2c62d08a4826e2ab6faf98a271f6bdc58)]:
  - @yamada-ui/core@1.1.1
  - @yamada-ui/loading@1.0.2
  - @yamada-ui/motion@1.0.2
  - @yamada-ui/notice@1.0.2
  - @yamada-ui/theme@1.1.1

## 1.0.1

### Patch Changes

- Updated dependencies [[`194c9e2`](https://github.com/hirotomoyamada/yamada-ui/commit/194c9e2d37920f9a68ec2e8bd8f5776eb948d777), [`357213f`](https://github.com/hirotomoyamada/yamada-ui/commit/357213fd487f553813c1e46b4129cb84c6fd3e47), [`357213f`](https://github.com/hirotomoyamada/yamada-ui/commit/357213fd487f553813c1e46b4129cb84c6fd3e47), [`9a5768a`](https://github.com/hirotomoyamada/yamada-ui/commit/9a5768a160d252cfe7bb2e533796f7cdcbcf5006)]:
  - @yamada-ui/theme@1.1.0
  - @yamada-ui/core@1.1.0
  - @yamada-ui/loading@1.0.1
  - @yamada-ui/motion@1.0.1
  - @yamada-ui/notice@1.0.1

## 1.0.0

### Major Changes

- [#480](https://github.com/hirotomoyamada/yamada-ui/pull/480) [`5037bbc`](https://github.com/hirotomoyamada/yamada-ui/commit/5037bbc5e6dc804b6156fad716eb09e053183bf8) Thanks [@hirotomoyamada](https://github.com/hirotomoyamada)! - Added document link and description.

### Patch Changes

- Updated dependencies [[`5037bbc`](https://github.com/hirotomoyamada/yamada-ui/commit/5037bbc5e6dc804b6156fad716eb09e053183bf8)]:
  - @yamada-ui/loading@1.0.0
  - @yamada-ui/motion@1.0.0
  - @yamada-ui/notice@1.0.0
  - @yamada-ui/theme@1.0.0
  - @yamada-ui/utils@1.0.0
  - @yamada-ui/core@1.0.0

## 0.9.27

### Patch Changes

- Updated dependencies [[`dc5b7fd`](https://github.com/hirotomoyamada/yamada-ui/commit/dc5b7fd7f68b1ed4206cf6117afe939a16c4596f)]:
  - @yamada-ui/core@0.15.4
  - @yamada-ui/loading@0.5.17
  - @yamada-ui/motion@0.4.29
  - @yamada-ui/notice@0.5.21
  - @yamada-ui/theme@0.13.10

## 0.9.26

### Patch Changes

- [#511](https://github.com/hirotomoyamada/yamada-ui/pull/511) [`1474fd0`](https://github.com/hirotomoyamada/yamada-ui/commit/1474fd00f3da01077ef766d959f4cbe7562ecd22) Thanks [@hirotomoyamada](https://github.com/hirotomoyamada)! - Added `framer-motion` config support.

- Updated dependencies [[`1474fd0`](https://github.com/hirotomoyamada/yamada-ui/commit/1474fd00f3da01077ef766d959f4cbe7562ecd22), [`60c7542`](https://github.com/hirotomoyamada/yamada-ui/commit/60c75429b6e8c38964f51394a6186b9c6b646156), [`d1c7f17`](https://github.com/hirotomoyamada/yamada-ui/commit/d1c7f170ff0db7ed3a894bbbf57ef2f349df22ba), [`e091e70`](https://github.com/hirotomoyamada/yamada-ui/commit/e091e707f95ceb008c0d1ef97505515d1e2601a3), [`41ad25f`](https://github.com/hirotomoyamada/yamada-ui/commit/41ad25ff914818e0926e7814b1b0b41945708fab)]:
  - @yamada-ui/core@0.15.3
  - @yamada-ui/loading@0.5.16
  - @yamada-ui/notice@0.5.20
  - @yamada-ui/motion@0.4.28
  - @yamada-ui/theme@0.13.9

## 0.9.25

### Patch Changes

- Updated dependencies [[`7d2dd8a`](https://github.com/hirotomoyamada/yamada-ui/commit/7d2dd8aa51425a49349ebaaff7275bad85cb75d0), [`d0aedb9`](https://github.com/hirotomoyamada/yamada-ui/commit/d0aedb9ab9ba4b064668655fc9d77d569c63c9bf)]:
  - @yamada-ui/theme@0.13.8
  - @yamada-ui/utils@0.5.1
  - @yamada-ui/loading@0.5.15
  - @yamada-ui/notice@0.5.19
  - @yamada-ui/core@0.15.2

## 0.9.24

### Patch Changes

- Updated dependencies [[`1c6b475`](https://github.com/hirotomoyamada/yamada-ui/commit/1c6b475b3b99f69f55cd5e8959bdf9be316d6292)]:
  - @yamada-ui/theme@0.13.7
  - @yamada-ui/notice@0.5.18

## 0.9.23

### Patch Changes

- Updated dependencies [[`8c2de1b`](https://github.com/hirotomoyamada/yamada-ui/commit/8c2de1b12c7d4efa4817a273da9072803f3c85a7), [`cca4552`](https://github.com/hirotomoyamada/yamada-ui/commit/cca45527a0f8282764c3cf87568df52e1080da46)]:
  - @yamada-ui/core@0.15.1
  - @yamada-ui/loading@0.5.14
  - @yamada-ui/notice@0.5.17
  - @yamada-ui/theme@0.13.6

## 0.9.22

### Patch Changes

- Updated dependencies [[`0018510`](https://github.com/hirotomoyamada/yamada-ui/commit/00185106e4be9e4922b9e5753b7afd60121e4bc8), [`bf5d3bf`](https://github.com/hirotomoyamada/yamada-ui/commit/bf5d3bf4cd03b782044340419d73d0efb06a6e26), [`4817eae`](https://github.com/hirotomoyamada/yamada-ui/commit/4817eaec2177ff22f3625c3237a01c0a8abfb9f1), [`e8cdbdf`](https://github.com/hirotomoyamada/yamada-ui/commit/e8cdbdf7f03af4c5ea9378e9bd16d0ba809f98d2)]:
  - @yamada-ui/core@0.15.0
  - @yamada-ui/theme@0.13.5
  - @yamada-ui/loading@0.5.13
  - @yamada-ui/notice@0.5.16

## 0.9.21

### Patch Changes

- [#465](https://github.com/hirotomoyamada/yamada-ui/pull/465) [`c874f8f`](https://github.com/hirotomoyamada/yamada-ui/commit/c874f8f9845dba67d33c6b78721f7d5b1ac266bb) Thanks [@hirotomoyamada](https://github.com/hirotomoyamada)! - Simplify storage manager function.

- Updated dependencies [[`c874f8f`](https://github.com/hirotomoyamada/yamada-ui/commit/c874f8f9845dba67d33c6b78721f7d5b1ac266bb)]:
  - @yamada-ui/core@0.14.2
  - @yamada-ui/notice@0.5.15
  - @yamada-ui/loading@0.5.12
  - @yamada-ui/theme@0.13.4

## 0.9.20

### Patch Changes

- [#463](https://github.com/hirotomoyamada/yamada-ui/pull/463) [`f598113`](https://github.com/hirotomoyamada/yamada-ui/commit/f5981132b9e3c38cfa5f6592fbc15f9a49e89686) Thanks [@hirotomoyamada](https://github.com/hirotomoyamada)! - Include source map in package.

- Updated dependencies [[`019fdc9`](https://github.com/hirotomoyamada/yamada-ui/commit/019fdc9e0efce9f944eb9705b664dcf2c425bb25), [`b2efd19`](https://github.com/hirotomoyamada/yamada-ui/commit/b2efd19c42afb546dcdf97e48fb5847942784113), [`0a5b293`](https://github.com/hirotomoyamada/yamada-ui/commit/0a5b2937da6547be13c117f5efbadbb2a79eeb16), [`cfb3401`](https://github.com/hirotomoyamada/yamada-ui/commit/cfb34018d5fe0242f9312b0b32bea91d4f6721d9), [`35854a5`](https://github.com/hirotomoyamada/yamada-ui/commit/35854a5da8e43976b8699c0e82f573fff02f8592), [`fe6da2a`](https://github.com/hirotomoyamada/yamada-ui/commit/fe6da2ad1c7fb0abc8ebc924a21eeba0b06a7ae0), [`f598113`](https://github.com/hirotomoyamada/yamada-ui/commit/f5981132b9e3c38cfa5f6592fbc15f9a49e89686), [`c34136a`](https://github.com/hirotomoyamada/yamada-ui/commit/c34136a0e74354e67e1371357eace3e668dd3b83), [`2ab14b0`](https://github.com/hirotomoyamada/yamada-ui/commit/2ab14b0775560f1701f5b2cb4b34ec3f433c9438), [`8692124`](https://github.com/hirotomoyamada/yamada-ui/commit/86921243869ab941df915fe703a15fec43e8dd42), [`4dfc51e`](https://github.com/hirotomoyamada/yamada-ui/commit/4dfc51e8fb9c26d6280765935f20129e8edc0638)]:
  - @yamada-ui/core@0.14.1
  - @yamada-ui/utils@0.5.0
  - @yamada-ui/loading@0.5.11
  - @yamada-ui/notice@0.5.14
  - @yamada-ui/theme@0.13.3

## 0.9.19

### Patch Changes

- Updated dependencies [[`a2507f7`](https://github.com/hirotomoyamada/yamada-ui/commit/a2507f7528b9d15e32bb9ca5bac055fc91b6c7a4), [`c853190`](https://github.com/hirotomoyamada/yamada-ui/commit/c853190da3a02ce4d545fb9eeb9f227704dbb2ff)]:
  - @yamada-ui/theme@0.13.2
  - @yamada-ui/core@0.14.0
  - @yamada-ui/loading@0.5.10
  - @yamada-ui/notice@0.5.13

## 0.9.18

### Patch Changes

- Updated dependencies [[`00570fa`](https://github.com/hirotomoyamada/yamada-ui/commit/00570faf38843ff2786f3750594d32fae86edadc), [`1cbbef3`](https://github.com/hirotomoyamada/yamada-ui/commit/1cbbef31657f9aff7a46d960ff4d47246d2ba453)]:
  - @yamada-ui/theme@0.13.1

## 0.9.17

### Patch Changes

- Updated dependencies [[`096c97a`](https://github.com/hirotomoyamada/yamada-ui/commit/096c97a29abe6b491b78371b0600ba44899d63f2), [`15bb13a`](https://github.com/hirotomoyamada/yamada-ui/commit/15bb13a4c921dd80a617205c4875f0b9ee36ad4f), [`ba00f80`](https://github.com/hirotomoyamada/yamada-ui/commit/ba00f8017c4f3d246892073797dee2763cfe939c)]:
  - @yamada-ui/theme@0.13.0
  - @yamada-ui/utils@0.4.1
  - @yamada-ui/core@0.13.2
  - @yamada-ui/loading@0.5.9
  - @yamada-ui/notice@0.5.12

## 0.9.16

### Patch Changes

- Updated dependencies [[`1d152af`](https://github.com/hirotomoyamada/yamada-ui/commit/1d152af140eb90965aab962fce285e5e0053d2a0), [`58aca09`](https://github.com/hirotomoyamada/yamada-ui/commit/58aca09239d453b5d5d5ba0958ebd6dfdab31485)]:
  - @yamada-ui/utils@0.4.0
  - @yamada-ui/loading@0.5.8
  - @yamada-ui/notice@0.5.11
  - @yamada-ui/core@0.13.1
  - @yamada-ui/theme@0.12.1

## 0.9.15

### Patch Changes

- Updated dependencies [[`f9da8bf`](https://github.com/hirotomoyamada/yamada-ui/commit/f9da8bf23ee4c6575cd74e9bc2d1f5368f79ce06), [`278b66b`](https://github.com/hirotomoyamada/yamada-ui/commit/278b66b6ea5220fe538525613c48e4f247c63284), [`a83f07e`](https://github.com/hirotomoyamada/yamada-ui/commit/a83f07ec2753124c6d00ea25e3acde59f191d696), [`689ffcb`](https://github.com/hirotomoyamada/yamada-ui/commit/689ffcb6e0fa8099f39bb5c48e5cd792157befac), [`cc59afe`](https://github.com/hirotomoyamada/yamada-ui/commit/cc59afeb9d1bcb4cfe108f83820aa0bb93d97906)]:
  - @yamada-ui/theme@0.12.0
  - @yamada-ui/core@0.13.0
  - @yamada-ui/loading@0.5.7
  - @yamada-ui/notice@0.5.10

## 0.9.14

### Patch Changes

- Updated dependencies [[`27c0ff9d`](https://github.com/hirotomoyamada/yamada-ui/commit/27c0ff9d517b3a6909ff400317115b41343ee1a8)]:
  - @yamada-ui/core@0.12.8
  - @yamada-ui/loading@0.5.6
  - @yamada-ui/notice@0.5.9
  - @yamada-ui/theme@0.11.17

## 0.9.13

### Patch Changes

- Updated dependencies [[`67224485`](https://github.com/hirotomoyamada/yamada-ui/commit/67224485bdecb11eec23ecbe915a43904e266667)]:
  - @yamada-ui/theme@0.11.16

## 0.9.12

### Patch Changes

- Updated dependencies [[`d43c9f4b`](https://github.com/hirotomoyamada/yamada-ui/commit/d43c9f4b2baf2a1a99b3c94b83ff68b93917319c), [`65223fae`](https://github.com/hirotomoyamada/yamada-ui/commit/65223faeb235642c75285a9fe46c893478ef609a), [`7ae02003`](https://github.com/hirotomoyamada/yamada-ui/commit/7ae020036f56eeb764202d7d2818ebf01d83b73a), [`37cfbdf1`](https://github.com/hirotomoyamada/yamada-ui/commit/37cfbdf180d5c6a00b9f718731412a227e8b932d)]:
  - @yamada-ui/theme@0.11.15
  - @yamada-ui/loading@0.5.5
  - @yamada-ui/notice@0.5.8
  - @yamada-ui/core@0.12.7

## 0.9.11

### Patch Changes

- Updated dependencies []:
  - @yamada-ui/notice@0.5.7

## 0.9.10

### Patch Changes

- Updated dependencies [[`832c86ef`](https://github.com/hirotomoyamada/yamada-ui/commit/832c86ef1b507eee7c394ac6c73da5891fede388), [`85997e5b`](https://github.com/hirotomoyamada/yamada-ui/commit/85997e5b883df64f457cf03513270096d18f582e), [`98a03bba`](https://github.com/hirotomoyamada/yamada-ui/commit/98a03bba2f98b7d7d4c60ee89e4380d5fea7edec)]:
  - @yamada-ui/theme@0.11.14
  - @yamada-ui/loading@0.5.4
  - @yamada-ui/notice@0.5.6

## 0.9.9

### Patch Changes

- Updated dependencies [[`5ce8f758`](https://github.com/hirotomoyamada/yamada-ui/commit/5ce8f75861750ef08e8a848e1a5d3d82295edfda)]:
  - @yamada-ui/theme@0.11.13

## 0.9.8

### Patch Changes

- Updated dependencies [[`a3dfcb7b`](https://github.com/hirotomoyamada/yamada-ui/commit/a3dfcb7befa31608a00e7928ee51e219810d23bd)]:
  - @yamada-ui/theme@0.11.12

## 0.9.7

### Patch Changes

- Updated dependencies [[`03be9bf8`](https://github.com/hirotomoyamada/yamada-ui/commit/03be9bf8dc949821baea727f69ee832055426392), [`2a56d9a9`](https://github.com/hirotomoyamada/yamada-ui/commit/2a56d9a91c01daf350926118cee56d141c2cf18c)]:
  - @yamada-ui/core@0.12.6
  - @yamada-ui/theme@0.11.11
  - @yamada-ui/loading@0.5.3
  - @yamada-ui/notice@0.5.5

## 0.9.6

### Patch Changes

- Updated dependencies [[`ac950ec1`](https://github.com/hirotomoyamada/yamada-ui/commit/ac950ec1650acbfee52f6c20d47545bc503f011a)]:
  - @yamada-ui/notice@0.5.4

## 0.9.5

### Patch Changes

- Updated dependencies [[`f23e2e3d`](https://github.com/hirotomoyamada/yamada-ui/commit/f23e2e3d5d9c7dc56bd76c0a6639e77a0210fa4b), [`6be7db00`](https://github.com/hirotomoyamada/yamada-ui/commit/6be7db002112720dbc9fc962a9380476e7481b83), [`749b2ca5`](https://github.com/hirotomoyamada/yamada-ui/commit/749b2ca5336cfc68f383be8fabe105588bd11e13), [`3095b613`](https://github.com/hirotomoyamada/yamada-ui/commit/3095b613c023fc9050138faf76f5273832f33317)]:
  - @yamada-ui/utils@0.3.3
  - @yamada-ui/core@0.12.5
  - @yamada-ui/theme@0.11.10
  - @yamada-ui/loading@0.5.2
  - @yamada-ui/notice@0.5.3

## 0.9.4

### Patch Changes

- Updated dependencies [[`ec2589cb`](https://github.com/hirotomoyamada/yamada-ui/commit/ec2589cb8d426e86c8743f33f92486ee1e628e91), [`ff637114`](https://github.com/hirotomoyamada/yamada-ui/commit/ff6371144a997575d8ddaa999da22338fee13b7b)]:
  - @yamada-ui/theme@0.11.9

## 0.9.3

### Patch Changes

- Updated dependencies []:
  - @yamada-ui/notice@0.5.2

## 0.9.2

### Patch Changes

- [`c7890fad`](https://github.com/hirotomoyamada/yamada-ui/commit/c7890fadca736dcd3dec4f4cdcea0be856af3e45) Thanks [@hirotomoyamada](https://github.com/hirotomoyamada)! - Changed `theme` prop type to Dict only.

## 0.9.1

### Patch Changes

- Updated dependencies [[`7484afb2`](https://github.com/hirotomoyamada/yamada-ui/commit/7484afb2998f47e57818245286b91d412e8e1093)]:
  - @yamada-ui/utils@0.3.2
  - @yamada-ui/loading@0.5.1
  - @yamada-ui/notice@0.5.1
  - @yamada-ui/core@0.12.4
  - @yamada-ui/theme@0.11.8

## 0.9.0

### Minor Changes

- [`c1db45c8`](https://github.com/hirotomoyamada/yamada-ui/commit/c1db45c8f0b06c2baec289cf4be835603a9589d9) Thanks [@hirotomoyamada](https://github.com/hirotomoyamada)! - Moved loading and notice providers to each package.

### Patch Changes

- Updated dependencies [[`c1db45c8`](https://github.com/hirotomoyamada/yamada-ui/commit/c1db45c8f0b06c2baec289cf4be835603a9589d9), [`33df2f8d`](https://github.com/hirotomoyamada/yamada-ui/commit/33df2f8d93a0f7507bade5b7fbc89f63761f46c0), [`11c878ce`](https://github.com/hirotomoyamada/yamada-ui/commit/11c878ceb1cfa216ec33ba6780857c2c7d36a1f5)]:
  - @yamada-ui/loading@0.5.0
  - @yamada-ui/notice@0.5.0
  - @yamada-ui/theme@0.11.7
  - @yamada-ui/core@0.12.3

## 0.8.14

### Patch Changes

- Updated dependencies [[`219e9284`](https://github.com/hirotomoyamada/yamada-ui/commit/219e9284227a09263b555d0473c55900b0746fbe)]:
  - @yamada-ui/theme@0.11.6

## 0.8.13

### Patch Changes

- Updated dependencies [[`f4c37a4b`](https://github.com/hirotomoyamada/yamada-ui/commit/f4c37a4b4df2e14fc5d162a6a3990ce841f93331)]:
  - @yamada-ui/core@0.12.2
  - @yamada-ui/loading@0.4.12
  - @yamada-ui/motion@0.4.12
  - @yamada-ui/notice@0.4.12
  - @yamada-ui/theme@0.11.5

## 0.8.12

### Patch Changes

- Updated dependencies [[`49cf0999`](https://github.com/hirotomoyamada/yamada-ui/commit/49cf0999e6b3aededb08c6f8f80fd3209cddeb27), [`58a763b4`](https://github.com/hirotomoyamada/yamada-ui/commit/58a763b49623b95c9a643e04f044dbab076e7535), [`0e5e72e1`](https://github.com/hirotomoyamada/yamada-ui/commit/0e5e72e14c8b46f8b948918312bbb2d03464b523), [`02a33f1e`](https://github.com/hirotomoyamada/yamada-ui/commit/02a33f1e619b08d2a12ce5cc277d1692a3bb4a0a), [`ebb9023a`](https://github.com/hirotomoyamada/yamada-ui/commit/ebb9023ab97f61792e149e217a7fbe635e5b48e1), [`d048b650`](https://github.com/hirotomoyamada/yamada-ui/commit/d048b650fccb91c281ea4bbebee104dd2b7d18f0)]:
  - @yamada-ui/utils@0.3.1
  - @yamada-ui/core@0.12.1
  - @yamada-ui/notice@0.4.11
  - @yamada-ui/loading@0.4.11
  - @yamada-ui/motion@0.4.11
  - @yamada-ui/portal@0.3.4
  - @yamada-ui/use-timeout@0.2.3
  - @yamada-ui/theme@0.11.4

## 0.8.11

### Patch Changes

- Updated dependencies [[`5c88fee0`](https://github.com/hirotomoyamada/yamada-ui/commit/5c88fee021ac2238b2f8e46cbf0d620307d235f2), [`8c80e0f4`](https://github.com/hirotomoyamada/yamada-ui/commit/8c80e0f4fa432ac775ab2e6114df67ec96a872e0), [`ad6bf131`](https://github.com/hirotomoyamada/yamada-ui/commit/ad6bf131a4a96145cfa6b00bcee3b0c0280191ce), [`f42c23ef`](https://github.com/hirotomoyamada/yamada-ui/commit/f42c23ef990c2fa303b79a64c71a5c3fbe8001f4)]:
  - @yamada-ui/theme@0.11.3
  - @yamada-ui/core@0.12.0
  - @yamada-ui/notice@0.4.10
  - @yamada-ui/loading@0.4.10
  - @yamada-ui/motion@0.4.10

## 0.8.10

### Patch Changes

- Updated dependencies [[`efa39e12`](https://github.com/hirotomoyamada/yamada-ui/commit/efa39e1258e88019b5aa605ddacfbf2d2b3c757c)]:
  - @yamada-ui/core@0.11.3
  - @yamada-ui/loading@0.4.9
  - @yamada-ui/motion@0.4.9
  - @yamada-ui/notice@0.4.9
  - @yamada-ui/theme@0.11.2

## 0.8.9

### Patch Changes

- Updated dependencies [[`c1a79e92`](https://github.com/hirotomoyamada/yamada-ui/commit/c1a79e921a2aa5cd6fec47ca9971aa678085dcf6)]:
  - @yamada-ui/core@0.11.2
  - @yamada-ui/loading@0.4.8
  - @yamada-ui/motion@0.4.8
  - @yamada-ui/notice@0.4.8
  - @yamada-ui/theme@0.11.1

## 0.8.8

### Patch Changes

- Updated dependencies [[`3adec6b1`](https://github.com/hirotomoyamada/yamada-ui/commit/3adec6b1e3e6b5faed457a5aed354a4cb63c0e86), [`eef5b494`](https://github.com/hirotomoyamada/yamada-ui/commit/eef5b494dd3c7b582754df0a7e65ed10353e7066)]:
  - @yamada-ui/core@0.11.1
  - @yamada-ui/theme@0.11.0
  - @yamada-ui/loading@0.4.7
  - @yamada-ui/motion@0.4.7
  - @yamada-ui/notice@0.4.7

## 0.8.7

### Patch Changes

- Updated dependencies [[`ce7552c2`](https://github.com/hirotomoyamada/yamada-ui/commit/ce7552c265e67d8dc580132521ece9c91b4b545a), [`834ad116`](https://github.com/hirotomoyamada/yamada-ui/commit/834ad116d1d5aa682f54ea0cca65ba2e2d495916), [`7e24d8e4`](https://github.com/hirotomoyamada/yamada-ui/commit/7e24d8e4557912cedd3856242c67ba972b824334)]:
  - @yamada-ui/core@0.11.0
  - @yamada-ui/theme@0.10.0
  - @yamada-ui/utils@0.3.0
  - @yamada-ui/notice@0.4.6
  - @yamada-ui/loading@0.4.6
  - @yamada-ui/motion@0.4.6
  - @yamada-ui/portal@0.3.3
  - @yamada-ui/use-timeout@0.2.2

## 0.8.6

### Patch Changes

- [`eb954000`](https://github.com/hirotomoyamada/yamada-ui/commit/eb954000f0ac07cfb7d90e13f491a9e043ea50cb) Thanks [@hirotomoyamada](https://github.com/hirotomoyamada)! - Adjusted the `z-index` globally.

- Updated dependencies [[`588a878e`](https://github.com/hirotomoyamada/yamada-ui/commit/588a878eb7449c66f8bbe043a45adfb96e716ef7), [`eb954000`](https://github.com/hirotomoyamada/yamada-ui/commit/eb954000f0ac07cfb7d90e13f491a9e043ea50cb), [`ec8ff49c`](https://github.com/hirotomoyamada/yamada-ui/commit/ec8ff49c3dd7767f0586386c58fe5be484e8a924)]:
  - @yamada-ui/theme@0.9.0
  - @yamada-ui/portal@0.3.2
  - @yamada-ui/core@0.10.0
  - @yamada-ui/loading@0.4.5
  - @yamada-ui/motion@0.4.5
  - @yamada-ui/notice@0.4.5

## 0.8.5

### Patch Changes

- Updated dependencies [[`e73947ba`](https://github.com/hirotomoyamada/yamada-ui/commit/e73947ba6c843184ed9d21e6dbd2ac319aa5f888), [`264ab9e1`](https://github.com/hirotomoyamada/yamada-ui/commit/264ab9e1221303a7bdf642fc014b1b21774c4c6e), [`bcdf6ae7`](https://github.com/hirotomoyamada/yamada-ui/commit/bcdf6ae7a062bdd9a15a57073ecc588603b9573b)]:
  - @yamada-ui/core@0.9.4
  - @yamada-ui/theme@0.8.7
  - @yamada-ui/loading@0.4.4
  - @yamada-ui/motion@0.4.4
  - @yamada-ui/notice@0.4.4

## 0.8.4

### Patch Changes

- Updated dependencies [[`75514b3d`](https://github.com/hirotomoyamada/yamada-ui/commit/75514b3de733c88f7800d28f47a757b484c62452)]:
  - @yamada-ui/theme@0.8.6

## 0.8.3

### Patch Changes

- Updated dependencies [[`d829df88`](https://github.com/hirotomoyamada/yamada-ui/commit/d829df8807eae773b08aac5423a3a7ce5ffd9b31)]:
  - @yamada-ui/core@0.9.3
  - @yamada-ui/loading@0.4.3
  - @yamada-ui/motion@0.4.3
  - @yamada-ui/notice@0.4.3
  - @yamada-ui/theme@0.8.5

## 0.8.2

### Patch Changes

- Updated dependencies [[`135e8e03`](https://github.com/hirotomoyamada/yamada-ui/commit/135e8e030c3056922bcdd3bc017d7264bdd31cda)]:
  - @yamada-ui/core@0.9.2
  - @yamada-ui/loading@0.4.2
  - @yamada-ui/motion@0.4.2
  - @yamada-ui/notice@0.4.2
  - @yamada-ui/theme@0.8.4

## 0.8.1

### Patch Changes

- Updated dependencies [[`c7eda37b`](https://github.com/hirotomoyamada/yamada-ui/commit/c7eda37bcae2b4ea0eddc8fa9f168a85ab8b8cc0), [`bbad918b`](https://github.com/hirotomoyamada/yamada-ui/commit/bbad918b75312ad4656448c9e9e37bdce5d1c14d)]:
  - @yamada-ui/core@0.9.1
  - @yamada-ui/utils@0.2.1
  - @yamada-ui/loading@0.4.1
  - @yamada-ui/motion@0.4.1
  - @yamada-ui/notice@0.4.1
  - @yamada-ui/theme@0.8.3
  - @yamada-ui/portal@0.3.1
  - @yamada-ui/use-timeout@0.2.1

## 0.8.0

### Minor Changes

- [`9bc5dacc`](https://github.com/hirotomoyamada/yamada-ui/commit/9bc5dacc3d10be62a8593b6cea89e97924f34c50) Thanks [@hirotomoyamada](https://github.com/hirotomoyamada)! - To improve support for the App Router, all components and hooks are exported with the `"use client"` directive.

### Patch Changes

- Updated dependencies [[`9bc5dacc`](https://github.com/hirotomoyamada/yamada-ui/commit/9bc5dacc3d10be62a8593b6cea89e97924f34c50)]:
  - @yamada-ui/loading@0.4.0
  - @yamada-ui/motion@0.4.0
  - @yamada-ui/notice@0.4.0
  - @yamada-ui/portal@0.3.0
  - @yamada-ui/use-timeout@0.2.0
  - @yamada-ui/core@0.9.0
  - @yamada-ui/theme@0.8.2

## 0.7.3

### Patch Changes

- Updated dependencies [[`f9bc4b99`](https://github.com/hirotomoyamada/yamada-ui/commit/f9bc4b99d95fd6669700a742f935e31848c82e57)]:
  - @yamada-ui/theme@0.8.1

## 0.7.2

### Patch Changes

- Updated dependencies [[`37369a9e`](https://github.com/hirotomoyamada/yamada-ui/commit/37369a9e34a9ab38390271a9f8f02ff2ae1b3462)]:
  - @yamada-ui/theme@0.8.0
  - @yamada-ui/core@0.8.0
  - @yamada-ui/loading@0.3.17
  - @yamada-ui/motion@0.3.15
  - @yamada-ui/notice@0.3.17

## 0.7.1

### Patch Changes

- [`2643f199`](https://github.com/hirotomoyamada/yamada-ui/commit/2643f199ee9500fea5aa346a2d98327fc25c8a3b) Thanks [@hirotomoyamada](https://github.com/hirotomoyamada)! - Remove useSystemColorMode.

- Updated dependencies [[`8345c45b`](https://github.com/hirotomoyamada/yamada-ui/commit/8345c45b9248b8ba1acf4d258782b7c952934899), [`2643f199`](https://github.com/hirotomoyamada/yamada-ui/commit/2643f199ee9500fea5aa346a2d98327fc25c8a3b)]:
  - @yamada-ui/core@0.7.0
  - @yamada-ui/theme@0.7.0
  - @yamada-ui/loading@0.3.16
  - @yamada-ui/motion@0.3.14
  - @yamada-ui/notice@0.3.16

## 0.7.0

### Minor Changes

- [`58f48456`](https://github.com/hirotomoyamada/yamada-ui/commit/58f48456efcfbde0f28fdbc7a64ec2b4f69da6e8) Thanks [@hirotomoyamada](https://github.com/hirotomoyamada)! - Added props themeSchemeManager.

### Patch Changes

- Updated dependencies [[`e786239e`](https://github.com/hirotomoyamada/yamada-ui/commit/e786239e3af06c75e405eb37fae0a75fbc4d6d66), [`7b0bed20`](https://github.com/hirotomoyamada/yamada-ui/commit/7b0bed2044736fe545b9a222af6788ca7005989e), [`ca826e1f`](https://github.com/hirotomoyamada/yamada-ui/commit/ca826e1fc52638af5780d94a908edde9da1ff6a1)]:
  - @yamada-ui/core@0.6.5
  - @yamada-ui/theme@0.6.2
  - @yamada-ui/loading@0.3.15
  - @yamada-ui/motion@0.3.13
  - @yamada-ui/notice@0.3.15

## 0.6.15

### Patch Changes

- Updated dependencies [[`9ba848bf`](https://github.com/hirotomoyamada/yamada-ui/commit/9ba848bf18b9f8d5463828f37cc26e463954e44b), [`97312d7f`](https://github.com/hirotomoyamada/yamada-ui/commit/97312d7fc64496e70c1e2cf6763072cbca2c1f00)]:
  - @yamada-ui/theme@0.6.1

## 0.6.14

### Patch Changes

- Updated dependencies [[`df49eca7`](https://github.com/hirotomoyamada/yamada-ui/commit/df49eca7b61acc637fa9eb9ba5e3665e769ed3a8), [`fc45f164`](https://github.com/hirotomoyamada/yamada-ui/commit/fc45f16413e7548e92e0fb3000ac3ac55e7570e0), [`b634e312`](https://github.com/hirotomoyamada/yamada-ui/commit/b634e312d7072a8b914e4c9d1a48f8622881bcfc)]:
  - @yamada-ui/utils@0.2.0
  - @yamada-ui/theme@0.6.0
  - @yamada-ui/loading@0.3.14
  - @yamada-ui/motion@0.3.12
  - @yamada-ui/notice@0.3.14
  - @yamada-ui/portal@0.2.5
  - @yamada-ui/core@0.6.4
  - @yamada-ui/use-timeout@0.1.7

## 0.6.13

### Patch Changes

- Updated dependencies [[`47d209c2`](https://github.com/hirotomoyamada/yamada-ui/commit/47d209c2a465cbfaa38de4057d930b7c0681ab84), [`bec572a4`](https://github.com/hirotomoyamada/yamada-ui/commit/bec572a4a043fa9f816c10bdcc445b4b6478face)]:
  - @yamada-ui/theme@0.5.5
  - @yamada-ui/core@0.6.3
  - @yamada-ui/loading@0.3.13
  - @yamada-ui/motion@0.3.11
  - @yamada-ui/notice@0.3.13

## 0.6.12

### Patch Changes

- Updated dependencies [[`02683304`](https://github.com/hirotomoyamada/yamada-ui/commit/026833049efc405664606cdb225d83123413c986)]:
  - @yamada-ui/theme@0.5.4

## 0.6.11

### Patch Changes

- Updated dependencies [[`558f3dc4`](https://github.com/hirotomoyamada/yamada-ui/commit/558f3dc4d793cc47ab931f44a4e2cc88fb99041f)]:
  - @yamada-ui/theme@0.5.3

## 0.6.10

### Patch Changes

- Updated dependencies [[`12484635`](https://github.com/hirotomoyamada/yamada-ui/commit/124846353c25a4e8324b091e667273e3f4c6a033)]:
  - @yamada-ui/theme@0.5.2

## 0.6.9

### Patch Changes

- Updated dependencies [[`e224b53a`](https://github.com/hirotomoyamada/yamada-ui/commit/e224b53a3437db1139b70a6a06944a1f71d80ed6)]:
  - @yamada-ui/theme@0.5.1

## 0.6.8

### Patch Changes

- Updated dependencies [[`0d07b946`](https://github.com/hirotomoyamada/yamada-ui/commit/0d07b9460b217c3d8c6b7e667eee114f6f9acf3e), [`0d07b946`](https://github.com/hirotomoyamada/yamada-ui/commit/0d07b9460b217c3d8c6b7e667eee114f6f9acf3e), [`0d07b946`](https://github.com/hirotomoyamada/yamada-ui/commit/0d07b9460b217c3d8c6b7e667eee114f6f9acf3e)]:
  - @yamada-ui/theme@0.5.0
  - @yamada-ui/core@0.6.2
  - @yamada-ui/utils@0.1.5
  - @yamada-ui/loading@0.3.12
  - @yamada-ui/motion@0.3.10
  - @yamada-ui/notice@0.3.12
  - @yamada-ui/portal@0.2.4
  - @yamada-ui/use-timeout@0.1.6

## 0.6.7

### Patch Changes

- Updated dependencies [[`4a776fae`](https://github.com/hirotomoyamada/yamada-ui/commit/4a776fae148d66f6b35759f2d83884003891a03a)]:
  - @yamada-ui/core@0.6.1
  - @yamada-ui/loading@0.3.11
  - @yamada-ui/motion@0.3.9
  - @yamada-ui/notice@0.3.11
  - @yamada-ui/theme@0.4.5

## 0.6.6

### Patch Changes

- Updated dependencies [[`28172dc8`](https://github.com/hirotomoyamada/yamada-ui/commit/28172dc8075152ff4f02d5e6740bd5e967650a84)]:
  - @yamada-ui/theme@0.4.4

## 0.6.5

### Patch Changes

- Updated dependencies [[`2fe9c1a1`](https://github.com/hirotomoyamada/yamada-ui/commit/2fe9c1a128418f555b0bce492bdcf1b6f3598621), [`9b5f4f9f`](https://github.com/hirotomoyamada/yamada-ui/commit/9b5f4f9ffb7a946cee70c69635e85c6e23f17eb7)]:
  - @yamada-ui/core@0.6.0
  - @yamada-ui/loading@0.3.10
  - @yamada-ui/motion@0.3.8
  - @yamada-ui/notice@0.3.10
  - @yamada-ui/theme@0.4.3

## 0.6.4

### Patch Changes

- [`a9bf078d`](https://github.com/hirotomoyamada/yamada-ui/commit/a9bf078dd1db1053a9b0e80292f9b471ad00ddff) Thanks [@hirotomoyamada](https://github.com/hirotomoyamada)! - Formatted code.

## 0.6.3

### Patch Changes

- Updated dependencies [[`d7875d58`](https://github.com/hirotomoyamada/yamada-ui/commit/d7875d585317e3f05ed97268a9d4227c3fbb310d)]:
  - @yamada-ui/theme@0.4.2

## 0.6.2

### Patch Changes

- [`cc989018`](https://github.com/hirotomoyamada/yamada-ui/commit/cc989018c3269a223f5a3c06613f062f5e0edb6a) Thanks [@hirotomoyamada](https://github.com/hirotomoyamada)! - Changed import path.

- Updated dependencies [[`e0906df0`](https://github.com/hirotomoyamada/yamada-ui/commit/e0906df07076956cba7e541782ce21c381ae9947)]:
  - @yamada-ui/core@0.5.4
  - @yamada-ui/loading@0.3.9
  - @yamada-ui/motion@0.3.7
  - @yamada-ui/notice@0.3.9
  - @yamada-ui/theme@0.4.1

## 0.6.1

### Patch Changes

- Updated dependencies [[`66b08100`](https://github.com/hirotomoyamada/yamada-ui/commit/66b081004f7ce5d47173bbd5d1a967a3f8d16241)]:
  - @yamada-ui/theme@0.4.0

## 0.6.0

### Minor Changes

- [`1884d6db`](https://github.com/hirotomoyamada/yamada-ui/commit/1884d6db6557c4e3379a4ffb2f8e6227f96fc36b) Thanks [@hirotomoyamada](https://github.com/hirotomoyamada)! - Added force function to useLoading.

### Patch Changes

- Updated dependencies [[`70551ea7`](https://github.com/hirotomoyamada/yamada-ui/commit/70551ea7c6887aa9f93a4f122f8ab46901c88b60), [`c941721c`](https://github.com/hirotomoyamada/yamada-ui/commit/c941721cc830edd4c4c07c102fb871450ecfa832)]:
  - @yamada-ui/notice@0.3.8
  - @yamada-ui/core@0.5.3
  - @yamada-ui/loading@0.3.8
  - @yamada-ui/motion@0.3.6
  - @yamada-ui/theme@0.3.9

## 0.5.3

### Patch Changes

- Updated dependencies [[`b5cbe265`](https://github.com/hirotomoyamada/yamada-ui/commit/b5cbe26510fa7f437538a2ddd36daa6c918b0f35)]:
  - @yamada-ui/utils@0.1.4
  - @yamada-ui/core@0.5.2
  - @yamada-ui/loading@0.3.7
  - @yamada-ui/motion@0.3.5
  - @yamada-ui/notice@0.3.7
  - @yamada-ui/portal@0.2.3
  - @yamada-ui/use-timeout@0.1.5
  - @yamada-ui/theme@0.3.8

## 0.5.2

### Patch Changes

- Updated dependencies [[`3b8dc0a7`](https://github.com/hirotomoyamada/yamada-ui/commit/3b8dc0a7b67b2c6728cb98b485959d3635e72ffd)]:
  - @yamada-ui/core@0.5.1
  - @yamada-ui/loading@0.3.6
  - @yamada-ui/motion@0.3.4
  - @yamada-ui/notice@0.3.6
  - @yamada-ui/theme@0.3.7

## 0.5.1

### Patch Changes

- [`64313b93`](https://github.com/hirotomoyamada/yamada-ui/commit/64313b93a046733e8510e58c3ceed69affb00fd3) Thanks [@hirotomoyamada](https://github.com/hirotomoyamada)! - Removed ResetStyle, GlobalStyle.

## 0.5.0

### Minor Changes

- [`d46c94b1`](https://github.com/hirotomoyamada/yamada-ui/commit/d46c94b1732644b269872c033102d501444efe0d) Thanks [@hirotomoyamada](https://github.com/hirotomoyamada)! - Moved the definitions of themeScheme and changeThemeScheme.

### Patch Changes

- Updated dependencies [[`d46c94b1`](https://github.com/hirotomoyamada/yamada-ui/commit/d46c94b1732644b269872c033102d501444efe0d), [`45eec70b`](https://github.com/hirotomoyamada/yamada-ui/commit/45eec70b0ec611b245a15be3d6ac5f203f403ebc), [`0ea4db5b`](https://github.com/hirotomoyamada/yamada-ui/commit/0ea4db5b68d8a26e1d533de9d2f30d9916637c39)]:
  - @yamada-ui/core@0.5.0
  - @yamada-ui/utils@0.1.3
  - @yamada-ui/notice@0.3.5
  - @yamada-ui/loading@0.3.5
  - @yamada-ui/motion@0.3.3
  - @yamada-ui/theme@0.3.6
  - @yamada-ui/portal@0.2.2
  - @yamada-ui/use-timeout@0.1.4

## 0.4.4

### Patch Changes

- Updated dependencies [[`32b46662`](https://github.com/hirotomoyamada/yamada-ui/commit/32b4666218f378922e6d34bc1502577ef7d1cfe2)]:
  - @yamada-ui/motion@0.3.2
  - @yamada-ui/core@0.4.3
  - @yamada-ui/loading@0.3.4
  - @yamada-ui/notice@0.3.4
  - @yamada-ui/theme@0.3.5

## 0.4.3

### Patch Changes

- Updated dependencies [[`7f3bf48e`](https://github.com/hirotomoyamada/yamada-ui/commit/7f3bf48e27e7b3dced7c0a5bb7d1b7ac9e041289)]:
  - @yamada-ui/utils@0.1.2
  - @yamada-ui/loading@0.3.3
  - @yamada-ui/motion@0.3.1
  - @yamada-ui/notice@0.3.3
  - @yamada-ui/portal@0.2.1
  - @yamada-ui/core@0.4.2
  - @yamada-ui/use-timeout@0.1.3
  - @yamada-ui/theme@0.3.4

## 0.4.2

### Patch Changes

- Updated dependencies [[`f5febff5`](https://github.com/hirotomoyamada/yamada-ui/commit/f5febff527dd1f5363d13025776750c9fff5c2b9), [`487ba0d3`](https://github.com/hirotomoyamada/yamada-ui/commit/487ba0d34a72e3b76e5c307bb7e7f907a1b8fc7d)]:
  - @yamada-ui/core@0.4.1
  - @yamada-ui/motion@0.3.0
  - @yamada-ui/loading@0.3.2
  - @yamada-ui/notice@0.3.2
  - @yamada-ui/theme@0.3.3

## 0.4.1

### Patch Changes

- Updated dependencies [[`faa76b46`](https://github.com/hirotomoyamada/yamada-ui/commit/faa76b46b16bd2e6bceabca758c58a3b4e5468ad), [`a1e6e583`](https://github.com/hirotomoyamada/yamada-ui/commit/a1e6e583e748daa66113f829fa5f0f8d6bc5303b), [`c64389c9`](https://github.com/hirotomoyamada/yamada-ui/commit/c64389c94e14a618de293c51d3631df1819036ba)]:
  - @yamada-ui/motion@0.2.2

## 0.4.0

### Minor Changes

- [`7b3e3e22`](https://github.com/hirotomoyamada/yamada-ui/commit/7b3e3e225243c5d4e46142ec311d405ddada3ed6) Thanks [@hirotomoyamada](https://github.com/hirotomoyamada)! - Changed props name timeout to duration.

- [`742ab341`](https://github.com/hirotomoyamada/yamada-ui/commit/742ab34157e8740178be3e5287b41620c6f1dfff) Thanks [@hirotomoyamada](https://github.com/hirotomoyamada)! - Added JSDoc to props.

### Patch Changes

- Updated dependencies [[`f79629b2`](https://github.com/hirotomoyamada/yamada-ui/commit/f79629b299618c73601a270bea2f627b8ff6f61f)]:
  - @yamada-ui/core@0.4.0
  - @yamada-ui/loading@0.3.1
  - @yamada-ui/motion@0.2.1
  - @yamada-ui/notice@0.3.1
  - @yamada-ui/theme@0.3.2

## 0.3.6

### Patch Changes

- Updated dependencies [[`b1a01b32`](https://github.com/hirotomoyamada/yamada-ui/commit/b1a01b32ddbb09412cc740bd5cdb4853c8992c8e), [`76b02283`](https://github.com/hirotomoyamada/yamada-ui/commit/76b022830db92977740e03d44f535d768ffe91f4), [`392896a0`](https://github.com/hirotomoyamada/yamada-ui/commit/392896a03c79a2b25fdf5994279fd4edd2e74733)]:
  - @yamada-ui/loading@0.3.0
  - @yamada-ui/portal@0.2.0
  - @yamada-ui/motion@0.2.0
  - @yamada-ui/notice@0.3.0
  - @yamada-ui/core@0.3.1
  - @yamada-ui/theme@0.3.1

## 0.3.5

### Patch Changes

- Updated dependencies [[`e9aed64e`](https://github.com/hirotomoyamada/yamada-ui/commit/e9aed64e171a3e326b28ed330de0e2dc22a71fbe), [`540682f2`](https://github.com/hirotomoyamada/yamada-ui/commit/540682f27c8d407c93d02342d341a7bf07cf8ec1)]:
  - @yamada-ui/theme@0.3.0
  - @yamada-ui/core@0.3.0
  - @yamada-ui/loading@0.2.8
  - @yamada-ui/motion@0.1.11
  - @yamada-ui/notice@0.2.1

## 0.3.4

### Patch Changes

- Updated dependencies [[`ddb71320`](https://github.com/hirotomoyamada/yamada-ui/commit/ddb71320c504386e99b9bb76f71d23ae6552547a), [`ddb71320`](https://github.com/hirotomoyamada/yamada-ui/commit/ddb71320c504386e99b9bb76f71d23ae6552547a)]:
  - @yamada-ui/theme@0.2.4
  - @yamada-ui/core@0.2.3
  - @yamada-ui/notice@0.2.0
  - @yamada-ui/loading@0.2.7
  - @yamada-ui/motion@0.1.10

## 0.3.3

### Patch Changes

- Updated dependencies [[`fa90da83`](https://github.com/hirotomoyamada/yamada-ui/commit/fa90da8350abe1ce768e94b7e82108c2b66e869d)]:
  - @yamada-ui/theme@0.2.3

## 0.3.2

### Patch Changes

- Updated dependencies [[`bc90e430`](https://github.com/hirotomoyamada/yamada-ui/commit/bc90e4300e10eba6635e5decfdf0e624422a916c)]:
  - @yamada-ui/core@0.2.2
  - @yamada-ui/loading@0.2.6
  - @yamada-ui/motion@0.1.9
  - @yamada-ui/notice@0.1.9
  - @yamada-ui/theme@0.2.2

## 0.3.1

### Patch Changes

- Updated dependencies [[`0ec606a9`](https://github.com/hirotomoyamada/yamada-ui/commit/0ec606a9960924b50b4f9f3e683b4e8d168d25f7)]:
  - @yamada-ui/core@0.2.1
  - @yamada-ui/loading@0.2.5
  - @yamada-ui/motion@0.1.8
  - @yamada-ui/notice@0.1.8
  - @yamada-ui/theme@0.2.1

## 0.3.0

### Minor Changes

- [`2be51f0a`](https://github.com/hirotomoyamada/yamada-ui/commit/2be51f0a02196aeda977a7cf3ccc475cee391752) Thanks [@hirotomoyamada](https://github.com/hirotomoyamada)! - Added EnvironmentProvider.

### Patch Changes

- Updated dependencies [[`9f945f06`](https://github.com/hirotomoyamada/yamada-ui/commit/9f945f06ea1bf7c389053e84fb4d0d45bc3ce6e0)]:
  - @yamada-ui/use-timeout@0.1.2

## 0.2.2

### Patch Changes

- Updated dependencies [[`93741e6`](https://github.com/hirotomoyamada/yamada-ui/commit/93741e682f83d7cf954443f341543632f81696f4)]:
  - @yamada-ui/theme@0.2.0
  - @yamada-ui/core@0.2.0
  - @yamada-ui/loading@0.2.4
  - @yamada-ui/motion@0.1.7
  - @yamada-ui/notice@0.1.7

## 0.2.1

### Patch Changes

- Updated dependencies [[`e8c4cae`](https://github.com/hirotomoyamada/yamada-ui/commit/e8c4cae22de22c1574773fda1d0919ea73decbef), [`9c16c53`](https://github.com/hirotomoyamada/yamada-ui/commit/9c16c53d50a1df576eb3e86a2b2ffc75edb52b6f)]:
  - @yamada-ui/core@0.1.6
  - @yamada-ui/loading@0.2.3
  - @yamada-ui/motion@0.1.6
  - @yamada-ui/notice@0.1.6
  - @yamada-ui/theme@0.1.8

## 0.2.0

### Minor Changes

- [`3009eda`](https://github.com/hirotomoyamada/yamada-ui/commit/3009eda3ea6b297eaa5db92b7827c71b55b55dcb) Thanks [@hirotomoyamada](https://github.com/hirotomoyamada)! - Changed the loading animation to end correctly if it runs multiple times.

## 0.1.8

### Patch Changes

- Updated dependencies [[`0a64e78`](https://github.com/hirotomoyamada/yamada-ui/commit/0a64e7895dc1bbb2cba5230e9e7d16836f5a2f4c)]:
  - @yamada-ui/theme@0.1.7

## 0.1.7

### Patch Changes

- Updated dependencies [[`2e48b47`](https://github.com/hirotomoyamada/yamada-ui/commit/2e48b4743186263a9d8f2f8442575b7a59df9ca8)]:
  - @yamada-ui/theme@0.1.6

## 0.1.6

### Patch Changes

- [`ec60732`](https://github.com/hirotomoyamada/yamada-ui/commit/ec607329d72740a625e4f63715fd1efd9e84ef00) Thanks [@hirotomoyamada](https://github.com/hirotomoyamada)! - Suppressed unnecessary rendering.

## 0.1.5

### Patch Changes

- Updated dependencies [[`a5ad503`](https://github.com/hirotomoyamada/yamada-ui/commit/a5ad503f7addc33a8535b38d62b624959762546e), [`27a42db`](https://github.com/hirotomoyamada/yamada-ui/commit/27a42db9e1b194b87b7358440bb1964a643887c2)]:
  - @yamada-ui/loading@0.2.2
  - @yamada-ui/theme@0.1.5
  - @yamada-ui/utils@0.1.1
  - @yamada-ui/motion@0.1.5
  - @yamada-ui/notice@0.1.5
  - @yamada-ui/portal@0.1.2
  - @yamada-ui/core@0.1.5
  - @yamada-ui/use-timeout@0.1.1

## 0.1.4

### Patch Changes

- Updated dependencies [[`944828a`](https://github.com/hirotomoyamada/yamada-ui/commit/944828ac78283472f9e9ac7e4f3173e0bee19539)]:
  - @yamada-ui/theme@0.1.4
  - @yamada-ui/core@0.1.4
  - @yamada-ui/loading@0.2.1
  - @yamada-ui/motion@0.1.4
  - @yamada-ui/notice@0.1.4

## 0.1.3

### Patch Changes

- [`54f1aa9`](https://github.com/hirotomoyamada/yamada-ui/commit/54f1aa9a61aaf97451a8da065f8ff05ea9128fc3) Thanks [@hirotomoyamada](https://github.com/hirotomoyamada)! - The styles have been adjusted due to changes in the icons provided by `@yamada-ui/loading`.

- Updated dependencies [[`ae7c66d`](https://github.com/hirotomoyamada/yamada-ui/commit/ae7c66d68e71034b6a3abc211017bf509de406e3), [`ae7c66d`](https://github.com/hirotomoyamada/yamada-ui/commit/ae7c66d68e71034b6a3abc211017bf509de406e3)]:
  - @yamada-ui/core@0.1.3
  - @yamada-ui/loading@0.2.0
  - @yamada-ui/motion@0.1.3
  - @yamada-ui/notice@0.1.3
  - @yamada-ui/theme@0.1.3

## 0.1.2

### Patch Changes

- [`790f0ee`](https://github.com/hirotomoyamada/yamada-ui/commit/790f0eefa704b1a5ad44dcd5aa60ca791939b703) Thanks [@hirotomoyamada](https://github.com/hirotomoyamada)! - Updated packages peerDependencies.

- Updated dependencies [[`790f0ee`](https://github.com/hirotomoyamada/yamada-ui/commit/790f0eefa704b1a5ad44dcd5aa60ca791939b703), [`5afe220`](https://github.com/hirotomoyamada/yamada-ui/commit/5afe220f1c2b34b412e9a3098fa12b249bc15e20)]:
  - @yamada-ui/portal@0.1.1
  - @yamada-ui/core@0.1.2
  - @yamada-ui/loading@0.1.2
  - @yamada-ui/motion@0.1.2
  - @yamada-ui/notice@0.1.2
  - @yamada-ui/theme@0.1.2

## 0.1.1

### Patch Changes

- Updated dependencies [[`625eb01`](https://github.com/hirotomoyamada/yamada-ui/commit/625eb019241a9ace873989723453bac335ed6b06), [`c498768`](https://github.com/hirotomoyamada/yamada-ui/commit/c498768bcfd709537fd25cf9364cac2887a3f9bd)]:
  - @yamada-ui/core@0.1.1
  - @yamada-ui/motion@0.1.1
  - @yamada-ui/loading@0.1.1
  - @yamada-ui/notice@0.1.1
  - @yamada-ui/theme@0.1.1<|MERGE_RESOLUTION|>--- conflicted
+++ resolved
@@ -1,7 +1,5 @@
 # @yamada-ui/providers
 
-<<<<<<< HEAD
-=======
 ## 1.0.17
 
 ### Patch Changes
@@ -14,7 +12,6 @@
   - @yamada-ui/core@1.3.2
   - @yamada-ui/theme@1.4.3
 
->>>>>>> 00f9a340
 ## 1.0.16
 
 ### Patch Changes

import type { StringLiteral } from "@yamada-ui/utils"
import type * as CSS from "csstype"
import type { StyleConfigs } from "./config"
import { transforms } from "./config"
import type { CSSUIObject, Token } from "./css"
import type { Theme } from "./theme.types"

export const standardStyles: StyleConfigs = {
  accentColor: {
    properties: "accentColor",
    token: "colors",
    transform: transforms.token("colors", transforms.colorMix),
  },
  alignContent: true,
  alignItems: true,
  alignSelf: true,
  all: true,
  animation: {
    properties: "animation",
    token: "animations",
    transform: transforms.token("animations", transforms.animation),
  },
  animationComposition: true,
  animationDelay: true,
  animationDirection: true,
  animationDuration: {
    properties: "animationDuration",
    token: "transitions.duration",
    transform: transforms.token("transitions.duration"),
  },
  animationFillMode: true,
  animationIterationCount: true,
  animationName: true,
  animationPlayState: true,
  animationRange: true,
  animationRangeEnd: true,
  animationRangeStart: true,
  animationTimeline: true,
  animationTimingFunction: {
    properties: "animationTimingFunction",
    token: "transitions.easing",
    transform: transforms.token("transitions.easing"),
  },
  appearance: true,
  aspectRatio: true,
  backfaceVisibility: {
    properties: "backfaceVisibility",
    token: "sizes",
    transform: transforms.token("sizes", transforms.fraction(transforms.px)),
  },
  background: {
    properties: "background",
    token: "colors",
    transform: transforms.token("colors", transforms.colorMix),
  },
  backgroundAttachment: true,
  backgroundBlendMode: true,
  backgroundClip: {
    properties: "backgroundClip",
    transform: transforms.bgClip,
  },
  backgroundColor: {
    properties: "backgroundColor",
    token: "colors",
    transform: transforms.token("colors", transforms.colorMix),
  },
  backgroundImage: {
    properties: "backgroundImage",
    token: "gradients",
    transform: transforms.token("gradients", transforms.gradient),
  },
  backgroundOrigin: true,
  backgroundPosition: true,
  backgroundPositionX: true,
  backgroundPositionY: true,
  backgroundRepeat: true,
  backgroundSize: true,
  blockSize: {
    properties: "blockSize",
    token: "sizes",
    transform: transforms.token("sizes", transforms.fraction(transforms.px)),
  },
  border: {
    properties: "border",
    token: "borders",
    transform: transforms.token("borders", transforms.px),
  },
  borderBlock: {
    properties: "borderBlock",
    token: "borders",
    transform: transforms.token("borders", transforms.px),
  },
  borderBlockColor: {
    properties: "borderBlockColor",
    token: "colors",
    transform: transforms.token("colors", transforms.colorMix),
  },
  borderBlockEnd: {
    properties: "borderBlockEnd",
    token: "borders",
    transform: transforms.token("borders", transforms.px),
  },
  borderBlockEndColor: {
    properties: "borderBlockEndColor",
    token: "colors",
    transform: transforms.token("colors", transforms.colorMix),
  },
  borderBlockEndStyle: true,
  borderBlockEndWidth: {
    properties: "borderBlockEndWidth",
    transform: transforms.px,
  },
  borderBlockStart: {
    properties: "borderBlockStart",
    token: "borders",
    transform: transforms.token("borders", transforms.px),
  },
  borderBlockStartColor: {
    properties: "borderBlockStartColor",
    token: "colors",
    transform: transforms.token("colors", transforms.colorMix),
  },
  borderBlockStartStyle: true,
  borderBlockStartWidth: {
    properties: "borderBlockStartWidth",
    transform: transforms.px,
  },
  borderBlockStyle: true,
  borderBlockWidth: {
    properties: "borderBlockWidth",
    transform: transforms.px,
  },
  borderBottom: {
    properties: "borderBottom",
    token: "borders",
    transform: transforms.token("borders", transforms.px),
  },
  borderBottomColor: {
    properties: "borderBottomColor",
    token: "colors",
    transform: transforms.token("colors", transforms.colorMix),
  },
  borderBottomLeftRadius: {
    properties: "borderBottomLeftRadius",
    token: "radii",
    transform: transforms.token("radii", transforms.px),
  },
  borderBottomRightRadius: {
    properties: "borderBottomRightRadius",
    token: "radii",
    transform: transforms.token("radii", transforms.px),
  },
  borderBottomStyle: true,
  borderBottomWidth: {
    properties: "borderBottomWidth",
    transform: transforms.px,
  },
  borderCollapse: true,
  borderColor: {
    properties: "borderColor",
    token: "colors",
    transform: transforms.token("colors", transforms.colorMix),
  },
  borderEndEndRadius: {
    properties: "borderEndEndRadius",
    token: "radii",
    transform: transforms.token("radii", transforms.px),
  },
  borderEndStartRadius: {
    properties: "borderEndStartRadius",
    token: "radii",
    transform: transforms.token("radii", transforms.px),
  },
  borderImage: {
    properties: "borderImage",
    token: "borders",
    transform: transforms.token("borders", transforms.px),
  },
  borderImageOutset: true,
  borderImageRepeat: true,
  borderImageSlice: true,
  borderImageSource: {
    properties: "borderImageSource",
    token: "gradients",
    transform: transforms.token("gradients", transforms.gradient),
  },
  borderImageWidth: {
    properties: "borderImageWidth",
    transform: transforms.px,
  },
  borderInline: {
    properties: "borderInline",
    token: "borders",
    transform: transforms.token("borders", transforms.px),
  },
  borderInlineColor: {
    properties: "borderInlineColor",
    token: "colors",
    transform: transforms.token("colors", transforms.colorMix),
  },
  borderInlineEnd: {
    properties: "borderInlineEnd",
    token: "borders",
    transform: transforms.token("borders", transforms.px),
  },
  borderInlineEndColor: {
    properties: "borderInlineEndColor",
    token: "colors",
    transform: transforms.token("colors", transforms.colorMix),
  },
  borderInlineEndStyle: true,
  borderInlineEndWidth: {
    properties: "borderInlineEndWidth",
    transform: transforms.px,
  },
  borderInlineStart: {
    properties: "borderInlineStart",
    token: "borders",
    transform: transforms.token("borders", transforms.px),
  },
  borderInlineStartColor: {
    properties: "borderInlineStartColor",
    token: "colors",
    transform: transforms.token("colors", transforms.colorMix),
  },
  borderInlineStartStyle: true,
  borderInlineStartWidth: {
    properties: "borderInlineStartWidth",
    transform: transforms.px,
  },
  borderInlineStyle: true,
  borderInlineWidth: {
    properties: "borderInlineWidth",
    transform: transforms.px,
  },
  borderLeft: {
    properties: "borderLeft",
    token: "borders",
    transform: transforms.token("borders", transforms.px),
  },
  borderLeftColor: {
    properties: "borderLeftColor",
    token: "colors",
    transform: transforms.token("colors", transforms.colorMix),
  },
  borderLeftStyle: true,
  borderLeftWidth: { properties: "borderLeftWidth", transform: transforms.px },
  borderRadius: {
    properties: "borderRadius",
    token: "radii",
    transform: transforms.token("radii", transforms.px),
  },
  borderRight: {
    properties: "borderRight",
    token: "borders",
    transform: transforms.token("borders", transforms.px),
  },
  borderRightColor: {
    properties: "borderRightColor",
    token: "colors",
    transform: transforms.token("colors", transforms.colorMix),
  },
  borderRightStyle: true,
  borderRightWidth: {
    properties: "borderRightWidth",
    transform: transforms.px,
  },
  borderSpacing: true,
  borderStartEndRadius: {
    properties: "borderStartEndRadius",
    token: "radii",
    transform: transforms.token("radii", transforms.px),
  },
  borderStartStartRadius: {
    properties: "borderStartStartRadius",
    token: "radii",
    transform: transforms.token("radii", transforms.px),
  },
  borderStyle: true,
  borderTop: {
    properties: "borderTop",
    token: "borders",
    transform: transforms.token("borders", transforms.px),
  },
  borderTopColor: {
    properties: "borderTopColor",
    token: "colors",
    transform: transforms.token("colors", transforms.colorMix),
  },
  borderTopLeftRadius: {
    properties: "borderTopLeftRadius",
    token: "radii",
    transform: transforms.token("radii", transforms.px),
  },
  borderTopRightRadius: {
    properties: "borderTopRightRadius",
    token: "radii",
    transform: transforms.token("radii", transforms.px),
  },
  borderTopStyle: true,
  borderTopWidth: { properties: "borderTopWidth", transform: transforms.px },
  borderWidth: { properties: "borderWidth", transform: transforms.px },
  bottom: {
    properties: "bottom",
    token: "spaces",
    transform: transforms.token("spaces", transforms.px),
  },
  boxAlign: true,
  boxDecorationBreak: true,
  boxDirection: true,
  boxFlex: true,
  boxFlexGroup: true,
  boxLines: true,
  boxOrdinalGroup: true,
  boxOrient: true,
  boxPack: true,
  boxShadow: {
    properties: "boxShadow",
    token: "shadows",
    transform: transforms.token("shadows"),
  },
  boxSizing: true,
  breakAfter: true,
  breakBefore: true,
  breakInside: true,
  captionSide: true,
  caretColor: {
    properties: "caretColor",
    token: "colors",
    transform: transforms.token("colors", transforms.colorMix),
  },
  clear: true,
  clip: true,
  clipPath: true,
  clipRule: true,
  color: {
    properties: "color",
    token: "colors",
    transform: transforms.token("colors", transforms.colorMix),
  },
  colorInterpolation: true,
  columnCount: true,
  columnFill: true,
  columnGap: {
    properties: "columnGap",
    token: "spaces",
    transform: transforms.token("spaces", transforms.px),
  },
  columnRule: { properties: "columnRule", transform: transforms.px },
  columnRuleColor: {
    properties: "columnRuleColor",
    token: "colors",
    transform: transforms.token("colors", transforms.colorMix),
  },
  columnRuleStyle: true,
  columnRuleWidth: { properties: "columnRuleWidth", transform: transforms.px },
  columnSpan: true,
  columnWidth: {
    properties: "columnWidth",
    token: "sizes",
    transform: transforms.token("sizes", transforms.fraction(transforms.px)),
  },
  columns: true,
  contain: true,
  containIntrinsicBlockSize: true,
  containIntrinsicHeight: true,
  containIntrinsicInlineSize: true,
  containIntrinsicSize: true,
  containIntrinsicWidth: {
    properties: "containIntrinsicWidth",
    token: "sizes",
    transform: transforms.token("sizes", transforms.fraction(transforms.px)),
  },
  container: true,
  containerName: true,
  containerType: true,
  content: true,
  contentVisibility: true,
  counterIncrement: true,
  counterReset: true,
  counterSet: true,
  cursor: true,
  direction: true,
  display: true,
  emptyCells: true,
  fill: {
    properties: "fill",
    token: "colors",
    transform: transforms.token("colors", transforms.colorMix),
  },
  fillOpacity: true,
  fillRule: true,
  flex: true,
  flexBasis: {
    properties: "flexBasis",
    token: "sizes",
    transform: transforms.token("sizes", transforms.fraction(transforms.px)),
  },
  flexDirection: true,
  flexFlow: true,
  flexGrow: true,
  flexShrink: true,
  flexWrap: true,
  float: true,
  font: true,
  fontFamily: {
    properties: "fontFamily",
    token: "fonts",
    transform: transforms.token("fonts"),
  },
  fontFeatureSettings: true,
  fontKerning: true,
  fontLanguageOverride: true,
  fontOpticalSizing: true,
  fontPalette: true,
  fontSize: {
    properties: "fontSize",
    token: "fontSizes",
    transform: transforms.token("fontSizes", transforms.px),
  },
  fontSizeAdjust: true,
  fontSmooth: true,
  fontStretch: true,
  fontStyle: true,
  fontSynthesis: true,
  fontSynthesisPosition: true,
  fontSynthesisSmallCaps: true,
  fontSynthesisStyle: true,
  fontSynthesisWeight: true,
  fontVariant: true,
  fontVariantAlternates: true,
  fontVariantCaps: true,
  fontVariantEastAsian: true,
  fontVariantEmoji: true,
  fontVariantLigatures: true,
  fontVariantNumeric: true,
  fontVariantPosition: true,
  fontVariationSettings: true,
  fontWeight: {
    properties: "fontWeight",
    token: "fontWeights",
    transform: transforms.token("fontWeights"),
  },
  forcedColorAdjust: true,
  gap: {
    properties: "gap",
    token: "spaces",
    transform: transforms.token("spaces", transforms.px),
  },
  grid: true,
  gridArea: true,
  gridAutoColumns: true,
  gridAutoFlow: true,
  gridAutoRows: true,
  gridColumn: true,
  gridColumnEnd: true,
  gridColumnStart: true,
  gridRow: true,
  gridRowEnd: true,
  gridRowStart: true,
  gridTemplate: true,
  gridTemplateAreas: true,
  gridTemplateColumns: true,
  gridTemplateRows: true,
  hangingPunctuation: true,
  height: {
    properties: "height",
    token: "sizes",
    transform: transforms.token("sizes", transforms.fraction(transforms.px)),
  },
  hyphenateCharacter: true,
  hyphenateLimitChars: true,
  hyphens: true,
  imageOrientation: true,
  imageRendering: true,
  imageResolution: true,
  initialLetter: true,
  inlineSize: {
    properties: "inlineSize",
    token: "sizes",
    transform: transforms.token("sizes", transforms.fraction(transforms.px)),
  },
  inset: {
    properties: "inset",
    token: "spaces",
    transform: transforms.token("spaces", transforms.px),
  },
  insetBlock: {
    properties: "insetBlock",
    token: "spaces",
    transform: transforms.token("spaces", transforms.px),
  },
  insetBlockEnd: {
    properties: "insetBlockEnd",
    token: "spaces",
    transform: transforms.token("spaces", transforms.px),
  },
  insetBlockStart: {
    properties: "insetBlockStart",
    token: "spaces",
    transform: transforms.token("spaces", transforms.px),
  },
  insetInline: {
    properties: "insetInline",
    token: "spaces",
    transform: transforms.token("spaces", transforms.px),
  },
  insetInlineEnd: {
    properties: "insetInlineEnd",
    token: "spaces",
    transform: transforms.token("spaces", transforms.px),
  },
  insetInlineStart: {
    properties: "insetInlineStart",
    token: "spaces",
    transform: transforms.token("spaces", transforms.px),
  },
  isolation: true,
  justifyContent: true,
  justifyItems: true,
  justifySelf: true,
  left: {
    properties: "left",
    token: "spaces",
    transform: transforms.token("spaces", transforms.px),
  },
  letterSpacing: {
    properties: "letterSpacing",
    token: "letterSpacings",
    transform: transforms.token("letterSpacings"),
  },
  lineBreak: true,
  lineHeight: {
    properties: "lineHeight",
    token: "lineHeights",
    transform: transforms.token("lineHeights"),
  },
  lineHeightStep: true,
  listStyle: true,
  listStyleImage: {
    properties: "listStyleImage",
    token: "gradients",
    transform: transforms.token("gradients", transforms.gradient),
  },
  listStylePosition: true,
  listStyleType: true,
  margin: {
    properties: "margin",
    token: "spaces",
    transform: transforms.token("spaces", transforms.px),
  },
  marginBlock: {
    properties: "marginBlock",
    token: "spaces",
    transform: transforms.token("spaces", transforms.px),
  },
  marginBlockEnd: {
    properties: "marginBlockEnd",
    token: "spaces",
    transform: transforms.token("spaces", transforms.px),
  },
  marginBlockStart: {
    properties: "marginBlockStart",
    token: "spaces",
    transform: transforms.token("spaces", transforms.px),
  },
  marginBottom: {
    properties: "marginBottom",
    token: "spaces",
    transform: transforms.token("spaces", transforms.px),
  },
  marginInline: {
    properties: "marginInline",
    token: "spaces",
    transform: transforms.token("spaces", transforms.px),
  },
  marginInlineEnd: {
    properties: "marginInlineEnd",
    token: "spaces",
    transform: transforms.token("spaces", transforms.px),
  },
  marginInlineStart: {
    properties: "marginInlineStart",
    token: "spaces",
    transform: transforms.token("spaces", transforms.px),
  },
  marginLeft: {
    properties: "marginLeft",
    token: "spaces",
    transform: transforms.token("spaces", transforms.px),
  },
  marginRight: {
    properties: "marginRight",
    token: "spaces",
    transform: transforms.token("spaces", transforms.px),
  },
  marginTop: {
    properties: "marginTop",
    token: "spaces",
    transform: transforms.token("spaces", transforms.px),
  },
  marginTrim: true,
  marker: true,
  markerEnd: true,
  markerMid: true,
  markerStart: true,
  mask: true,
  maskBorder: true,
  maskBorderMode: true,
  maskBorderOutset: true,
  maskBorderRepeat: true,
  maskBorderSlice: true,
  maskBorderSource: true,
  maskBorderWidth: { properties: "maskBorderWidth", transform: transforms.px },
  maskClip: true,
  maskComposite: true,
  maskImage: {
    properties: "maskImage",
    token: "gradients",
    transform: transforms.token("gradients", transforms.gradient),
  },
  maskMode: true,
  maskOrigin: true,
  maskPosition: true,
  maskRepeat: true,
  maskSize: true,
  maskType: true,
  masonryAutoFlow: true,
  mathDepth: true,
  mathShift: true,
  mathStyle: true,
  maxBlockSize: {
    properties: "maxBlockSize",
    token: "sizes",
    transform: transforms.token("sizes", transforms.fraction(transforms.px)),
  },
  maxHeight: {
    properties: "maxHeight",
    token: "sizes",
    transform: transforms.token("sizes", transforms.fraction(transforms.px)),
  },
  maxInlineSize: {
    properties: "maxInlineSize",
    token: "sizes",
    transform: transforms.token("sizes", transforms.fraction(transforms.px)),
  },
  maxWidth: {
    properties: "maxWidth",
    token: "sizes",
    transform: transforms.token("sizes", transforms.fraction(transforms.px)),
  },
  minBlockSize: {
    properties: "minBlockSize",
    token: "sizes",
    transform: transforms.token("sizes", transforms.fraction(transforms.px)),
  },
  minHeight: {
    properties: "minHeight",
    token: "sizes",
    transform: transforms.token("sizes", transforms.fraction(transforms.px)),
  },
  minInlineSize: {
    properties: "minInlineSize",
    token: "sizes",
    transform: transforms.token("sizes", transforms.fraction(transforms.px)),
  },
  minWidth: {
    properties: "minWidth",
    token: "sizes",
    transform: transforms.token("sizes", transforms.fraction(transforms.px)),
  },
  mixBlendMode: true,
  objectFit: true,
  objectPosition: true,
  offset: true,
  offsetAnchor: true,
  offsetDistance: true,
  offsetPath: true,
  offsetPosition: true,
  offsetRotate: true,
  opacity: true,
  order: true,
  orphans: true,
  outline: true,
  outlineColor: {
    properties: "outlineColor",
    token: "colors",
    transform: transforms.token("colors", transforms.colorMix),
  },
  outlineOffset: true,
  outlineStyle: true,
  outlineWidth: { properties: "outlineWidth", transform: transforms.px },
  overflow: true,
  overflowAnchor: true,
  overflowBlock: true,
  overflowClipMargin: true,
  overflowInline: true,
  overflowWrap: true,
  overflowX: true,
  overflowY: true,
  overlay: true,
  overscrollBehavior: true,
  overscrollBehaviorBlock: true,
  overscrollBehaviorInline: true,
  overscrollBehaviorX: true,
  overscrollBehaviorY: true,
  padding: {
    properties: "padding",
    token: "spaces",
    transform: transforms.token("spaces", transforms.px),
  },
  paddingBlock: {
    properties: "paddingBlock",
    token: "spaces",
    transform: transforms.token("spaces", transforms.px),
  },
  paddingBlockEnd: {
    properties: "paddingBlockEnd",
    token: "spaces",
    transform: transforms.token("spaces", transforms.px),
  },
  paddingBlockStart: {
    properties: "paddingBlockStart",
    token: "spaces",
    transform: transforms.token("spaces", transforms.px),
  },
  paddingBottom: {
    properties: "paddingBottom",
    token: "spaces",
    transform: transforms.token("spaces", transforms.px),
  },
  paddingInline: {
    properties: "paddingInline",
    token: "spaces",
    transform: transforms.token("spaces", transforms.px),
  },
  paddingInlineEnd: {
    properties: "paddingInlineEnd",
    token: "spaces",
    transform: transforms.token("spaces", transforms.px),
  },
  paddingInlineStart: {
    properties: "paddingInlineStart",
    token: "spaces",
    transform: transforms.token("spaces", transforms.px),
  },
  paddingLeft: {
    properties: "paddingLeft",
    token: "spaces",
    transform: transforms.token("spaces", transforms.px),
  },
  paddingRight: {
    properties: "paddingRight",
    token: "spaces",
    transform: transforms.token("spaces", transforms.px),
  },
  paddingTop: {
    properties: "paddingTop",
    token: "spaces",
    transform: transforms.token("spaces", transforms.px),
  },
  page: true,
  pageBreakAfter: true,
  pageBreakBefore: true,
  pageBreakInside: true,
  paintOrder: true,
  perspective: true,
  perspectiveOrigin: true,
  placeContent: true,
  placeItems: true,
  placeSelf: true,
  pointerEvents: true,
  position: true,
  printColorAdjust: true,
  quotes: true,
  resize: true,
  right: {
    properties: "right",
    token: "spaces",
    transform: transforms.token("spaces", transforms.px),
  },
  rowGap: {
    properties: "rowGap",
    token: "spaces",
    transform: transforms.token("spaces", transforms.px),
  },
  rubyAlign: true,
  rubyPosition: true,
  scrollBehavior: true,
  scrollMargin: {
    properties: "scrollMargin",
    token: "spaces",
    transform: transforms.token("spaces", transforms.px),
  },
  scrollMarginBlock: true,
  scrollMarginBlockEnd: true,
  scrollMarginBlockStart: true,
  scrollMarginBottom: {
    properties: "scrollMarginBottom",
    token: "spaces",
    transform: transforms.token("spaces", transforms.px),
  },
  scrollMarginInline: true,
  scrollMarginInlineEnd: true,
  scrollMarginInlineStart: true,
  scrollMarginLeft: {
    properties: "scrollMarginLeft",
    token: "spaces",
    transform: transforms.token("spaces", transforms.px),
  },
  scrollMarginRight: {
    properties: "scrollMarginRight",
    token: "spaces",
    transform: transforms.token("spaces", transforms.px),
  },
  scrollMarginTop: {
    properties: "scrollMarginTop",
    token: "spaces",
    transform: transforms.token("spaces", transforms.px),
  },
  scrollPadding: {
    properties: "scrollPadding",
    token: "spaces",
    transform: transforms.token("spaces", transforms.px),
  },
  scrollPaddingBlock: true,
  scrollPaddingBlockEnd: true,
  scrollPaddingBlockStart: true,
  scrollPaddingBottom: {
    properties: "scrollPaddingBottom",
    token: "spaces",
    transform: transforms.token("spaces", transforms.px),
  },
  scrollPaddingInline: true,
  scrollPaddingInlineEnd: true,
  scrollPaddingInlineStart: true,
  scrollPaddingLeft: {
    properties: "scrollPaddingLeft",
    token: "spaces",
    transform: transforms.token("spaces", transforms.px),
  },
  scrollPaddingRight: {
    properties: "scrollPaddingRight",
    token: "spaces",
    transform: transforms.token("spaces", transforms.px),
  },
  scrollPaddingTop: {
    properties: "scrollPaddingTop",
    token: "spaces",
    transform: transforms.token("spaces", transforms.px),
  },
  scrollSnapAlign: true,
  scrollSnapStop: true,
  scrollSnapType: true,
  scrollTimeline: true,
  scrollTimelineAxis: true,
  scrollTimelineName: true,
  scrollbarColor: {
    properties: "scrollbarColor",
    token: "colors",
    transform: transforms.token("colors", transforms.colorMix),
  },
  scrollbarGutter: true,
  scrollbarWidth: { properties: "scrollbarWidth", transform: transforms.px },
  shapeImageThreshold: true,
  shapeMargin: true,
  shapeOutside: true,
  shapeRendering: true,
  stopColor: true,
  stopOpacity: true,
  stroke: {
    properties: "stroke",
    token: "colors",
<<<<<<< HEAD
    transform: transforms.token("colors", transforms.colorMix),
=======
    transform: transforms.token("colors"),
>>>>>>> 93764225
  },
  tabSize: true,
  tableLayout: true,
  textAlign: true,
  textAlignLast: true,
  textAnchor: true,
  textCombineUpright: true,
  textDecoration: true,
  textDecorationColor: {
    properties: "textDecorationColor",
    token: "colors",
    transform: transforms.token("colors", transforms.colorMix),
  },
  textDecorationLine: true,
  textDecorationSkip: true,
  textDecorationSkipInk: true,
  textDecorationStyle: true,
  textDecorationThickness: true,
  textEmphasis: true,
  textEmphasisColor: {
    properties: "textEmphasisColor",
    token: "colors",
    transform: transforms.token("colors", transforms.colorMix),
  },
  textEmphasisPosition: true,
  textEmphasisStyle: true,
  textIndent: true,
  textJustify: true,
  textOrientation: true,
  textOverflow: true,
  textRendering: true,
  textShadow: {
    properties: "textShadow",
    token: "shadows",
    transform: transforms.token("shadows"),
  },
  textSizeAdjust: true,
  textTransform: true,
  textUnderlineOffset: true,
  textUnderlinePosition: true,
  textWrap: true,
  timelineScope: true,
  top: {
    properties: "top",
    token: "spaces",
    transform: transforms.token("spaces", transforms.px),
  },
  touchAction: true,
  transform: { properties: "transform", transform: transforms.transform },
  transformBox: true,
  transformOrigin: true,
  transformStyle: true,
  transitionBehavior: true,
  transitionDelay: true,
  transitionDuration: {
    properties: "transitionDuration",
    token: "transitions.duration",
    transform: transforms.token("transitions.duration"),
  },
  transitionProperty: {
    properties: "transitionProperty",
    token: "transitions.property",
    transform: transforms.token("transitions.property"),
  },
  transitionTimingFunction: {
    properties: "transitionTimingFunction",
    token: "transitions.easing",
    transform: transforms.token("transitions.easing"),
  },
  translate: true,
  unicodeBidi: true,
  userSelect: true,
  vectorEffect: true,
  verticalAlign: true,
  viewTimeline: true,
  viewTimelineAxis: true,
  viewTimelineInset: true,
  viewTimelineName: true,
  viewTransitionName: true,
  visibility: true,
  whiteSpace: true,
  whiteSpaceCollapse: true,
  widows: true,
  width: {
    properties: "width",
    token: "sizes",
    transform: transforms.token("sizes", transforms.fraction(transforms.px)),
  },
  willChange: true,
  wordBreak: true,
  wordSpacing: true,
  writingMode: true,
  zIndex: {
    properties: "zIndex",
    token: "zIndices",
    transform: transforms.token("zIndices"),
  },
  zoom: true,
  alignmentBaseline: true,
  azimuth: true,
  baselineShift: true,
  dominantBaseline: true,
  floodColor: {
    properties: "floodColor",
    token: "colors",
    transform: transforms.token("colors", transforms.colorMix),
  },
  floodOpacity: true,
  glyphOrientationVertical: true,
  lightingColor: {
    properties: "lightingColor",
    token: "colors",
<<<<<<< HEAD
    transform: transforms.token("colors", transforms.colorMix),
=======
    transform: transforms.token("colors"),
>>>>>>> 93764225
  },
  strokeDasharray: true,
  strokeDashoffset: true,
  strokeLinecap: true,
  strokeLinejoin: true,
  strokeMiterlimit: true,
  strokeOpacity: true,
  strokeWidth: { properties: "strokeWidth", transform: transforms.px },
  marginX: {
    properties: ["marginInlineStart", "marginInlineEnd"],
    token: "spaces",
    transform: transforms.token("spaces", transforms.px),
  },
  marginY: {
    properties: ["marginTop", "marginBottom"],
    token: "spaces",
    transform: transforms.token("spaces", transforms.px),
  },
  paddingX: {
    properties: ["paddingInlineStart", "paddingInlineEnd"],
    token: "spaces",
    transform: transforms.token("spaces", transforms.px),
  },
  paddingY: {
    properties: ["paddingTop", "paddingBottom"],
    token: "spaces",
    transform: transforms.token("spaces", transforms.px),
  },
  scrollMarginX: {
    properties: ["scrollMarginLeft", "scrollMarginRight"],
    token: "spaces",
    transform: transforms.token("spaces", transforms.px),
  },
  scrollMarginY: {
    properties: ["scrollMarginTop", "scrollMarginBottom"],
    token: "spaces",
    transform: transforms.token("spaces", transforms.px),
  },
  scrollPaddingX: {
    properties: ["scrollPaddingLeft", "scrollPaddingRight"],
    token: "spaces",
    transform: transforms.token("spaces", transforms.px),
  },
  scrollPaddingY: {
    properties: ["scrollPaddingTop", "scrollPaddingBottom"],
    token: "spaces",
    transform: transforms.token("spaces", transforms.px),
  },
  insetX: {
    properties: ["left", "right"],
    token: "spaces",
    transform: transforms.token("spaces", transforms.px),
  },
  insetY: {
    properties: ["top", "bottom"],
    token: "spaces",
    transform: transforms.token("spaces", transforms.px),
  },
  borderY: {
    properties: ["borderTop", "borderBottom"],
    token: "borders",
    transform: transforms.token("borders", transforms.px),
  },
  borderX: {
    properties: ["borderLeft", "borderRight"],
    token: "borders",
    transform: transforms.token("borders", transforms.px),
  },
  borderTopRadius: {
    properties: ["borderTopLeftRadius", "borderTopRightRadius"],
    token: "radii",
    transform: transforms.token("radii", transforms.px),
  },
  borderBottomRadius: {
    properties: ["borderBottomLeftRadius", "borderBottomRightRadius"],
    token: "radii",
    transform: transforms.token("radii", transforms.px),
  },
  borderRightRadius: {
    properties: ["borderTopRightRadius", "borderBottomRightRadius"],
    token: "radii",
    transform: transforms.token("radii", transforms.px),
  },
  borderLeftRadius: {
    properties: ["borderTopLeftRadius", "borderBottomLeftRadius"],
    token: "radii",
    transform: transforms.token("radii", transforms.px),
  },
  borderInlineStartRadius: {
    properties: ["borderStartStartRadius", "borderStartEndRadius"],
    token: "radii",
    transform: transforms.token("radii", transforms.px),
  },
  borderInlineEndRadius: {
    properties: ["borderEndStartRadius", "borderEndEndRadius"],
    token: "radii",
    transform: transforms.token("radii", transforms.px),
  },
  boxSize: {
    properties: ["width", "height"],
    token: "sizes",
    transform: transforms.token("sizes", transforms.fraction(transforms.px)),
  },
  minBoxSize: {
    properties: ["minWidth", "minHeight"],
    token: "sizes",
    transform: transforms.token("sizes", transforms.fraction(transforms.px)),
  },
  maxBoxSize: { properties: ["maxWidth", "maxHeight"] },
  translateX: {
    properties: "--ui-translate-x",
    token: "spaces",
    transform: transforms.token("spaces", transforms.px),
  },
  translateY: {
    properties: "--ui-translate-y",
    token: "spaces",
    transform: transforms.token("spaces", transforms.px),
  },
  scale: { properties: ["--ui-scale-x", "--ui-scale-y"] },
  scaleX: { properties: "--ui-scale-x" },
  scaleY: { properties: "--ui-scale-y" },
  rotate: { properties: "--ui-rotate", transform: transforms.deg },
  skewX: { properties: "--ui-skew-x", transform: transforms.deg },
  skewY: { properties: "--ui-skew-y", transform: transforms.deg },
  filter: { transform: transforms.filter() },
  blur: {
    properties: "--ui-blur",
    token: "blurs",
    transform: transforms.token("blurs", transforms.function("blur")),
  },
  brightness: {
    properties: "--ui-brightness",
    transform: transforms.function("brightness"),
  },
  contrast: {
    properties: "--ui-contrast",
    transform: transforms.function("contrast"),
  },
  dropShadow: {
    properties: "--ui-drop-shadow",
    token: "shadows",
    transform: transforms.token("shadows", transforms.function("drop-shadow")),
  },
  grayscale: {
    properties: "--ui-grayscale",
    transform: transforms.function("grayscale"),
  },
  hueRotate: {
    properties: "--ui-hue-rotate",
    transform: transforms.function("hue-rotate", transforms.deg),
  },
  invert: {
    properties: "--ui-invert",
    transform: transforms.function("invert"),
  },
  saturate: {
    properties: "--ui-saturate",
    transform: transforms.function("saturate"),
  },
  sepia: { properties: "--ui-sepia", transform: transforms.function("sepia") },
  backdropFilter: { transform: transforms.filter("backdrop") },
  backdropBlur: {
    properties: "--ui-backdrop-blur",
    token: "blurs",
    transform: transforms.token("blurs", transforms.function("blur")),
  },
  backdropBrightness: {
    properties: "--ui-backdrop-brightness",
    transform: transforms.function("brightness"),
  },
  backdropContrast: {
    properties: "--ui-backdrop-contrast",
    transform: transforms.function("contrast"),
  },
  backdropDropShadow: {
    properties: "--ui-backdrop-drop-shadow",
    token: "shadows",
    transform: transforms.token("shadows", transforms.function("drop-shadow")),
  },
  backdropGrayscale: {
    properties: "--ui-backdrop-grayscale",
    transform: transforms.function("grayscale"),
  },
  backdropHueRotate: {
    properties: "--ui-backdrop-hue-rotate",
    transform: transforms.function("hue-rotate", transforms.deg),
  },
  backdropInvert: {
    properties: "--ui-backdrop-invert",
    transform: transforms.function("invert"),
  },
  backdropSaturate: {
    properties: "--ui-backdrop-saturate",
    transform: transforms.function("saturate"),
  },
  backdropSepia: {
    properties: "--ui-backdrop-sepia",
    transform: transforms.function("sepia"),
  },
  colorMode: { properties: "colorScheme" },
}

export const shorthandStyles: StyleConfigs = {
  accent: standardStyles.accentColor,
  bg: standardStyles.background,
  bgAttachment: { properties: "backgroundAttachment" },
  bgBlendMode: { properties: "backgroundBlendMode" },
  bgClip: standardStyles.backgroundClip,
  bgColor: standardStyles.backgroundColor,
  bgImage: standardStyles.backgroundImage,
  bgImg: standardStyles.backgroundImage,
  bgGradient: standardStyles.backgroundImage,
  bgOrigin: { properties: "backgroundOrigin" },
  bgPosition: { properties: "backgroundPosition" },
  bgPositionX: { properties: "backgroundPositionX" },
  bgPosX: { properties: "backgroundPositionX" },
  bgPositionY: { properties: "backgroundPositionY" },
  bgPosY: { properties: "backgroundPositionY" },
  bgRepeat: { properties: "backgroundRepeat" },
  bgSize: { properties: "backgroundSize" },
  roundedBottomLeft: standardStyles.borderBottomLeftRadius,
  roundedBottomRight: standardStyles.borderBottomRightRadius,
  borderBottomEndRadius: standardStyles.borderEndEndRadius,
  roundedBottomEnd: standardStyles.borderEndEndRadius,
  borderBottomStartRadius: standardStyles.borderEndStartRadius,
  roundedBottomStart: standardStyles.borderEndStartRadius,
  borderEnd: standardStyles.borderInlineEnd,
  borderEndColor: standardStyles.borderInlineEndColor,
  borderEndStyle: { properties: "borderInlineEndStyle" },
  borderEndWidth: standardStyles.borderInlineEndWidth,
  borderStart: standardStyles.borderInlineStart,
  borderStartColor: standardStyles.borderInlineStartColor,
  borderStartStyle: { properties: "borderInlineStartStyle" },
  borderStartWidth: standardStyles.borderInlineStartWidth,
  rounded: standardStyles.borderRadius,
  borderTopEndRadius: standardStyles.borderStartEndRadius,
  roundedTopEnd: standardStyles.borderStartEndRadius,
  borderTopStartRadius: standardStyles.borderStartStartRadius,
  roundedTopStart: standardStyles.borderStartStartRadius,
  roundedTopLeft: standardStyles.borderTopLeftRadius,
  roundedTopRight: standardStyles.borderTopRightRadius,
  shadow: standardStyles.boxShadow,
  caret: standardStyles.caretColor,
  textColor: standardStyles.color,
  gx: standardStyles.columnGap,
  gapX: standardStyles.columnGap,
  flexDir: { properties: "flexDirection" },
  text: standardStyles.fontSize,
  g: standardStyles.gap,
  h: standardStyles.height,
  insetEnd: standardStyles.insetInlineEnd,
  insetStart: standardStyles.insetInlineStart,
  tracking: standardStyles.letterSpacing,
  leading: standardStyles.lineHeight,
  listStyleImg: standardStyles.listStyleImage,
  listStylePos: { properties: "listStylePosition" },
  m: standardStyles.margin,
  mb: standardStyles.marginBottom,
  me: standardStyles.marginInlineEnd,
  marginEnd: standardStyles.marginInlineEnd,
  ms: standardStyles.marginInlineStart,
  marginStart: standardStyles.marginInlineStart,
  ml: standardStyles.marginLeft,
  mr: standardStyles.marginRight,
  mt: standardStyles.marginTop,
  maxH: standardStyles.maxHeight,
  maxW: standardStyles.maxWidth,
  minH: standardStyles.minHeight,
  minW: standardStyles.minWidth,
  blendMode: { properties: "mixBlendMode" },
  overscroll: { properties: "overscrollBehavior" },
  overscrollX: { properties: "overscrollBehaviorX" },
  overscrollY: { properties: "overscrollBehaviorY" },
  p: standardStyles.padding,
  pb: standardStyles.paddingBottom,
  pe: standardStyles.paddingInlineEnd,
  paddingEnd: standardStyles.paddingInlineEnd,
  ps: standardStyles.paddingInlineStart,
  paddingStart: standardStyles.paddingInlineStart,
  pl: standardStyles.paddingLeft,
  pr: standardStyles.paddingRight,
  pt: standardStyles.paddingTop,
  pos: { properties: "position" },
  gy: standardStyles.rowGap,
  gapY: standardStyles.rowGap,
  textDecor: { properties: "textDecoration" },
  w: standardStyles.width,
  z: standardStyles.zIndex,
  mx: standardStyles.marginX,
  my: standardStyles.marginY,
  px: standardStyles.paddingX,
  py: standardStyles.paddingY,
  roundedTop: standardStyles.borderTopRadius,
  roundedBottom: standardStyles.borderBottomRadius,
  roundedRight: standardStyles.borderRightRadius,
  roundedLeft: standardStyles.borderLeftRadius,
  borderStartRadius: standardStyles.borderInlineStartRadius,
  roundedStart: standardStyles.borderInlineStartRadius,
  borderEndRadius: standardStyles.borderInlineEndRadius,
  roundedEnd: standardStyles.borderInlineEndRadius,
}

export const pseudoStyles: StyleConfigs = {
  "&::before": { properties: "&::before", transform: transforms.content },
  "&::after": { properties: "&::after", transform: transforms.content },
}

<<<<<<< HEAD
export const atRuleStyles: StyleConfigs = {
  _media: { isProcessSkip: true, isSkip: true, transform: transforms.media },
  _container: {
    isProcessSkip: true,
    isSkip: true,
    transform: transforms.container,
=======
export const uiStyles: Configs = {
  lineClamp: {
    properties: "--ui-line-clamp",
    static: {
      overflow: "hidden",
      textOverflow: "ellipsis",
      display: "-webkit-box",
      WebkitBoxOrient: "vertical",
      WebkitLineClamp: "var(--ui-line-clamp)",
    },
  },
  isTruncated: { transform: transforms.isTruncated },
  layerStyle: {
    isProcessResult: true,
    transform: transforms.styles("layerStyles"),
>>>>>>> 93764225
  },
  textStyle: {
    isProcessResult: true,
    transform: transforms.styles("textStyles"),
  },
  apply: { isProcessResult: true, transform: transforms.styles() },
  var: { isProcessSkip: true, transform: transforms.var },
}

export const atRuleStyles: Configs = {
  _media: { isProcessSkip: true, transform: transforms.media },
  _container: { isProcessSkip: true, transform: transforms.container },
  _supports: { isProcessSkip: true, transform: transforms.supports },
}

export const styles: StyleConfigs = {
  ...standardStyles,
  ...shorthandStyles,
  ...pseudoStyles,
  ...uiStyles,
  ...atRuleStyles,
}

export const processSkipProperties: string[] = [
  "var",
  "_media",
  "_container",
  "_supports",
]

export const styleProperties: any[] = Object.keys(styles)

export const layoutStyleProperties: any[] = [
  "width",
  "inlineSize",
  "height",
  "backfaceVisibility",
  "blockSize",
  "boxSize",
  "minWidth",
  "minInlineSize",
  "minHeight",
  "minBlockSize",
  "maxWidth",
  "maxInlineSize",
  "maxHeight",
  "maxBlockSize",
  "overflow",
  "overflowX",
  "overflowY",
  "overscrollBehavior",
  "overscroll",
  "overscrollX",
  "textDecor",
  "overscrollBehaviorY",
  "overscrollY",
  "display",
  "aspectRatio",
  "verticalAlign",
  "boxSizing",
  "boxDecorationBreak",
  "float",
  "objectFit",
  "objectPosition",
  "visibility",
  "isolation",
  "w",
  "h",
  "minW",
  "maxW",
  "minH",
  "maxH",
  "position",
  "pos",
  "zIndex",
  "inset",
  "insetX",
  "insetInline",
  "insetY",
  "insetBlock",
  "top",
  "insetBlockStart",
  "bottom",
  "insetBlockEnd",
  "left",
  "insetInlineStart",
  "right",
  "insetInlineEnd",
  "insetStart",
  "insetEnd",
  "margin",
  "marginTop",
  "marginBlockStart",
  "marginRight",
  "marginInlineEnd",
  "marginBottom",
  "marginBlockEnd",
  "marginLeft",
  "marginInlineStart",
  "marginX",
  "marginInline",
  "marginY",
  "marginBlock",
  "padding",
  "paddingTop",
  "paddingBlockStart",
  "paddingRight",
  "paddingBottom",
  "paddingBlockEnd",
  "paddingLeft",
  "paddingInlineStart",
  "paddingInlineEnd",
  "paddingX",
  "paddingInline",
  "paddingY",
  "paddingBlock",
  "m",
  "mt",
  "mr",
  "me",
  "marginEnd",
  "mb",
  "ml",
  "ms",
  "marginStart",
  "mx",
  "my",
  "p",
  "pt",
  "py",
  "px",
  "pb",
  "pl",
  "ps",
  "paddingStart",
  "pr",
  "pe",
  "paddingEnd",
  "alignItems",
  "alignContent",
  "justifyItems",
  "justifyContent",
  "flexWrap",
  "flexDirection",
  "flexDir",
  "flex",
  "flexFlow",
  "flexGrow",
  "flexShrink",
  "flexBasis",
  "justifySelf",
  "alignSelf",
  "order",
  "placeItems",
  "placeContent",
  "placeSelf",
  "gap",
  "rowGap",
  "columnGap",
  "grid",
  "gridColumn",
  "gridRow",
  "gridAutoFlow",
  "gridAutoColumns",
  "gridColumnStart",
  "gridColumnEnd",
  "gridRowStart",
  "gridRowEnd",
  "gridAutoRows",
  "gridTemplate",
  "gridTemplateColumns",
  "gridTemplateRows",
  "gridTemplateAreas",
  "gridArea",
]

export type StyleProps = {
  /**
   * The CSS `accent-color` property.
   *
   * @see Docs https://developer.mozilla.org/en-US/docs/Web/CSS/accent-color
   */
  accentColor?: Token<CSS.Property.AccentColor, "colors">
  /**
   * The CSS `accent-color` property.
   *
   * @see Docs https://developer.mozilla.org/en-US/docs/Web/CSS/accent-color
   */
  accent?: Token<CSS.Property.AccentColor, "colors">
  /**
   * The CSS `align-content` property.
   *
   * @see Docs https://developer.mozilla.org/en-US/docs/Web/CSS/align-content
   */
  alignContent?: Token<CSS.Property.AlignContent>
  /**
   * The CSS `align-items` property.
   *
   * @see Docs https://developer.mozilla.org/en-US/docs/Web/CSS/align-items
   */
  alignItems?: Token<CSS.Property.AlignItems>
  /**
   * The CSS `align-self` property.
   *
   * @see Docs https://developer.mozilla.org/en-US/docs/Web/CSS/align-self
   */
  alignSelf?: Token<CSS.Property.AlignSelf>
  /**
   * The CSS `all` property.
   *
   * @see Docs https://developer.mozilla.org/en-US/docs/Web/CSS/all
   */
  all?: Token<CSS.Globals>
  /**
   * The CSS `animation` property.
   *
   * @see Docs https://developer.mozilla.org/en-US/docs/Web/CSS/animation
   */
  animation?: Token<CSS.Property.Animation, "animations">
  /**
   * The CSS `animation-composition` property.
   *
   * @see Docs https://developer.mozilla.org/en-US/docs/Web/CSS/animation-composition
   */
  animationComposition?: Token<CSS.Property.AnimationComposition>
  /**
   * The CSS `animation-delay` property.
   *
   * @see Docs https://developer.mozilla.org/en-US/docs/Web/CSS/animation-delay
   */
  animationDelay?: Token<CSS.Property.AnimationDelay>
  /**
   * The CSS `animation-direction` property.
   *
   * @see Docs https://developer.mozilla.org/en-US/docs/Web/CSS/animation-direction
   */
  animationDirection?: Token<CSS.Property.AnimationDirection>
  /**
   * The CSS `animation-duration` property.
   *
   * @see Docs https://developer.mozilla.org/en-US/docs/Web/CSS/animation-duration
   */
  animationDuration?: Token<
    CSS.Property.AnimationDuration,
    "transitionDuration"
  >
  /**
   * The CSS `animation-fill-mode` property.
   *
   * @see Docs https://developer.mozilla.org/en-US/docs/Web/CSS/animation-fill-mode
   */
  animationFillMode?: Token<CSS.Property.AnimationFillMode>
  /**
   * The CSS `animation-iteration-count` property.
   *
   * @see Docs https://developer.mozilla.org/en-US/docs/Web/CSS/animation-iteration-count
   */
  animationIterationCount?: Token<CSS.Property.AnimationIterationCount>
  /**
   * The CSS `animation-name` property.
   *
   * @see Docs https://developer.mozilla.org/en-US/docs/Web/CSS/animation-name
   */
  animationName?: Token<CSS.Property.AnimationName>
  /**
   * The CSS `animation-play-state` property.
   *
   * @see Docs https://developer.mozilla.org/en-US/docs/Web/CSS/animation-play-state
   */
  animationPlayState?: Token<CSS.Property.AnimationPlayState>
  /**
   * The CSS `animation-range` property.
   *
   * @see Docs https://developer.mozilla.org/en-US/docs/Web/CSS/animation-range
   */
  animationRange?: Token<CSS.Property.AnimationRange>
  /**
   * The CSS `animation-range-end` property.
   *
   * @see Docs https://developer.mozilla.org/en-US/docs/Web/CSS/animation-range-end
   */
  animationRangeEnd?: Token<CSS.Property.AnimationRangeEnd>
  /**
   * The CSS `animation-range-start` property.
   *
   * @see Docs https://developer.mozilla.org/en-US/docs/Web/CSS/animation-range-start
   */
  animationRangeStart?: Token<CSS.Property.AnimationRangeStart>
  /**
   * The CSS `animation-timeline` property.
   *
   * @see Docs https://developer.mozilla.org/en-US/docs/Web/CSS/animation-timeline
   */
  animationTimeline?: Token<CSS.Property.AnimationTimeline>
  /**
   * The CSS `animation-timing-function` property.
   *
   * @see Docs https://developer.mozilla.org/en-US/docs/Web/CSS/animation-timing-function
   */
  animationTimingFunction?: Token<
    CSS.Property.AnimationTimingFunction,
    "transitionEasing"
  >
  /**
   * The CSS `appearance` property.
   *
   * @see Docs https://developer.mozilla.org/en-US/docs/Web/CSS/appearance
   */
  appearance?: Token<CSS.Property.Appearance>
  /**
   * The CSS `aspect-ratio` property.
   *
   * @see Docs https://developer.mozilla.org/en-US/docs/Web/CSS/aspect-ratio
   */
  aspectRatio?: Token<CSS.Property.AspectRatio>
  /**
   * The CSS `backface-visibility` property.
   *
   * @see Docs https://developer.mozilla.org/en-US/docs/Web/CSS/backface-visibility
   */
  backfaceVisibility?: Token<CSS.Property.BackfaceVisibility | number, "sizes">
  /**
   * The CSS `background` property.
   *
   * @see Docs https://developer.mozilla.org/en-US/docs/Web/CSS/background
   */
  background?: Token<CSS.Property.Background, "colors">
  /**
   * The CSS `background` property.
   *
   * @see Docs https://developer.mozilla.org/en-US/docs/Web/CSS/background
   */
  bg?: Token<CSS.Property.Background, "colors">
  /**
   * The CSS `background-attachment` property.
   *
   * @see Docs https://developer.mozilla.org/en-US/docs/Web/CSS/background-attachment
   */
  backgroundAttachment?: Token<CSS.Property.BackgroundAttachment>
  /**
   * The CSS `background-attachment` property.
   *
   * @see Docs https://developer.mozilla.org/en-US/docs/Web/CSS/background-attachment
   */
  bgAttachment?: Token<CSS.Property.BackgroundAttachment>
  /**
   * The CSS `background-blend-mode` property.
   *
   * @see Docs https://developer.mozilla.org/en-US/docs/Web/CSS/background-blend-mode
   */
  backgroundBlendMode?: Token<CSS.Property.BackgroundBlendMode>
  /**
   * The CSS `background-blend-mode` property.
   *
   * @see Docs https://developer.mozilla.org/en-US/docs/Web/CSS/background-blend-mode
   */
  bgBlendMode?: Token<CSS.Property.BackgroundBlendMode>
  /**
   * The CSS `background-clip` property.
   *
   * @see Docs https://developer.mozilla.org/en-US/docs/Web/CSS/background-clip
   */
  backgroundClip?: Token<CSS.Property.BackgroundClip>
  /**
   * The CSS `background-clip` property.
   *
   * @see Docs https://developer.mozilla.org/en-US/docs/Web/CSS/background-clip
   */
  bgClip?: Token<CSS.Property.BackgroundClip>
  /**
   * The CSS `background-color` property.
   *
   * @see Docs https://developer.mozilla.org/en-US/docs/Web/CSS/background-color
   */
  backgroundColor?: Token<CSS.Property.BackgroundColor, "colors">
  /**
   * The CSS `background-color` property.
   *
   * @see Docs https://developer.mozilla.org/en-US/docs/Web/CSS/background-color
   */
  bgColor?: Token<CSS.Property.BackgroundColor, "colors">
  /**
   * The CSS `background-image` property.
   *
   * @see Docs https://developer.mozilla.org/en-US/docs/Web/CSS/background-image
   */
  backgroundImage?: Token<CSS.Property.BackgroundImage, "gradients">
  /**
   * The CSS `background-image` property.
   *
   * @see Docs https://developer.mozilla.org/en-US/docs/Web/CSS/background-image
   */
  bgImage?: Token<CSS.Property.BackgroundImage, "gradients">
  /**
   * The CSS `background-image` property.
   *
   * @see Docs https://developer.mozilla.org/en-US/docs/Web/CSS/background-image
   */
  bgImg?: Token<CSS.Property.BackgroundImage, "gradients">
  /**
   * The CSS `background-image` property.
   *
   * @see Docs https://developer.mozilla.org/en-US/docs/Web/CSS/background-image
   */
  bgGradient?: Token<CSS.Property.BackgroundImage, "gradients">
  /**
   * The CSS `background-origin` property.
   *
   * @see Docs https://developer.mozilla.org/en-US/docs/Web/CSS/background-origin
   */
  backgroundOrigin?: Token<CSS.Property.BackgroundOrigin>
  /**
   * The CSS `background-origin` property.
   *
   * @see Docs https://developer.mozilla.org/en-US/docs/Web/CSS/background-origin
   */
  bgOrigin?: Token<CSS.Property.BackgroundOrigin>
  /**
   * The CSS `background-position` property.
   *
   * @see Docs https://developer.mozilla.org/en-US/docs/Web/CSS/background-position
   */
  backgroundPosition?: Token<CSS.Property.BackgroundPosition>
  /**
   * The CSS `background-position` property.
   *
   * @see Docs https://developer.mozilla.org/en-US/docs/Web/CSS/background-position
   */
  bgPosition?: Token<CSS.Property.BackgroundPosition>
  /**
   * The CSS `background-position-x` property.
   *
   * @see Docs https://developer.mozilla.org/en-US/docs/Web/CSS/background-position-x
   */
  backgroundPositionX?: Token<CSS.Property.BackgroundPositionX>
  /**
   * The CSS `background-position-x` property.
   *
   * @see Docs https://developer.mozilla.org/en-US/docs/Web/CSS/background-position-x
   */
  bgPositionX?: Token<CSS.Property.BackgroundPositionX>
  /**
   * The CSS `background-position-x` property.
   *
   * @see Docs https://developer.mozilla.org/en-US/docs/Web/CSS/background-position-x
   */
  bgPosX?: Token<CSS.Property.BackgroundPositionX>
  /**
   * The CSS `background-position-y` property.
   *
   * @see Docs https://developer.mozilla.org/en-US/docs/Web/CSS/background-position-y
   */
  backgroundPositionY?: Token<CSS.Property.BackgroundPositionY>
  /**
   * The CSS `background-position-y` property.
   *
   * @see Docs https://developer.mozilla.org/en-US/docs/Web/CSS/background-position-y
   */
  bgPositionY?: Token<CSS.Property.BackgroundPositionY>
  /**
   * The CSS `background-position-y` property.
   *
   * @see Docs https://developer.mozilla.org/en-US/docs/Web/CSS/background-position-y
   */
  bgPosY?: Token<CSS.Property.BackgroundPositionY>
  /**
   * The CSS `background-repeat` property.
   *
   * @see Docs https://developer.mozilla.org/en-US/docs/Web/CSS/background-repeat
   */
  backgroundRepeat?: Token<CSS.Property.BackgroundRepeat>
  /**
   * The CSS `background-repeat` property.
   *
   * @see Docs https://developer.mozilla.org/en-US/docs/Web/CSS/background-repeat
   */
  bgRepeat?: Token<CSS.Property.BackgroundRepeat>
  /**
   * The CSS `background-size` property.
   *
   * @see Docs https://developer.mozilla.org/en-US/docs/Web/CSS/background-size
   */
  backgroundSize?: Token<CSS.Property.BackgroundSize>
  /**
   * The CSS `background-size` property.
   *
   * @see Docs https://developer.mozilla.org/en-US/docs/Web/CSS/background-size
   */
  bgSize?: Token<CSS.Property.BackgroundSize>
  /**
   * The CSS `block-size` property.
   *
   * @see Docs https://developer.mozilla.org/en-US/docs/Web/CSS/block-size
   */
  blockSize?: Token<CSS.Property.BlockSize | number, "sizes">
  /**
   * The CSS `border` property.
   *
   * @see Docs https://developer.mozilla.org/en-US/docs/Web/CSS/border
   */
  border?: Token<CSS.Property.Border | number, "borders">
  /**
   * The CSS `border-block` property.
   *
   * @see Docs https://developer.mozilla.org/en-US/docs/Web/CSS/border-block
   */
  borderBlock?: Token<CSS.Property.BorderBlock | number, "borders">
  /**
   * The CSS `border-block-color` property.
   *
   * @see Docs https://developer.mozilla.org/en-US/docs/Web/CSS/border-block-color
   */
  borderBlockColor?: Token<CSS.Property.BorderBlockColor, "colors">
  /**
   * The CSS `border-block-end` property.
   *
   * @see Docs https://developer.mozilla.org/en-US/docs/Web/CSS/border-block-end
   */
  borderBlockEnd?: Token<CSS.Property.BorderBlockEnd | number, "borders">
  /**
   * The CSS `border-block-end-color` property.
   *
   * @see Docs https://developer.mozilla.org/en-US/docs/Web/CSS/border-block-end-color
   */
  borderBlockEndColor?: Token<CSS.Property.BorderBlockEndColor, "colors">
  /**
   * The CSS `border-block-end-style` property.
   *
   * @see Docs https://developer.mozilla.org/en-US/docs/Web/CSS/border-block-end-style
   */
  borderBlockEndStyle?: Token<CSS.Property.BorderBlockEndStyle>
  /**
   * The CSS `border-block-end-width` property.
   *
   * @see Docs https://developer.mozilla.org/en-US/docs/Web/CSS/border-block-end-width
   */
  borderBlockEndWidth?: Token<CSS.Property.BorderBlockEndWidth | number>
  /**
   * The CSS `border-block-start` property.
   *
   * @see Docs https://developer.mozilla.org/en-US/docs/Web/CSS/border-block-start
   */
  borderBlockStart?: Token<CSS.Property.BorderBlockStart | number, "borders">
  /**
   * The CSS `border-block-start-color` property.
   *
   * @see Docs https://developer.mozilla.org/en-US/docs/Web/CSS/border-block-start-color
   */
  borderBlockStartColor?: Token<CSS.Property.BorderBlockStartColor, "colors">
  /**
   * The CSS `border-block-start-style` property.
   *
   * @see Docs https://developer.mozilla.org/en-US/docs/Web/CSS/border-block-start-style
   */
  borderBlockStartStyle?: Token<CSS.Property.BorderBlockStartStyle>
  /**
   * The CSS `border-block-start-width` property.
   *
   * @see Docs https://developer.mozilla.org/en-US/docs/Web/CSS/border-block-start-width
   */
  borderBlockStartWidth?: Token<CSS.Property.BorderBlockStartWidth | number>
  /**
   * The CSS `border-block-style` property.
   *
   * @see Docs https://developer.mozilla.org/en-US/docs/Web/CSS/border-block-style
   */
  borderBlockStyle?: Token<CSS.Property.BorderBlockStyle>
  /**
   * The CSS `border-block-width` property.
   *
   * @see Docs https://developer.mozilla.org/en-US/docs/Web/CSS/border-block-width
   */
  borderBlockWidth?: Token<CSS.Property.BorderBlockWidth | number>
  /**
   * The CSS `border-bottom` property.
   *
   * @see Docs https://developer.mozilla.org/en-US/docs/Web/CSS/border-bottom
   */
  borderBottom?: Token<CSS.Property.BorderBottom | number, "borders">
  /**
   * The CSS `border-bottom-color` property.
   *
   * @see Docs https://developer.mozilla.org/en-US/docs/Web/CSS/border-bottom-color
   */
  borderBottomColor?: Token<CSS.Property.BorderBottomColor, "colors">
  /**
   * The CSS `border-bottom-left-radius` property.
   *
   * @see Docs https://developer.mozilla.org/en-US/docs/Web/CSS/border-bottom-left-radius
   */
  borderBottomLeftRadius?: Token<
    CSS.Property.BorderBottomLeftRadius | number,
    "radii"
  >
  /**
   * The CSS `border-bottom-left-radius` property.
   *
   * @see Docs https://developer.mozilla.org/en-US/docs/Web/CSS/border-bottom-left-radius
   */
  roundedBottomLeft?: Token<
    CSS.Property.BorderBottomLeftRadius | number,
    "radii"
  >
  /**
   * The CSS `border-bottom-right-radius` property.
   *
   * @see Docs https://developer.mozilla.org/en-US/docs/Web/CSS/border-bottom-right-radius
   */
  borderBottomRightRadius?: Token<
    CSS.Property.BorderBottomRightRadius | number,
    "radii"
  >
  /**
   * The CSS `border-bottom-right-radius` property.
   *
   * @see Docs https://developer.mozilla.org/en-US/docs/Web/CSS/border-bottom-right-radius
   */
  roundedBottomRight?: Token<
    CSS.Property.BorderBottomRightRadius | number,
    "radii"
  >
  /**
   * The CSS `border-bottom-style` property.
   *
   * @see Docs https://developer.mozilla.org/en-US/docs/Web/CSS/border-bottom-style
   */
  borderBottomStyle?: Token<CSS.Property.BorderBottomStyle>
  /**
   * The CSS `border-bottom-width` property.
   *
   * @see Docs https://developer.mozilla.org/en-US/docs/Web/CSS/border-bottom-width
   */
  borderBottomWidth?: Token<CSS.Property.BorderBottomWidth | number>
  /**
   * The CSS `border-collapse` property.
   *
   * @see Docs https://developer.mozilla.org/en-US/docs/Web/CSS/border-collapse
   */
  borderCollapse?: Token<CSS.Property.BorderCollapse>
  /**
   * The CSS `border-color` property.
   *
   * @see Docs https://developer.mozilla.org/en-US/docs/Web/CSS/border-color
   */
  borderColor?: Token<CSS.Property.BorderColor, "colors">
  /**
   * The CSS `border-end-end-radius` property.
   *
   * @see Docs https://developer.mozilla.org/en-US/docs/Web/CSS/border-end-end-radius
   */
  borderEndEndRadius?: Token<CSS.Property.BorderEndEndRadius | number, "radii">
  /**
   * The CSS `border-end-end-radius` property.
   *
   * @see Docs https://developer.mozilla.org/en-US/docs/Web/CSS/border-end-end-radius
   */
  borderBottomEndRadius?: Token<
    CSS.Property.BorderEndEndRadius | number,
    "radii"
  >
  /**
   * The CSS `border-end-end-radius` property.
   *
   * @see Docs https://developer.mozilla.org/en-US/docs/Web/CSS/border-end-end-radius
   */
  roundedBottomEnd?: Token<CSS.Property.BorderEndEndRadius | number, "radii">
  /**
   * The CSS `border-end-start-radius` property.
   *
   * @see Docs https://developer.mozilla.org/en-US/docs/Web/CSS/border-end-start-radius
   */
  borderEndStartRadius?: Token<
    CSS.Property.BorderEndStartRadius | number,
    "radii"
  >
  /**
   * The CSS `border-end-start-radius` property.
   *
   * @see Docs https://developer.mozilla.org/en-US/docs/Web/CSS/border-end-start-radius
   */
  borderBottomStartRadius?: Token<
    CSS.Property.BorderEndStartRadius | number,
    "radii"
  >
  /**
   * The CSS `border-end-start-radius` property.
   *
   * @see Docs https://developer.mozilla.org/en-US/docs/Web/CSS/border-end-start-radius
   */
  roundedBottomStart?: Token<
    CSS.Property.BorderEndStartRadius | number,
    "radii"
  >
  /**
   * The CSS `border-image` property.
   *
   * @see Docs https://developer.mozilla.org/en-US/docs/Web/CSS/border-image
   */
  borderImage?: Token<CSS.Property.BorderImage | number, "borders">
  /**
   * The CSS `border-image-outset` property.
   *
   * @see Docs https://developer.mozilla.org/en-US/docs/Web/CSS/border-image-outset
   */
  borderImageOutset?: Token<CSS.Property.BorderImageOutset>
  /**
   * The CSS `border-image-repeat` property.
   *
   * @see Docs https://developer.mozilla.org/en-US/docs/Web/CSS/border-image-repeat
   */
  borderImageRepeat?: Token<CSS.Property.BorderImageRepeat>
  /**
   * The CSS `border-image-slice` property.
   *
   * @see Docs https://developer.mozilla.org/en-US/docs/Web/CSS/border-image-slice
   */
  borderImageSlice?: Token<CSS.Property.BorderImageSlice>
  /**
   * The CSS `border-image-source` property.
   *
   * @see Docs https://developer.mozilla.org/en-US/docs/Web/CSS/border-image-source
   */
  borderImageSource?: Token<CSS.Property.BorderImageSource, "gradients">
  /**
   * The CSS `border-image-width` property.
   *
   * @see Docs https://developer.mozilla.org/en-US/docs/Web/CSS/border-image-width
   */
  borderImageWidth?: Token<CSS.Property.BorderImageWidth | number>
  /**
   * The CSS `border-inline` property.
   *
   * @see Docs https://developer.mozilla.org/en-US/docs/Web/CSS/border-inline
   */
  borderInline?: Token<CSS.Property.BorderInline | number, "borders">
  /**
   * The CSS `border-inline-color` property.
   *
   * @see Docs https://developer.mozilla.org/en-US/docs/Web/CSS/border-inline-color
   */
  borderInlineColor?: Token<CSS.Property.BorderInlineColor, "colors">
  /**
   * The CSS `border-inline-end` property.
   *
   * @see Docs https://developer.mozilla.org/en-US/docs/Web/CSS/border-inline-end
   */
  borderInlineEnd?: Token<CSS.Property.BorderInlineEnd | number, "borders">
  /**
   * The CSS `border-inline-end` property.
   *
   * @see Docs https://developer.mozilla.org/en-US/docs/Web/CSS/border-inline-end
   */
  borderEnd?: Token<CSS.Property.BorderInlineEnd | number, "borders">
  /**
   * The CSS `border-inline-end-color` property.
   *
   * @see Docs https://developer.mozilla.org/en-US/docs/Web/CSS/border-inline-end-color
   */
  borderInlineEndColor?: Token<CSS.Property.BorderInlineEndColor, "colors">
  /**
   * The CSS `border-inline-end-color` property.
   *
   * @see Docs https://developer.mozilla.org/en-US/docs/Web/CSS/border-inline-end-color
   */
  borderEndColor?: Token<CSS.Property.BorderInlineEndColor, "colors">
  /**
   * The CSS `border-inline-end-style` property.
   *
   * @see Docs https://developer.mozilla.org/en-US/docs/Web/CSS/border-inline-end-style
   */
  borderInlineEndStyle?: Token<CSS.Property.BorderInlineEndStyle>
  /**
   * The CSS `border-inline-end-style` property.
   *
   * @see Docs https://developer.mozilla.org/en-US/docs/Web/CSS/border-inline-end-style
   */
  borderEndStyle?: Token<CSS.Property.BorderInlineEndStyle>
  /**
   * The CSS `border-inline-end-width` property.
   *
   * @see Docs https://developer.mozilla.org/en-US/docs/Web/CSS/border-inline-end-width
   */
  borderInlineEndWidth?: Token<CSS.Property.BorderInlineEndWidth | number>
  /**
   * The CSS `border-inline-end-width` property.
   *
   * @see Docs https://developer.mozilla.org/en-US/docs/Web/CSS/border-inline-end-width
   */
  borderEndWidth?: Token<CSS.Property.BorderInlineEndWidth | number>
  /**
   * The CSS `border-inline-start` property.
   *
   * @see Docs https://developer.mozilla.org/en-US/docs/Web/CSS/border-inline-start
   */
  borderInlineStart?: Token<CSS.Property.BorderInlineStart | number, "borders">
  /**
   * The CSS `border-inline-start` property.
   *
   * @see Docs https://developer.mozilla.org/en-US/docs/Web/CSS/border-inline-start
   */
  borderStart?: Token<CSS.Property.BorderInlineStart | number, "borders">
  /**
   * The CSS `border-inline-start-color` property.
   *
   * @see Docs https://developer.mozilla.org/en-US/docs/Web/CSS/border-inline-start-color
   */
  borderInlineStartColor?: Token<CSS.Property.BorderInlineStartColor, "colors">
  /**
   * The CSS `border-inline-start-color` property.
   *
   * @see Docs https://developer.mozilla.org/en-US/docs/Web/CSS/border-inline-start-color
   */
  borderStartColor?: Token<CSS.Property.BorderInlineStartColor, "colors">
  /**
   * The CSS `border-inline-start-style` property.
   *
   * @see Docs https://developer.mozilla.org/en-US/docs/Web/CSS/border-inline-start-style
   */
  borderInlineStartStyle?: Token<CSS.Property.BorderInlineStartStyle>
  /**
   * The CSS `border-inline-start-style` property.
   *
   * @see Docs https://developer.mozilla.org/en-US/docs/Web/CSS/border-inline-start-style
   */
  borderStartStyle?: Token<CSS.Property.BorderInlineStartStyle>
  /**
   * The CSS `border-inline-start-width` property.
   *
   * @see Docs https://developer.mozilla.org/en-US/docs/Web/CSS/border-inline-start-width
   */
  borderInlineStartWidth?: Token<CSS.Property.BorderInlineStartWidth | number>
  /**
   * The CSS `border-inline-start-width` property.
   *
   * @see Docs https://developer.mozilla.org/en-US/docs/Web/CSS/border-inline-start-width
   */
  borderStartWidth?: Token<CSS.Property.BorderInlineStartWidth | number>
  /**
   * The CSS `border-inline-style` property.
   *
   * @see Docs https://developer.mozilla.org/en-US/docs/Web/CSS/border-inline-style
   */
  borderInlineStyle?: Token<CSS.Property.BorderInlineStyle>
  /**
   * The CSS `border-inline-width` property.
   *
   * @see Docs https://developer.mozilla.org/en-US/docs/Web/CSS/border-inline-width
   */
  borderInlineWidth?: Token<CSS.Property.BorderInlineWidth | number>
  /**
   * The CSS `border-left` property.
   *
   * @see Docs https://developer.mozilla.org/en-US/docs/Web/CSS/border-left
   */
  borderLeft?: Token<CSS.Property.BorderLeft | number, "borders">
  /**
   * The CSS `border-left-color` property.
   *
   * @see Docs https://developer.mozilla.org/en-US/docs/Web/CSS/border-left-color
   */
  borderLeftColor?: Token<CSS.Property.BorderLeftColor, "colors">
  /**
   * The CSS `border-left-style` property.
   *
   * @see Docs https://developer.mozilla.org/en-US/docs/Web/CSS/border-left-style
   */
  borderLeftStyle?: Token<CSS.Property.BorderLeftStyle>
  /**
   * The CSS `border-left-width` property.
   *
   * @see Docs https://developer.mozilla.org/en-US/docs/Web/CSS/border-left-width
   */
  borderLeftWidth?: Token<CSS.Property.BorderLeftWidth | number>
  /**
   * The CSS `border-radius` property.
   *
   * @see Docs https://developer.mozilla.org/en-US/docs/Web/CSS/border-radius
   */
  borderRadius?: Token<CSS.Property.BorderRadius | number, "radii">
  /**
   * The CSS `border-radius` property.
   *
   * @see Docs https://developer.mozilla.org/en-US/docs/Web/CSS/border-radius
   */
  rounded?: Token<CSS.Property.BorderRadius | number, "radii">
  /**
   * The CSS `border-right` property.
   *
   * @see Docs https://developer.mozilla.org/en-US/docs/Web/CSS/border-right
   */
  borderRight?: Token<CSS.Property.BorderRight | number, "borders">
  /**
   * The CSS `border-right-color` property.
   *
   * @see Docs https://developer.mozilla.org/en-US/docs/Web/CSS/border-right-color
   */
  borderRightColor?: Token<CSS.Property.BorderRightColor, "colors">
  /**
   * The CSS `border-right-style` property.
   *
   * @see Docs https://developer.mozilla.org/en-US/docs/Web/CSS/border-right-style
   */
  borderRightStyle?: Token<CSS.Property.BorderRightStyle>
  /**
   * The CSS `border-right-width` property.
   *
   * @see Docs https://developer.mozilla.org/en-US/docs/Web/CSS/border-right-width
   */
  borderRightWidth?: Token<CSS.Property.BorderRightWidth | number>
  /**
   * The CSS `border-spacing` property.
   *
   * @see Docs https://developer.mozilla.org/en-US/docs/Web/CSS/border-spacing
   */
  borderSpacing?: Token<CSS.Property.BorderSpacing>
  /**
   * The CSS `border-start-end-radius` property.
   *
   * @see Docs https://developer.mozilla.org/en-US/docs/Web/CSS/border-start-end-radius
   */
  borderStartEndRadius?: Token<
    CSS.Property.BorderStartEndRadius | number,
    "radii"
  >
  /**
   * The CSS `border-start-end-radius` property.
   *
   * @see Docs https://developer.mozilla.org/en-US/docs/Web/CSS/border-start-end-radius
   */
  borderTopEndRadius?: Token<
    CSS.Property.BorderStartEndRadius | number,
    "radii"
  >
  /**
   * The CSS `border-start-end-radius` property.
   *
   * @see Docs https://developer.mozilla.org/en-US/docs/Web/CSS/border-start-end-radius
   */
  roundedTopEnd?: Token<CSS.Property.BorderStartEndRadius | number, "radii">
  /**
   * The CSS `border-start-start-radius` property.
   *
   * @see Docs https://developer.mozilla.org/en-US/docs/Web/CSS/border-start-start-radius
   */
  borderStartStartRadius?: Token<
    CSS.Property.BorderStartStartRadius | number,
    "radii"
  >
  /**
   * The CSS `border-start-start-radius` property.
   *
   * @see Docs https://developer.mozilla.org/en-US/docs/Web/CSS/border-start-start-radius
   */
  borderTopStartRadius?: Token<
    CSS.Property.BorderStartStartRadius | number,
    "radii"
  >
  /**
   * The CSS `border-start-start-radius` property.
   *
   * @see Docs https://developer.mozilla.org/en-US/docs/Web/CSS/border-start-start-radius
   */
  roundedTopStart?: Token<CSS.Property.BorderStartStartRadius | number, "radii">
  /**
   * The CSS `border-style` property.
   *
   * @see Docs https://developer.mozilla.org/en-US/docs/Web/CSS/border-style
   */
  borderStyle?: Token<CSS.Property.BorderStyle>
  /**
   * The CSS `border-top` property.
   *
   * @see Docs https://developer.mozilla.org/en-US/docs/Web/CSS/border-top
   */
  borderTop?: Token<CSS.Property.BorderTop | number, "borders">
  /**
   * The CSS `border-top-color` property.
   *
   * @see Docs https://developer.mozilla.org/en-US/docs/Web/CSS/border-top-color
   */
  borderTopColor?: Token<CSS.Property.BorderTopColor, "colors">
  /**
   * The CSS `border-top-left-radius` property.
   *
   * @see Docs https://developer.mozilla.org/en-US/docs/Web/CSS/border-top-left-radius
   */
  borderTopLeftRadius?: Token<
    CSS.Property.BorderTopLeftRadius | number,
    "radii"
  >
  /**
   * The CSS `border-top-left-radius` property.
   *
   * @see Docs https://developer.mozilla.org/en-US/docs/Web/CSS/border-top-left-radius
   */
  roundedTopLeft?: Token<CSS.Property.BorderTopLeftRadius | number, "radii">
  /**
   * The CSS `border-top-right-radius` property.
   *
   * @see Docs https://developer.mozilla.org/en-US/docs/Web/CSS/border-top-right-radius
   */
  borderTopRightRadius?: Token<
    CSS.Property.BorderTopRightRadius | number,
    "radii"
  >
  /**
   * The CSS `border-top-right-radius` property.
   *
   * @see Docs https://developer.mozilla.org/en-US/docs/Web/CSS/border-top-right-radius
   */
  roundedTopRight?: Token<CSS.Property.BorderTopRightRadius | number, "radii">
  /**
   * The CSS `border-top-style` property.
   *
   * @see Docs https://developer.mozilla.org/en-US/docs/Web/CSS/border-top-style
   */
  borderTopStyle?: Token<CSS.Property.BorderTopStyle>
  /**
   * The CSS `border-top-width` property.
   *
   * @see Docs https://developer.mozilla.org/en-US/docs/Web/CSS/border-top-width
   */
  borderTopWidth?: Token<CSS.Property.BorderTopWidth | number>
  /**
   * The CSS `border-width` property.
   *
   * @see Docs https://developer.mozilla.org/en-US/docs/Web/CSS/border-width
   */
  borderWidth?: Token<CSS.Property.BorderWidth | number>
  /**
   * The CSS `bottom` property.
   *
   * @see Docs https://developer.mozilla.org/en-US/docs/Web/CSS/bottom
   */
  bottom?: Token<CSS.Property.Bottom | number, "spaces">
  /**
   * The CSS `box-align` property.
   *
   * @see Docs https://developer.mozilla.org/en-US/docs/Web/CSS/box-align
   *
   * @deprecated
   */
  boxAlign?: Token<CSS.Property.BoxAlign>
  /**
   * The CSS `box-decoration-break` property.
   *
   * @see Docs https://developer.mozilla.org/en-US/docs/Web/CSS/box-decoration-break
   */
  boxDecorationBreak?: Token<CSS.Property.BoxDecorationBreak>
  /**
   * The CSS `box-direction` property.
   *
   * @see Docs https://developer.mozilla.org/en-US/docs/Web/CSS/box-direction
   *
   * @deprecated
   */
  boxDirection?: Token<CSS.Property.BoxDirection>
  /**
   * The CSS `box-flex` property.
   *
   * @see Docs https://developer.mozilla.org/en-US/docs/Web/CSS/box-flex
   *
   * @deprecated
   */
  boxFlex?: Token<CSS.Property.BoxFlex>
  /**
   * The CSS `box-flex-group` property.
   *
   * @see Docs https://developer.mozilla.org/en-US/docs/Web/CSS/box-flex-group
   *
   * @deprecated
   */
  boxFlexGroup?: Token<CSS.Property.BoxFlexGroup>
  /**
   * The CSS `box-lines` property.
   *
   * @see Docs https://developer.mozilla.org/en-US/docs/Web/CSS/box-lines
   *
   * @deprecated
   */
  boxLines?: Token<CSS.Property.BoxLines>
  /**
   * The CSS `box-ordinal-group` property.
   *
   * @see Docs https://developer.mozilla.org/en-US/docs/Web/CSS/box-ordinal-group
   *
   * @deprecated
   */
  boxOrdinalGroup?: Token<CSS.Property.BoxOrdinalGroup>
  /**
   * The CSS `box-orient` property.
   *
   * @see Docs https://developer.mozilla.org/en-US/docs/Web/CSS/box-orient
   *
   * @deprecated
   */
  boxOrient?: Token<CSS.Property.BoxOrient>
  /**
   * The CSS `box-pack` property.
   *
   * @see Docs https://developer.mozilla.org/en-US/docs/Web/CSS/box-pack
   *
   * @deprecated
   */
  boxPack?: Token<CSS.Property.BoxPack>
  /**
   * The CSS `box-shadow` property.
   *
   * @see Docs https://developer.mozilla.org/en-US/docs/Web/CSS/box-shadow
   */
  boxShadow?: Token<CSS.Property.BoxShadow, "shadows">
  /**
   * The CSS `box-shadow` property.
   *
   * @see Docs https://developer.mozilla.org/en-US/docs/Web/CSS/box-shadow
   */
  shadow?: Token<CSS.Property.BoxShadow, "shadows">
  /**
   * The CSS `box-sizing` property.
   *
   * @see Docs https://developer.mozilla.org/en-US/docs/Web/CSS/box-sizing
   */
  boxSizing?: Token<CSS.Property.BoxSizing>
  /**
   * The CSS `break-after` property.
   *
   * @see Docs https://developer.mozilla.org/en-US/docs/Web/CSS/break-after
   */
  breakAfter?: Token<CSS.Property.BreakAfter>
  /**
   * The CSS `break-before` property.
   *
   * @see Docs https://developer.mozilla.org/en-US/docs/Web/CSS/break-before
   */
  breakBefore?: Token<CSS.Property.BreakBefore>
  /**
   * The CSS `break-inside` property.
   *
   * @see Docs https://developer.mozilla.org/en-US/docs/Web/CSS/break-inside
   */
  breakInside?: Token<CSS.Property.BreakInside>
  /**
   * The CSS `caption-side` property.
   *
   * @see Docs https://developer.mozilla.org/en-US/docs/Web/CSS/caption-side
   */
  captionSide?: Token<CSS.Property.CaptionSide>
  /**
   * The CSS `caret-color` property.
   *
   * @see Docs https://developer.mozilla.org/en-US/docs/Web/CSS/caret-color
   */
  caretColor?: Token<CSS.Property.CaretColor, "colors">
  /**
   * The CSS `caret-color` property.
   *
   * @see Docs https://developer.mozilla.org/en-US/docs/Web/CSS/caret-color
   */
  caret?: Token<CSS.Property.CaretColor, "colors">
  /**
   * The CSS `clear` property.
   *
   * @see Docs https://developer.mozilla.org/en-US/docs/Web/CSS/clear
   */
  clear?: Token<CSS.Property.Clear>
  /**
   * The CSS `clip` property.
   *
   * @see Docs https://developer.mozilla.org/en-US/docs/Web/CSS/clip
   */
  clip?: Token<CSS.Property.Clip>
  /**
   * The CSS `clip-path` property.
   *
   * @see Docs https://developer.mozilla.org/en-US/docs/Web/CSS/clip-path
   */
  clipPath?: Token<CSS.Property.ClipPath>
  /**
   * The CSS `clip-rule` property.
   *
   * @see Docs https://developer.mozilla.org/en-US/docs/Web/CSS/clip-rule
   */
  clipRule?: Token<CSS.Property.ClipRule>
  /**
   * The CSS `color` property.
   *
   * @see Docs https://developer.mozilla.org/en-US/docs/Web/CSS/color
   */
  color?: Token<CSS.Property.Color, "colors">
  /**
   * The CSS `color` property.
   *
   * @see Docs https://developer.mozilla.org/en-US/docs/Web/CSS/color
   */
  textColor?: Token<CSS.Property.Color, "colors">
  /**
   * The CSS `color-interpolation` property.
   *
   * @see Docs https://developer.mozilla.org/en-US/docs/Web/CSS/color-interpolation
   */
  colorInterpolation?: Token<CSS.Property.ColorInterpolation>
  /**
   * The CSS `column-count` property.
   *
   * @see Docs https://developer.mozilla.org/en-US/docs/Web/CSS/column-count
   */
  columnCount?: Token<CSS.Property.ColumnCount>
  /**
   * The CSS `column-fill` property.
   *
   * @see Docs https://developer.mozilla.org/en-US/docs/Web/CSS/column-fill
   */
  columnFill?: Token<CSS.Property.ColumnFill>
  /**
   * The CSS `column-gap` property.
   *
   * @see Docs https://developer.mozilla.org/en-US/docs/Web/CSS/column-gap
   */
  columnGap?: Token<CSS.Property.ColumnGap | number, "spaces">
  /**
   * The CSS `column-gap` property.
   *
   * @see Docs https://developer.mozilla.org/en-US/docs/Web/CSS/column-gap
   */
  gx?: Token<CSS.Property.ColumnGap | number, "spaces">
  /**
   * The CSS `column-gap` property.
   *
   * @see Docs https://developer.mozilla.org/en-US/docs/Web/CSS/column-gap
   */
  gapX?: Token<CSS.Property.ColumnGap | number, "spaces">
  /**
   * The CSS `column-rule` property.
   *
   * @see Docs https://developer.mozilla.org/en-US/docs/Web/CSS/column-rule
   */
  columnRule?: Token<CSS.Property.ColumnRule | number>
  /**
   * The CSS `column-rule-color` property.
   *
   * @see Docs https://developer.mozilla.org/en-US/docs/Web/CSS/column-rule-color
   */
  columnRuleColor?: Token<CSS.Property.ColumnRuleColor, "colors">
  /**
   * The CSS `column-rule-style` property.
   *
   * @see Docs https://developer.mozilla.org/en-US/docs/Web/CSS/column-rule-style
   */
  columnRuleStyle?: Token<CSS.Property.ColumnRuleStyle>
  /**
   * The CSS `column-rule-width` property.
   *
   * @see Docs https://developer.mozilla.org/en-US/docs/Web/CSS/column-rule-width
   */
  columnRuleWidth?: Token<CSS.Property.ColumnRuleWidth | number>
  /**
   * The CSS `column-span` property.
   *
   * @see Docs https://developer.mozilla.org/en-US/docs/Web/CSS/column-span
   */
  columnSpan?: Token<CSS.Property.ColumnSpan>
  /**
   * The CSS `column-width` property.
   *
   * @see Docs https://developer.mozilla.org/en-US/docs/Web/CSS/column-width
   */
  columnWidth?: Token<CSS.Property.ColumnWidth | number, "sizes">
  /**
   * The CSS `columns` property.
   *
   * @see Docs https://developer.mozilla.org/en-US/docs/Web/CSS/columns
   */
  columns?: Token<CSS.Property.Columns>
  /**
   * The CSS `contain` property.
   *
   * @see Docs https://developer.mozilla.org/en-US/docs/Web/CSS/contain
   */
  contain?: Token<CSS.Property.Contain>
  /**
   * The CSS `contain-intrinsic-block-size` property.
   *
   * @see Docs https://developer.mozilla.org/en-US/docs/Web/CSS/contain-intrinsic-block-size
   */
  containIntrinsicBlockSize?: Token<CSS.Property.ContainIntrinsicBlockSize>
  /**
   * The CSS `contain-intrinsic-height` property.
   *
   * @see Docs https://developer.mozilla.org/en-US/docs/Web/CSS/contain-intrinsic-height
   */
  containIntrinsicHeight?: Token<CSS.Property.ContainIntrinsicHeight>
  /**
   * The CSS `contain-intrinsic-inline-size` property.
   *
   * @see Docs https://developer.mozilla.org/en-US/docs/Web/CSS/contain-intrinsic-inline-size
   */
  containIntrinsicInlineSize?: Token<CSS.Property.ContainIntrinsicInlineSize>
  /**
   * The CSS `contain-intrinsic-size` property.
   *
   * @see Docs https://developer.mozilla.org/en-US/docs/Web/CSS/contain-intrinsic-size
   */
  containIntrinsicSize?: Token<CSS.Property.ContainIntrinsicSize>
  /**
   * The CSS `contain-intrinsic-width` property.
   *
   * @see Docs https://developer.mozilla.org/en-US/docs/Web/CSS/contain-intrinsic-width
   */
  containIntrinsicWidth?: Token<
    CSS.Property.ContainIntrinsicWidth | number,
    "sizes"
  >
  /**
   * The CSS `container` property.
   *
   * @see Docs https://developer.mozilla.org/en-US/docs/Web/CSS/container
   */
  container?: Token<CSS.Property.Container>
  /**
   * The CSS `container-name` property.
   *
   * @see Docs https://developer.mozilla.org/en-US/docs/Web/CSS/container-name
   */
  containerName?: Token<CSS.Property.ContainerName>
  /**
   * The CSS `container-type` property.
   *
   * @see Docs https://developer.mozilla.org/en-US/docs/Web/CSS/container-type
   */
  containerType?: Token<CSS.Property.ContainerType>
  /**
   * The CSS `content` property.
   *
   * @see Docs https://developer.mozilla.org/en-US/docs/Web/CSS/content
   */
  content?: Token<CSS.Property.Content>
  /**
   * The CSS `content-visibility` property.
   *
   * @see Docs https://developer.mozilla.org/en-US/docs/Web/CSS/content-visibility
   */
  contentVisibility?: Token<CSS.Property.ContentVisibility>
  /**
   * The CSS `counter-increment` property.
   *
   * @see Docs https://developer.mozilla.org/en-US/docs/Web/CSS/counter-increment
   */
  counterIncrement?: Token<CSS.Property.CounterIncrement>
  /**
   * The CSS `counter-reset` property.
   *
   * @see Docs https://developer.mozilla.org/en-US/docs/Web/CSS/counter-reset
   */
  counterReset?: Token<CSS.Property.CounterReset>
  /**
   * The CSS `counter-set` property.
   *
   * @see Docs https://developer.mozilla.org/en-US/docs/Web/CSS/counter-set
   */
  counterSet?: Token<CSS.Property.CounterSet>
  /**
   * The CSS `cursor` property.
   *
   * @see Docs https://developer.mozilla.org/en-US/docs/Web/CSS/cursor
   */
  cursor?: Token<CSS.Property.Cursor>
  /**
   * The CSS `direction` property.
   *
   * @see Docs https://developer.mozilla.org/en-US/docs/Web/CSS/direction
   */
  direction?: Token<CSS.Property.Direction>
  /**
   * The CSS `display` property.
   *
   * @see Docs https://developer.mozilla.org/en-US/docs/Web/CSS/display
   */
  display?: Token<CSS.Property.Display>
  /**
   * The CSS `empty-cells` property.
   *
   * @see Docs https://developer.mozilla.org/en-US/docs/Web/CSS/empty-cells
   */
  emptyCells?: Token<CSS.Property.EmptyCells>
  /**
   * The CSS `fill` property.
   *
   * @see Docs https://developer.mozilla.org/en-US/docs/Web/CSS/fill
   */
  fill?: Token<CSS.Property.Fill, "colors">
  /**
   * The CSS `fill-opacity` property.
   *
   * @see Docs https://developer.mozilla.org/en-US/docs/Web/CSS/fill-opacity
   */
  fillOpacity?: Token<CSS.Property.FillOpacity>
  /**
   * The CSS `fill-rule` property.
   *
   * @see Docs https://developer.mozilla.org/en-US/docs/Web/CSS/fill-rule
   */
  fillRule?: Token<CSS.Property.FillRule>
  /**
   * The CSS `flex` property.
   *
   * @see Docs https://developer.mozilla.org/en-US/docs/Web/CSS/flex
   */
  flex?: Token<CSS.Property.Flex>
  /**
   * The CSS `flex-basis` property.
   *
   * @see Docs https://developer.mozilla.org/en-US/docs/Web/CSS/flex-basis
   */
  flexBasis?: Token<CSS.Property.FlexBasis | number, "sizes">
  /**
   * The CSS `flex-direction` property.
   *
   * @see Docs https://developer.mozilla.org/en-US/docs/Web/CSS/flex-direction
   */
  flexDirection?: Token<CSS.Property.FlexDirection>
  /**
   * The CSS `flex-direction` property.
   *
   * @see Docs https://developer.mozilla.org/en-US/docs/Web/CSS/flex-direction
   */
  flexDir?: Token<CSS.Property.FlexDirection>
  /**
   * The CSS `flex-flow` property.
   *
   * @see Docs https://developer.mozilla.org/en-US/docs/Web/CSS/flex-flow
   */
  flexFlow?: Token<CSS.Property.FlexFlow>
  /**
   * The CSS `flex-grow` property.
   *
   * @see Docs https://developer.mozilla.org/en-US/docs/Web/CSS/flex-grow
   */
  flexGrow?: Token<CSS.Property.FlexGrow>
  /**
   * The CSS `flex-shrink` property.
   *
   * @see Docs https://developer.mozilla.org/en-US/docs/Web/CSS/flex-shrink
   */
  flexShrink?: Token<CSS.Property.FlexShrink>
  /**
   * The CSS `flex-wrap` property.
   *
   * @see Docs https://developer.mozilla.org/en-US/docs/Web/CSS/flex-wrap
   */
  flexWrap?: Token<CSS.Property.FlexWrap>
  /**
   * The CSS `float` property.
   *
   * @see Docs https://developer.mozilla.org/en-US/docs/Web/CSS/float
   */
  float?: Token<CSS.Property.Float>
  /**
   * The CSS `font` property.
   *
   * @see Docs https://developer.mozilla.org/en-US/docs/Web/CSS/font
   */
  font?: Token<CSS.Property.Font>
  /**
   * The CSS `font-family` property.
   *
   * @see Docs https://developer.mozilla.org/en-US/docs/Web/CSS/font-family
   */
  fontFamily?: Token<CSS.Property.FontFamily, "fonts">
  /**
   * The CSS `font-feature-settings` property.
   *
   * @see Docs https://developer.mozilla.org/en-US/docs/Web/CSS/font-feature-settings
   */
  fontFeatureSettings?: Token<CSS.Property.FontFeatureSettings>
  /**
   * The CSS `font-kerning` property.
   *
   * @see Docs https://developer.mozilla.org/en-US/docs/Web/CSS/font-kerning
   */
  fontKerning?: Token<CSS.Property.FontKerning>
  /**
   * The CSS `font-language-override` property.
   *
   * @see Docs https://developer.mozilla.org/en-US/docs/Web/CSS/font-language-override
   */
  fontLanguageOverride?: Token<CSS.Property.FontLanguageOverride>
  /**
   * The CSS `font-optical-sizing` property.
   *
   * @see Docs https://developer.mozilla.org/en-US/docs/Web/CSS/font-optical-sizing
   */
  fontOpticalSizing?: Token<CSS.Property.FontOpticalSizing>
  /**
   * The CSS `font-palette` property.
   *
   * @see Docs https://developer.mozilla.org/en-US/docs/Web/CSS/font-palette
   */
  fontPalette?: Token<CSS.Property.FontPalette>
  /**
   * The CSS `font-size` property.
   *
   * @see Docs https://developer.mozilla.org/en-US/docs/Web/CSS/font-size
   */
  fontSize?: Token<CSS.Property.FontSize | number, "fontSizes">
  /**
   * The CSS `font-size` property.
   *
   * @see Docs https://developer.mozilla.org/en-US/docs/Web/CSS/font-size
   */
  text?: Token<CSS.Property.FontSize | number, "fontSizes">
  /**
   * The CSS `font-size-adjust` property.
   *
   * @see Docs https://developer.mozilla.org/en-US/docs/Web/CSS/font-size-adjust
   */
  fontSizeAdjust?: Token<CSS.Property.FontSizeAdjust>
  /**
   * The CSS `font-smooth` property.
   *
   * @see Docs https://developer.mozilla.org/en-US/docs/Web/CSS/font-smooth
   */
  fontSmooth?: Token<CSS.Property.FontSmooth>
  /**
   * The CSS `font-stretch` property.
   *
   * @see Docs https://developer.mozilla.org/en-US/docs/Web/CSS/font-stretch
   */
  fontStretch?: Token<CSS.Property.FontStretch>
  /**
   * The CSS `font-style` property.
   *
   * @see Docs https://developer.mozilla.org/en-US/docs/Web/CSS/font-style
   */
  fontStyle?: Token<CSS.Property.FontStyle>
  /**
   * The CSS `font-synthesis` property.
   *
   * @see Docs https://developer.mozilla.org/en-US/docs/Web/CSS/font-synthesis
   */
  fontSynthesis?: Token<CSS.Property.FontSynthesis>
  /**
   * The CSS `font-synthesis-position` property.
   *
   * @see Docs https://developer.mozilla.org/en-US/docs/Web/CSS/font-synthesis-position
   */
  fontSynthesisPosition?: Token<CSS.Property.FontSynthesisPosition>
  /**
   * The CSS `font-synthesis-small-caps` property.
   *
   * @see Docs https://developer.mozilla.org/en-US/docs/Web/CSS/font-synthesis-small-caps
   */
  fontSynthesisSmallCaps?: Token<CSS.Property.FontSynthesisSmallCaps>
  /**
   * The CSS `font-synthesis-style` property.
   *
   * @see Docs https://developer.mozilla.org/en-US/docs/Web/CSS/font-synthesis-style
   */
  fontSynthesisStyle?: Token<CSS.Property.FontSynthesisStyle>
  /**
   * The CSS `font-synthesis-weight` property.
   *
   * @see Docs https://developer.mozilla.org/en-US/docs/Web/CSS/font-synthesis-weight
   */
  fontSynthesisWeight?: Token<CSS.Property.FontSynthesisWeight>
  /**
   * The CSS `font-variant` property.
   *
   * @see Docs https://developer.mozilla.org/en-US/docs/Web/CSS/font-variant
   */
  fontVariant?: Token<CSS.Property.FontVariant>
  /**
   * The CSS `font-variant-alternates` property.
   *
   * @see Docs https://developer.mozilla.org/en-US/docs/Web/CSS/font-variant-alternates
   */
  fontVariantAlternates?: Token<CSS.Property.FontVariantAlternates>
  /**
   * The CSS `font-variant-caps` property.
   *
   * @see Docs https://developer.mozilla.org/en-US/docs/Web/CSS/font-variant-caps
   */
  fontVariantCaps?: Token<CSS.Property.FontVariantCaps>
  /**
   * The CSS `font-variant-east-asian` property.
   *
   * @see Docs https://developer.mozilla.org/en-US/docs/Web/CSS/font-variant-east-asian
   */
  fontVariantEastAsian?: Token<CSS.Property.FontVariantEastAsian>
  /**
   * The CSS `font-variant-emoji` property.
   *
   * @see Docs https://developer.mozilla.org/en-US/docs/Web/CSS/font-variant-emoji
   */
  fontVariantEmoji?: Token<CSS.Property.FontVariantEmoji>
  /**
   * The CSS `font-variant-ligatures` property.
   *
   * @see Docs https://developer.mozilla.org/en-US/docs/Web/CSS/font-variant-ligatures
   */
  fontVariantLigatures?: Token<CSS.Property.FontVariantLigatures>
  /**
   * The CSS `font-variant-numeric` property.
   *
   * @see Docs https://developer.mozilla.org/en-US/docs/Web/CSS/font-variant-numeric
   */
  fontVariantNumeric?: Token<CSS.Property.FontVariantNumeric>
  /**
   * The CSS `font-variant-position` property.
   *
   * @see Docs https://developer.mozilla.org/en-US/docs/Web/CSS/font-variant-position
   */
  fontVariantPosition?: Token<CSS.Property.FontVariantPosition>
  /**
   * The CSS `font-variation-settings` property.
   *
   * @see Docs https://developer.mozilla.org/en-US/docs/Web/CSS/font-variation-settings
   */
  fontVariationSettings?: Token<CSS.Property.FontVariationSettings>
  /**
   * The CSS `font-weight` property.
   *
   * @see Docs https://developer.mozilla.org/en-US/docs/Web/CSS/font-weight
   */
  fontWeight?: Token<CSS.Property.FontWeight, "fontWeights">
  /**
   * The CSS `forced-color-adjust` property.
   *
   * @see Docs https://developer.mozilla.org/en-US/docs/Web/CSS/forced-color-adjust
   */
  forcedColorAdjust?: Token<CSS.Property.ForcedColorAdjust>
  /**
   * The CSS `gap` property.
   *
   * @see Docs https://developer.mozilla.org/en-US/docs/Web/CSS/gap
   */
  gap?: Token<CSS.Property.Gap | number, "spaces">
  /**
   * The CSS `gap` property.
   *
   * @see Docs https://developer.mozilla.org/en-US/docs/Web/CSS/gap
   */
  g?: Token<CSS.Property.Gap | number, "spaces">
  /**
   * The CSS `grid` property.
   *
   * @see Docs https://developer.mozilla.org/en-US/docs/Web/CSS/grid
   */
  grid?: Token<CSS.Property.Grid>
  /**
   * The CSS `grid-area` property.
   *
   * @see Docs https://developer.mozilla.org/en-US/docs/Web/CSS/grid-area
   */
  gridArea?: Token<CSS.Property.GridArea>
  /**
   * The CSS `grid-auto-columns` property.
   *
   * @see Docs https://developer.mozilla.org/en-US/docs/Web/CSS/grid-auto-columns
   */
  gridAutoColumns?: Token<CSS.Property.GridAutoColumns>
  /**
   * The CSS `grid-auto-flow` property.
   *
   * @see Docs https://developer.mozilla.org/en-US/docs/Web/CSS/grid-auto-flow
   */
  gridAutoFlow?: Token<CSS.Property.GridAutoFlow>
  /**
   * The CSS `grid-auto-rows` property.
   *
   * @see Docs https://developer.mozilla.org/en-US/docs/Web/CSS/grid-auto-rows
   */
  gridAutoRows?: Token<CSS.Property.GridAutoRows>
  /**
   * The CSS `grid-column` property.
   *
   * @see Docs https://developer.mozilla.org/en-US/docs/Web/CSS/grid-column
   */
  gridColumn?: Token<CSS.Property.GridColumn>
  /**
   * The CSS `grid-column-end` property.
   *
   * @see Docs https://developer.mozilla.org/en-US/docs/Web/CSS/grid-column-end
   */
  gridColumnEnd?: Token<CSS.Property.GridColumnEnd>
  /**
   * The CSS `grid-column-start` property.
   *
   * @see Docs https://developer.mozilla.org/en-US/docs/Web/CSS/grid-column-start
   */
  gridColumnStart?: Token<CSS.Property.GridColumnStart>
  /**
   * The CSS `grid-row` property.
   *
   * @see Docs https://developer.mozilla.org/en-US/docs/Web/CSS/grid-row
   */
  gridRow?: Token<CSS.Property.GridRow>
  /**
   * The CSS `grid-row-end` property.
   *
   * @see Docs https://developer.mozilla.org/en-US/docs/Web/CSS/grid-row-end
   */
  gridRowEnd?: Token<CSS.Property.GridRowEnd>
  /**
   * The CSS `grid-row-start` property.
   *
   * @see Docs https://developer.mozilla.org/en-US/docs/Web/CSS/grid-row-start
   */
  gridRowStart?: Token<CSS.Property.GridRowStart>
  /**
   * The CSS `grid-template` property.
   *
   * @see Docs https://developer.mozilla.org/en-US/docs/Web/CSS/grid-template
   */
  gridTemplate?: Token<CSS.Property.GridTemplate>
  /**
   * The CSS `grid-template-areas` property.
   *
   * @see Docs https://developer.mozilla.org/en-US/docs/Web/CSS/grid-template-areas
   */
  gridTemplateAreas?: Token<CSS.Property.GridTemplateAreas>
  /**
   * The CSS `grid-template-columns` property.
   *
   * @see Docs https://developer.mozilla.org/en-US/docs/Web/CSS/grid-template-columns
   */
  gridTemplateColumns?: Token<CSS.Property.GridTemplateColumns>
  /**
   * The CSS `grid-template-rows` property.
   *
   * @see Docs https://developer.mozilla.org/en-US/docs/Web/CSS/grid-template-rows
   */
  gridTemplateRows?: Token<CSS.Property.GridTemplateRows>
  /**
   * The CSS `hanging-punctuation` property.
   *
   * @see Docs https://developer.mozilla.org/en-US/docs/Web/CSS/hanging-punctuation
   */
  hangingPunctuation?: Token<CSS.Property.HangingPunctuation>
  /**
   * The CSS `height` property.
   *
   * @see Docs https://developer.mozilla.org/en-US/docs/Web/CSS/height
   */
  height?: Token<CSS.Property.Height | number, "sizes">
  /**
   * The CSS `height` property.
   *
   * @see Docs https://developer.mozilla.org/en-US/docs/Web/CSS/height
   */
  h?: Token<CSS.Property.Height | number, "sizes">
  /**
   * The CSS `hyphenate-character` property.
   *
   * @see Docs https://developer.mozilla.org/en-US/docs/Web/CSS/hyphenate-character
   */
  hyphenateCharacter?: Token<CSS.Property.HyphenateCharacter>
  /**
   * The CSS `hyphenate-limit-chars` property.
   *
   * @see Docs https://developer.mozilla.org/en-US/docs/Web/CSS/hyphenate-limit-chars
   */
  hyphenateLimitChars?: Token<CSS.Property.HyphenateLimitChars>
  /**
   * The CSS `hyphens` property.
   *
   * @see Docs https://developer.mozilla.org/en-US/docs/Web/CSS/hyphens
   */
  hyphens?: Token<CSS.Property.Hyphens>
  /**
   * The CSS `image-orientation` property.
   *
   * @see Docs https://developer.mozilla.org/en-US/docs/Web/CSS/image-orientation
   */
  imageOrientation?: Token<CSS.Property.ImageOrientation>
  /**
   * The CSS `image-rendering` property.
   *
   * @see Docs https://developer.mozilla.org/en-US/docs/Web/CSS/image-rendering
   */
  imageRendering?: Token<CSS.Property.ImageRendering>
  /**
   * The CSS `image-resolution` property.
   *
   * @see Docs https://developer.mozilla.org/en-US/docs/Web/CSS/image-resolution
   */
  imageResolution?: Token<CSS.Property.ImageResolution>
  /**
   * The CSS `initial-letter` property.
   *
   * @see Docs https://developer.mozilla.org/en-US/docs/Web/CSS/initial-letter
   */
  initialLetter?: Token<CSS.Property.InitialLetter>
  /**
   * The CSS `inline-size` property.
   *
   * @see Docs https://developer.mozilla.org/en-US/docs/Web/CSS/inline-size
   */
  inlineSize?: Token<CSS.Property.InlineSize | number, "sizes">
  /**
   * The CSS `inset` property.
   *
   * @see Docs https://developer.mozilla.org/en-US/docs/Web/CSS/inset
   */
  inset?: Token<CSS.Property.Inset | number, "spaces">
  /**
   * The CSS `inset-block` property.
   *
   * @see Docs https://developer.mozilla.org/en-US/docs/Web/CSS/inset-block
   */
  insetBlock?: Token<CSS.Property.InsetBlock | number, "spaces">
  /**
   * The CSS `inset-block-end` property.
   *
   * @see Docs https://developer.mozilla.org/en-US/docs/Web/CSS/inset-block-end
   */
  insetBlockEnd?: Token<CSS.Property.InsetBlockEnd | number, "spaces">
  /**
   * The CSS `inset-block-start` property.
   *
   * @see Docs https://developer.mozilla.org/en-US/docs/Web/CSS/inset-block-start
   */
  insetBlockStart?: Token<CSS.Property.InsetBlockStart | number, "spaces">
  /**
   * The CSS `inset-inline` property.
   *
   * @see Docs https://developer.mozilla.org/en-US/docs/Web/CSS/inset-inline
   */
  insetInline?: Token<CSS.Property.InsetInline | number, "spaces">
  /**
   * The CSS `inset-inline-end` property.
   *
   * @see Docs https://developer.mozilla.org/en-US/docs/Web/CSS/inset-inline-end
   */
  insetInlineEnd?: Token<CSS.Property.InsetInlineEnd | number, "spaces">
  /**
   * The CSS `inset-inline-end` property.
   *
   * @see Docs https://developer.mozilla.org/en-US/docs/Web/CSS/inset-inline-end
   */
  insetEnd?: Token<CSS.Property.InsetInlineEnd | number, "spaces">
  /**
   * The CSS `inset-inline-start` property.
   *
   * @see Docs https://developer.mozilla.org/en-US/docs/Web/CSS/inset-inline-start
   */
  insetInlineStart?: Token<CSS.Property.InsetInlineStart | number, "spaces">
  /**
   * The CSS `inset-inline-start` property.
   *
   * @see Docs https://developer.mozilla.org/en-US/docs/Web/CSS/inset-inline-start
   */
  insetStart?: Token<CSS.Property.InsetInlineStart | number, "spaces">
  /**
   * The CSS `isolation` property.
   *
   * @see Docs https://developer.mozilla.org/en-US/docs/Web/CSS/isolation
   */
  isolation?: Token<CSS.Property.Isolation>
  /**
   * The CSS `justify-content` property.
   *
   * @see Docs https://developer.mozilla.org/en-US/docs/Web/CSS/justify-content
   */
  justifyContent?: Token<CSS.Property.JustifyContent>
  /**
   * The CSS `justify-items` property.
   *
   * @see Docs https://developer.mozilla.org/en-US/docs/Web/CSS/justify-items
   */
  justifyItems?: Token<CSS.Property.JustifyItems>
  /**
   * The CSS `justify-self` property.
   *
   * @see Docs https://developer.mozilla.org/en-US/docs/Web/CSS/justify-self
   */
  justifySelf?: Token<CSS.Property.JustifySelf>
  /**
   * The CSS `left` property.
   *
   * @see Docs https://developer.mozilla.org/en-US/docs/Web/CSS/left
   */
  left?: Token<CSS.Property.Left | number, "spaces">
  /**
   * The CSS `letter-spacing` property.
   *
   * @see Docs https://developer.mozilla.org/en-US/docs/Web/CSS/letter-spacing
   */
  letterSpacing?: Token<CSS.Property.LetterSpacing, "letterSpacings">
  /**
   * The CSS `letter-spacing` property.
   *
   * @see Docs https://developer.mozilla.org/en-US/docs/Web/CSS/letter-spacing
   */
  tracking?: Token<CSS.Property.LetterSpacing, "letterSpacings">
  /**
   * The CSS `line-break` property.
   *
   * @see Docs https://developer.mozilla.org/en-US/docs/Web/CSS/line-break
   */
  lineBreak?: Token<CSS.Property.LineBreak>
  /**
   * The CSS `line-height` property.
   *
   * @see Docs https://developer.mozilla.org/en-US/docs/Web/CSS/line-height
   */
  lineHeight?: Token<CSS.Property.LineHeight, "lineHeights">
  /**
   * The CSS `line-height` property.
   *
   * @see Docs https://developer.mozilla.org/en-US/docs/Web/CSS/line-height
   */
  leading?: Token<CSS.Property.LineHeight, "lineHeights">
  /**
   * The CSS `line-height-step` property.
   *
   * @see Docs https://developer.mozilla.org/en-US/docs/Web/CSS/line-height-step
   */
  lineHeightStep?: Token<CSS.Property.LineHeightStep>
  /**
   * The CSS `list-style` property.
   *
   * @see Docs https://developer.mozilla.org/en-US/docs/Web/CSS/list-style
   */
  listStyle?: Token<CSS.Property.ListStyle>
  /**
   * The CSS `list-style-image` property.
   *
   * @see Docs https://developer.mozilla.org/en-US/docs/Web/CSS/list-style-image
   */
  listStyleImage?: Token<CSS.Property.ListStyleImage, "gradients">
  /**
   * The CSS `list-style-image` property.
   *
   * @see Docs https://developer.mozilla.org/en-US/docs/Web/CSS/list-style-image
   */
  listStyleImg?: Token<CSS.Property.ListStyleImage, "gradients">
  /**
   * The CSS `list-style-position` property.
   *
   * @see Docs https://developer.mozilla.org/en-US/docs/Web/CSS/list-style-position
   */
  listStylePosition?: Token<CSS.Property.ListStylePosition>
  /**
   * The CSS `list-style-position` property.
   *
   * @see Docs https://developer.mozilla.org/en-US/docs/Web/CSS/list-style-position
   */
  listStylePos?: Token<CSS.Property.ListStylePosition>
  /**
   * The CSS `list-style-type` property.
   *
   * @see Docs https://developer.mozilla.org/en-US/docs/Web/CSS/list-style-type
   */
  listStyleType?: Token<CSS.Property.ListStyleType>
  /**
   * The CSS `margin` property.
   *
   * @see Docs https://developer.mozilla.org/en-US/docs/Web/CSS/margin
   */
  margin?: Token<CSS.Property.Margin | number, "spaces">
  /**
   * The CSS `margin` property.
   *
   * @see Docs https://developer.mozilla.org/en-US/docs/Web/CSS/margin
   */
  m?: Token<CSS.Property.Margin | number, "spaces">
  /**
   * The CSS `margin-block` property.
   *
   * @see Docs https://developer.mozilla.org/en-US/docs/Web/CSS/margin-block
   */
  marginBlock?: Token<CSS.Property.MarginBlock | number, "spaces">
  /**
   * The CSS `margin-block-end` property.
   *
   * @see Docs https://developer.mozilla.org/en-US/docs/Web/CSS/margin-block-end
   */
  marginBlockEnd?: Token<CSS.Property.MarginBlockEnd | number, "spaces">
  /**
   * The CSS `margin-block-start` property.
   *
   * @see Docs https://developer.mozilla.org/en-US/docs/Web/CSS/margin-block-start
   */
  marginBlockStart?: Token<CSS.Property.MarginBlockStart | number, "spaces">
  /**
   * The CSS `margin-bottom` property.
   *
   * @see Docs https://developer.mozilla.org/en-US/docs/Web/CSS/margin-bottom
   */
  marginBottom?: Token<CSS.Property.MarginBottom | number, "spaces">
  /**
   * The CSS `margin-bottom` property.
   *
   * @see Docs https://developer.mozilla.org/en-US/docs/Web/CSS/margin-bottom
   */
  mb?: Token<CSS.Property.MarginBottom | number, "spaces">
  /**
   * The CSS `margin-inline` property.
   *
   * @see Docs https://developer.mozilla.org/en-US/docs/Web/CSS/margin-inline
   */
  marginInline?: Token<CSS.Property.MarginInline | number, "spaces">
  /**
   * The CSS `margin-inline-end` property.
   *
   * @see Docs https://developer.mozilla.org/en-US/docs/Web/CSS/margin-inline-end
   */
  marginInlineEnd?: Token<CSS.Property.MarginInlineEnd | number, "spaces">
  /**
   * The CSS `margin-inline-end` property.
   *
   * @see Docs https://developer.mozilla.org/en-US/docs/Web/CSS/margin-inline-end
   */
  me?: Token<CSS.Property.MarginInlineEnd | number, "spaces">
  /**
   * The CSS `margin-inline-end` property.
   *
   * @see Docs https://developer.mozilla.org/en-US/docs/Web/CSS/margin-inline-end
   */
  marginEnd?: Token<CSS.Property.MarginInlineEnd | number, "spaces">
  /**
   * The CSS `margin-inline-start` property.
   *
   * @see Docs https://developer.mozilla.org/en-US/docs/Web/CSS/margin-inline-start
   */
  marginInlineStart?: Token<CSS.Property.MarginInlineStart | number, "spaces">
  /**
   * The CSS `margin-inline-start` property.
   *
   * @see Docs https://developer.mozilla.org/en-US/docs/Web/CSS/margin-inline-start
   */
  ms?: Token<CSS.Property.MarginInlineStart | number, "spaces">
  /**
   * The CSS `margin-inline-start` property.
   *
   * @see Docs https://developer.mozilla.org/en-US/docs/Web/CSS/margin-inline-start
   */
  marginStart?: Token<CSS.Property.MarginInlineStart | number, "spaces">
  /**
   * The CSS `margin-left` property.
   *
   * @see Docs https://developer.mozilla.org/en-US/docs/Web/CSS/margin-left
   */
  marginLeft?: Token<CSS.Property.MarginLeft | number, "spaces">
  /**
   * The CSS `margin-left` property.
   *
   * @see Docs https://developer.mozilla.org/en-US/docs/Web/CSS/margin-left
   */
  ml?: Token<CSS.Property.MarginLeft | number, "spaces">
  /**
   * The CSS `margin-right` property.
   *
   * @see Docs https://developer.mozilla.org/en-US/docs/Web/CSS/margin-right
   */
  marginRight?: Token<CSS.Property.MarginRight | number, "spaces">
  /**
   * The CSS `margin-right` property.
   *
   * @see Docs https://developer.mozilla.org/en-US/docs/Web/CSS/margin-right
   */
  mr?: Token<CSS.Property.MarginRight | number, "spaces">
  /**
   * The CSS `margin-top` property.
   *
   * @see Docs https://developer.mozilla.org/en-US/docs/Web/CSS/margin-top
   */
  marginTop?: Token<CSS.Property.MarginTop | number, "spaces">
  /**
   * The CSS `margin-top` property.
   *
   * @see Docs https://developer.mozilla.org/en-US/docs/Web/CSS/margin-top
   */
  mt?: Token<CSS.Property.MarginTop | number, "spaces">
  /**
   * The CSS `margin-trim` property.
   *
   * @see Docs https://developer.mozilla.org/en-US/docs/Web/CSS/margin-trim
   */
  marginTrim?: Token<CSS.Property.MarginTrim>
  /**
   * The CSS `marker` property.
   *
   * @see Docs https://developer.mozilla.org/en-US/docs/Web/CSS/marker
   */
  marker?: Token<CSS.Property.Marker>
  /**
   * The CSS `marker-end` property.
   *
   * @see Docs https://developer.mozilla.org/en-US/docs/Web/CSS/marker-end
   */
  markerEnd?: Token<CSS.Property.MarkerEnd>
  /**
   * The CSS `marker-mid` property.
   *
   * @see Docs https://developer.mozilla.org/en-US/docs/Web/CSS/marker-mid
   */
  markerMid?: Token<CSS.Property.MarkerMid>
  /**
   * The CSS `marker-start` property.
   *
   * @see Docs https://developer.mozilla.org/en-US/docs/Web/CSS/marker-start
   */
  markerStart?: Token<CSS.Property.MarkerStart>
  /**
   * The CSS `mask` property.
   *
   * @see Docs https://developer.mozilla.org/en-US/docs/Web/CSS/mask
   */
  mask?: Token<CSS.Property.Mask>
  /**
   * The CSS `mask-border` property.
   *
   * @see Docs https://developer.mozilla.org/en-US/docs/Web/CSS/mask-border
   */
  maskBorder?: Token<CSS.Property.MaskBorder>
  /**
   * The CSS `mask-border-mode` property.
   *
   * @see Docs https://developer.mozilla.org/en-US/docs/Web/CSS/mask-border-mode
   */
  maskBorderMode?: Token<CSS.Property.MaskBorderMode>
  /**
   * The CSS `mask-border-outset` property.
   *
   * @see Docs https://developer.mozilla.org/en-US/docs/Web/CSS/mask-border-outset
   */
  maskBorderOutset?: Token<CSS.Property.MaskBorderOutset>
  /**
   * The CSS `mask-border-repeat` property.
   *
   * @see Docs https://developer.mozilla.org/en-US/docs/Web/CSS/mask-border-repeat
   */
  maskBorderRepeat?: Token<CSS.Property.MaskBorderRepeat>
  /**
   * The CSS `mask-border-slice` property.
   *
   * @see Docs https://developer.mozilla.org/en-US/docs/Web/CSS/mask-border-slice
   */
  maskBorderSlice?: Token<CSS.Property.MaskBorderSlice>
  /**
   * The CSS `mask-border-source` property.
   *
   * @see Docs https://developer.mozilla.org/en-US/docs/Web/CSS/mask-border-source
   */
  maskBorderSource?: Token<CSS.Property.MaskBorderSource>
  /**
   * The CSS `mask-border-width` property.
   *
   * @see Docs https://developer.mozilla.org/en-US/docs/Web/CSS/mask-border-width
   */
  maskBorderWidth?: Token<CSS.Property.MaskBorderWidth | number>
  /**
   * The CSS `mask-clip` property.
   *
   * @see Docs https://developer.mozilla.org/en-US/docs/Web/CSS/mask-clip
   */
  maskClip?: Token<CSS.Property.MaskClip>
  /**
   * The CSS `mask-composite` property.
   *
   * @see Docs https://developer.mozilla.org/en-US/docs/Web/CSS/mask-composite
   */
  maskComposite?: Token<CSS.Property.MaskComposite>
  /**
   * The CSS `mask-image` property.
   *
   * @see Docs https://developer.mozilla.org/en-US/docs/Web/CSS/mask-image
   */
  maskImage?: Token<CSS.Property.MaskImage, "gradients">
  /**
   * The CSS `mask-mode` property.
   *
   * @see Docs https://developer.mozilla.org/en-US/docs/Web/CSS/mask-mode
   */
  maskMode?: Token<CSS.Property.MaskMode>
  /**
   * The CSS `mask-origin` property.
   *
   * @see Docs https://developer.mozilla.org/en-US/docs/Web/CSS/mask-origin
   */
  maskOrigin?: Token<CSS.Property.MaskOrigin>
  /**
   * The CSS `mask-position` property.
   *
   * @see Docs https://developer.mozilla.org/en-US/docs/Web/CSS/mask-position
   */
  maskPosition?: Token<CSS.Property.MaskPosition>
  /**
   * The CSS `mask-repeat` property.
   *
   * @see Docs https://developer.mozilla.org/en-US/docs/Web/CSS/mask-repeat
   */
  maskRepeat?: Token<CSS.Property.MaskRepeat>
  /**
   * The CSS `mask-size` property.
   *
   * @see Docs https://developer.mozilla.org/en-US/docs/Web/CSS/mask-size
   */
  maskSize?: Token<CSS.Property.MaskSize>
  /**
   * The CSS `mask-type` property.
   *
   * @see Docs https://developer.mozilla.org/en-US/docs/Web/CSS/mask-type
   */
  maskType?: Token<CSS.Property.MaskType>
  /**
   * The CSS `masonry-auto-flow` property.
   *
   * @see Docs https://developer.mozilla.org/en-US/docs/Web/CSS/masonry-auto-flow
   */
  masonryAutoFlow?: Token<CSS.Property.MasonryAutoFlow>
  /**
   * The CSS `math-depth` property.
   *
   * @see Docs https://developer.mozilla.org/en-US/docs/Web/CSS/math-depth
   */
  mathDepth?: Token<CSS.Property.MathDepth>
  /**
   * The CSS `math-shift` property.
   *
   * @see Docs https://developer.mozilla.org/en-US/docs/Web/CSS/math-shift
   */
  mathShift?: Token<CSS.Property.MathShift>
  /**
   * The CSS `math-style` property.
   *
   * @see Docs https://developer.mozilla.org/en-US/docs/Web/CSS/math-style
   */
  mathStyle?: Token<CSS.Property.MathStyle>
  /**
   * The CSS `max-block-size` property.
   *
   * @see Docs https://developer.mozilla.org/en-US/docs/Web/CSS/max-block-size
   */
  maxBlockSize?: Token<CSS.Property.MaxBlockSize | number, "sizes">
  /**
   * The CSS `max-height` property.
   *
   * @see Docs https://developer.mozilla.org/en-US/docs/Web/CSS/max-height
   */
  maxHeight?: Token<CSS.Property.MaxHeight | number, "sizes">
  /**
   * The CSS `max-height` property.
   *
   * @see Docs https://developer.mozilla.org/en-US/docs/Web/CSS/max-height
   */
  maxH?: Token<CSS.Property.MaxHeight | number, "sizes">
  /**
   * The CSS `max-inline-size` property.
   *
   * @see Docs https://developer.mozilla.org/en-US/docs/Web/CSS/max-inline-size
   */
  maxInlineSize?: Token<CSS.Property.MaxInlineSize | number, "sizes">
  /**
   * The CSS `max-width` property.
   *
   * @see Docs https://developer.mozilla.org/en-US/docs/Web/CSS/max-width
   */
  maxWidth?: Token<CSS.Property.MaxWidth | number, "sizes">
  /**
   * The CSS `max-width` property.
   *
   * @see Docs https://developer.mozilla.org/en-US/docs/Web/CSS/max-width
   */
  maxW?: Token<CSS.Property.MaxWidth | number, "sizes">
  /**
   * The CSS `min-block-size` property.
   *
   * @see Docs https://developer.mozilla.org/en-US/docs/Web/CSS/min-block-size
   */
  minBlockSize?: Token<CSS.Property.MinBlockSize | number, "sizes">
  /**
   * The CSS `min-height` property.
   *
   * @see Docs https://developer.mozilla.org/en-US/docs/Web/CSS/min-height
   */
  minHeight?: Token<CSS.Property.MinHeight | number, "sizes">
  /**
   * The CSS `min-height` property.
   *
   * @see Docs https://developer.mozilla.org/en-US/docs/Web/CSS/min-height
   */
  minH?: Token<CSS.Property.MinHeight | number, "sizes">
  /**
   * The CSS `min-inline-size` property.
   *
   * @see Docs https://developer.mozilla.org/en-US/docs/Web/CSS/min-inline-size
   */
  minInlineSize?: Token<CSS.Property.MinInlineSize | number, "sizes">
  /**
   * The CSS `min-width` property.
   *
   * @see Docs https://developer.mozilla.org/en-US/docs/Web/CSS/min-width
   */
  minWidth?: Token<CSS.Property.MinWidth | number, "sizes">
  /**
   * The CSS `min-width` property.
   *
   * @see Docs https://developer.mozilla.org/en-US/docs/Web/CSS/min-width
   */
  minW?: Token<CSS.Property.MinWidth | number, "sizes">
  /**
   * The CSS `mix-blend-mode` property.
   *
   * @see Docs https://developer.mozilla.org/en-US/docs/Web/CSS/mix-blend-mode
   */
  mixBlendMode?: Token<CSS.Property.MixBlendMode>
  /**
   * The CSS `mix-blend-mode` property.
   *
   * @see Docs https://developer.mozilla.org/en-US/docs/Web/CSS/mix-blend-mode
   */
  blendMode?: Token<CSS.Property.MixBlendMode>
  /**
   * The CSS `object-fit` property.
   *
   * @see Docs https://developer.mozilla.org/en-US/docs/Web/CSS/object-fit
   */
  objectFit?: Token<CSS.Property.ObjectFit>
  /**
   * The CSS `object-position` property.
   *
   * @see Docs https://developer.mozilla.org/en-US/docs/Web/CSS/object-position
   */
  objectPosition?: Token<CSS.Property.ObjectPosition>
  /**
   * The CSS `offset` property.
   *
   * @see Docs https://developer.mozilla.org/en-US/docs/Web/CSS/offset
   */
  offset?: Token<CSS.Property.Offset>
  /**
   * The CSS `offset-anchor` property.
   *
   * @see Docs https://developer.mozilla.org/en-US/docs/Web/CSS/offset-anchor
   */
  offsetAnchor?: Token<CSS.Property.OffsetAnchor>
  /**
   * The CSS `offset-distance` property.
   *
   * @see Docs https://developer.mozilla.org/en-US/docs/Web/CSS/offset-distance
   */
  offsetDistance?: Token<CSS.Property.OffsetDistance>
  /**
   * The CSS `offset-path` property.
   *
   * @see Docs https://developer.mozilla.org/en-US/docs/Web/CSS/offset-path
   */
  offsetPath?: Token<CSS.Property.OffsetPath>
  /**
   * The CSS `offset-position` property.
   *
   * @see Docs https://developer.mozilla.org/en-US/docs/Web/CSS/offset-position
   */
  offsetPosition?: Token<CSS.Property.OffsetPosition>
  /**
   * The CSS `offset-rotate` property.
   *
   * @see Docs https://developer.mozilla.org/en-US/docs/Web/CSS/offset-rotate
   */
  offsetRotate?: Token<CSS.Property.OffsetRotate>
  /**
   * The CSS `opacity` property.
   *
   * @see Docs https://developer.mozilla.org/en-US/docs/Web/CSS/opacity
   */
  opacity?: Token<CSS.Property.Opacity>
  /**
   * The CSS `order` property.
   *
   * @see Docs https://developer.mozilla.org/en-US/docs/Web/CSS/order
   */
  order?: Token<CSS.Property.Order>
  /**
   * The CSS `orphans` property.
   *
   * @see Docs https://developer.mozilla.org/en-US/docs/Web/CSS/orphans
   */
  orphans?: Token<CSS.Property.Orphans>
  /**
   * The CSS `outline` property.
   *
   * @see Docs https://developer.mozilla.org/en-US/docs/Web/CSS/outline
   */
  outline?: Token<CSS.Property.Outline>
  /**
   * The CSS `outline-color` property.
   *
   * @see Docs https://developer.mozilla.org/en-US/docs/Web/CSS/outline-color
   */
  outlineColor?: Token<CSS.Property.OutlineColor, "colors">
  /**
   * The CSS `outline-offset` property.
   *
   * @see Docs https://developer.mozilla.org/en-US/docs/Web/CSS/outline-offset
   */
  outlineOffset?: Token<CSS.Property.OutlineOffset>
  /**
   * The CSS `outline-style` property.
   *
   * @see Docs https://developer.mozilla.org/en-US/docs/Web/CSS/outline-style
   */
  outlineStyle?: Token<CSS.Property.OutlineStyle>
  /**
   * The CSS `outline-width` property.
   *
   * @see Docs https://developer.mozilla.org/en-US/docs/Web/CSS/outline-width
   */
  outlineWidth?: Token<CSS.Property.OutlineWidth | number>
  /**
   * The CSS `overflow` property.
   *
   * @see Docs https://developer.mozilla.org/en-US/docs/Web/CSS/overflow
   */
  overflow?: Token<CSS.Property.Overflow>
  /**
   * The CSS `overflow-anchor` property.
   *
   * @see Docs https://developer.mozilla.org/en-US/docs/Web/CSS/overflow-anchor
   */
  overflowAnchor?: Token<CSS.Property.OverflowAnchor>
  /**
   * The CSS `overflow-block` property.
   *
   * @see Docs https://developer.mozilla.org/en-US/docs/Web/CSS/overflow-block
   */
  overflowBlock?: Token<CSS.Property.OverflowBlock>
  /**
   * The CSS `overflow-clip-margin` property.
   *
   * @see Docs https://developer.mozilla.org/en-US/docs/Web/CSS/overflow-clip-margin
   */
  overflowClipMargin?: Token<CSS.Property.OverflowClipMargin>
  /**
   * The CSS `overflow-inline` property.
   *
   * @see Docs https://developer.mozilla.org/en-US/docs/Web/CSS/overflow-inline
   */
  overflowInline?: Token<CSS.Property.OverflowInline>
  /**
   * The CSS `overflow-wrap` property.
   *
   * @see Docs https://developer.mozilla.org/en-US/docs/Web/CSS/overflow-wrap
   */
  overflowWrap?: Token<CSS.Property.OverflowWrap>
  /**
   * The CSS `overflow-x` property.
   *
   * @see Docs https://developer.mozilla.org/en-US/docs/Web/CSS/overflow-x
   */
  overflowX?: Token<CSS.Property.OverflowX>
  /**
   * The CSS `overflow-y` property.
   *
   * @see Docs https://developer.mozilla.org/en-US/docs/Web/CSS/overflow-y
   */
  overflowY?: Token<CSS.Property.OverflowY>
  /**
   * The CSS `overlay` property.
   *
   * @see Docs https://developer.mozilla.org/en-US/docs/Web/CSS/overlay
   */
  overlay?: Token<CSS.Property.Overlay>
  /**
   * The CSS `overscroll-behavior` property.
   *
   * @see Docs https://developer.mozilla.org/en-US/docs/Web/CSS/overscroll-behavior
   */
  overscrollBehavior?: Token<CSS.Property.OverscrollBehavior>
  /**
   * The CSS `overscroll-behavior` property.
   *
   * @see Docs https://developer.mozilla.org/en-US/docs/Web/CSS/overscroll-behavior
   */
  overscroll?: Token<CSS.Property.OverscrollBehavior>
  /**
   * The CSS `overscroll-behavior-block` property.
   *
   * @see Docs https://developer.mozilla.org/en-US/docs/Web/CSS/overscroll-behavior-block
   */
  overscrollBehaviorBlock?: Token<CSS.Property.OverscrollBehaviorBlock>
  /**
   * The CSS `overscroll-behavior-inline` property.
   *
   * @see Docs https://developer.mozilla.org/en-US/docs/Web/CSS/overscroll-behavior-inline
   */
  overscrollBehaviorInline?: Token<CSS.Property.OverscrollBehaviorInline>
  /**
   * The CSS `overscroll-behavior-x` property.
   *
   * @see Docs https://developer.mozilla.org/en-US/docs/Web/CSS/overscroll-behavior-x
   */
  overscrollBehaviorX?: Token<CSS.Property.OverscrollBehaviorX>
  /**
   * The CSS `overscroll-behavior-x` property.
   *
   * @see Docs https://developer.mozilla.org/en-US/docs/Web/CSS/overscroll-behavior-x
   */
  overscrollX?: Token<CSS.Property.OverscrollBehaviorX>
  /**
   * The CSS `overscroll-behavior-y` property.
   *
   * @see Docs https://developer.mozilla.org/en-US/docs/Web/CSS/overscroll-behavior-y
   */
  overscrollBehaviorY?: Token<CSS.Property.OverscrollBehaviorY>
  /**
   * The CSS `overscroll-behavior-y` property.
   *
   * @see Docs https://developer.mozilla.org/en-US/docs/Web/CSS/overscroll-behavior-y
   */
  overscrollY?: Token<CSS.Property.OverscrollBehaviorY>
  /**
   * The CSS `padding` property.
   *
   * @see Docs https://developer.mozilla.org/en-US/docs/Web/CSS/padding
   */
  padding?: Token<CSS.Property.Padding | number, "spaces">
  /**
   * The CSS `padding` property.
   *
   * @see Docs https://developer.mozilla.org/en-US/docs/Web/CSS/padding
   */
  p?: Token<CSS.Property.Padding | number, "spaces">
  /**
   * The CSS `padding-block` property.
   *
   * @see Docs https://developer.mozilla.org/en-US/docs/Web/CSS/padding-block
   */
  paddingBlock?: Token<CSS.Property.PaddingBlock | number, "spaces">
  /**
   * The CSS `padding-block-end` property.
   *
   * @see Docs https://developer.mozilla.org/en-US/docs/Web/CSS/padding-block-end
   */
  paddingBlockEnd?: Token<CSS.Property.PaddingBlockEnd | number, "spaces">
  /**
   * The CSS `padding-block-start` property.
   *
   * @see Docs https://developer.mozilla.org/en-US/docs/Web/CSS/padding-block-start
   */
  paddingBlockStart?: Token<CSS.Property.PaddingBlockStart | number, "spaces">
  /**
   * The CSS `padding-bottom` property.
   *
   * @see Docs https://developer.mozilla.org/en-US/docs/Web/CSS/padding-bottom
   */
  paddingBottom?: Token<CSS.Property.PaddingBottom | number, "spaces">
  /**
   * The CSS `padding-bottom` property.
   *
   * @see Docs https://developer.mozilla.org/en-US/docs/Web/CSS/padding-bottom
   */
  pb?: Token<CSS.Property.PaddingBottom | number, "spaces">
  /**
   * The CSS `padding-inline` property.
   *
   * @see Docs https://developer.mozilla.org/en-US/docs/Web/CSS/padding-inline
   */
  paddingInline?: Token<CSS.Property.PaddingInline | number, "spaces">
  /**
   * The CSS `padding-inline-end` property.
   *
   * @see Docs https://developer.mozilla.org/en-US/docs/Web/CSS/padding-inline-end
   */
  paddingInlineEnd?: Token<CSS.Property.PaddingInlineEnd | number, "spaces">
  /**
   * The CSS `padding-inline-end` property.
   *
   * @see Docs https://developer.mozilla.org/en-US/docs/Web/CSS/padding-inline-end
   */
  pe?: Token<CSS.Property.PaddingInlineEnd | number, "spaces">
  /**
   * The CSS `padding-inline-end` property.
   *
   * @see Docs https://developer.mozilla.org/en-US/docs/Web/CSS/padding-inline-end
   */
  paddingEnd?: Token<CSS.Property.PaddingInlineEnd | number, "spaces">
  /**
   * The CSS `padding-inline-start` property.
   *
   * @see Docs https://developer.mozilla.org/en-US/docs/Web/CSS/padding-inline-start
   */
  paddingInlineStart?: Token<CSS.Property.PaddingInlineStart | number, "spaces">
  /**
   * The CSS `padding-inline-start` property.
   *
   * @see Docs https://developer.mozilla.org/en-US/docs/Web/CSS/padding-inline-start
   */
  ps?: Token<CSS.Property.PaddingInlineStart | number, "spaces">
  /**
   * The CSS `padding-inline-start` property.
   *
   * @see Docs https://developer.mozilla.org/en-US/docs/Web/CSS/padding-inline-start
   */
  paddingStart?: Token<CSS.Property.PaddingInlineStart | number, "spaces">
  /**
   * The CSS `padding-left` property.
   *
   * @see Docs https://developer.mozilla.org/en-US/docs/Web/CSS/padding-left
   */
  paddingLeft?: Token<CSS.Property.PaddingLeft | number, "spaces">
  /**
   * The CSS `padding-left` property.
   *
   * @see Docs https://developer.mozilla.org/en-US/docs/Web/CSS/padding-left
   */
  pl?: Token<CSS.Property.PaddingLeft | number, "spaces">
  /**
   * The CSS `padding-right` property.
   *
   * @see Docs https://developer.mozilla.org/en-US/docs/Web/CSS/padding-right
   */
  paddingRight?: Token<CSS.Property.PaddingRight | number, "spaces">
  /**
   * The CSS `padding-right` property.
   *
   * @see Docs https://developer.mozilla.org/en-US/docs/Web/CSS/padding-right
   */
  pr?: Token<CSS.Property.PaddingRight | number, "spaces">
  /**
   * The CSS `padding-top` property.
   *
   * @see Docs https://developer.mozilla.org/en-US/docs/Web/CSS/padding-top
   */
  paddingTop?: Token<CSS.Property.PaddingTop | number, "spaces">
  /**
   * The CSS `padding-top` property.
   *
   * @see Docs https://developer.mozilla.org/en-US/docs/Web/CSS/padding-top
   */
  pt?: Token<CSS.Property.PaddingTop | number, "spaces">
  /**
   * The CSS `page` property.
   *
   * @see Docs https://developer.mozilla.org/en-US/docs/Web/CSS/page
   */
  page?: Token<CSS.Property.Page>
  /**
   * The CSS `page-break-after` property.
   *
   * @see Docs https://developer.mozilla.org/en-US/docs/Web/CSS/page-break-after
   */
  pageBreakAfter?: Token<CSS.Property.PageBreakAfter>
  /**
   * The CSS `page-break-before` property.
   *
   * @see Docs https://developer.mozilla.org/en-US/docs/Web/CSS/page-break-before
   */
  pageBreakBefore?: Token<CSS.Property.PageBreakBefore>
  /**
   * The CSS `page-break-inside` property.
   *
   * @see Docs https://developer.mozilla.org/en-US/docs/Web/CSS/page-break-inside
   */
  pageBreakInside?: Token<CSS.Property.PageBreakInside>
  /**
   * The CSS `paint-order` property.
   *
   * @see Docs https://developer.mozilla.org/en-US/docs/Web/CSS/paint-order
   */
  paintOrder?: Token<CSS.Property.PaintOrder>
  /**
   * The CSS `perspective` property.
   *
   * @see Docs https://developer.mozilla.org/en-US/docs/Web/CSS/perspective
   */
  perspective?: Token<CSS.Property.Perspective>
  /**
   * The CSS `perspective-origin` property.
   *
   * @see Docs https://developer.mozilla.org/en-US/docs/Web/CSS/perspective-origin
   */
  perspectiveOrigin?: Token<CSS.Property.PerspectiveOrigin>
  /**
   * The CSS `place-content` property.
   *
   * @see Docs https://developer.mozilla.org/en-US/docs/Web/CSS/place-content
   */
  placeContent?: Token<CSS.Property.PlaceContent>
  /**
   * The CSS `place-items` property.
   *
   * @see Docs https://developer.mozilla.org/en-US/docs/Web/CSS/place-items
   */
  placeItems?: Token<CSS.Property.PlaceItems>
  /**
   * The CSS `place-self` property.
   *
   * @see Docs https://developer.mozilla.org/en-US/docs/Web/CSS/place-self
   */
  placeSelf?: Token<CSS.Property.PlaceSelf>
  /**
   * The CSS `pointer-events` property.
   *
   * @see Docs https://developer.mozilla.org/en-US/docs/Web/CSS/pointer-events
   */
  pointerEvents?: Token<CSS.Property.PointerEvents>
  /**
   * The CSS `position` property.
   *
   * @see Docs https://developer.mozilla.org/en-US/docs/Web/CSS/position
   */
  position?: Token<CSS.Property.Position>
  /**
   * The CSS `position` property.
   *
   * @see Docs https://developer.mozilla.org/en-US/docs/Web/CSS/position
   */
  pos?: Token<CSS.Property.Position>
  /**
   * The CSS `print-color-adjust` property.
   *
   * @see Docs https://developer.mozilla.org/en-US/docs/Web/CSS/print-color-adjust
   */
  printColorAdjust?: Token<CSS.Property.PrintColorAdjust>
  /**
   * The CSS `quotes` property.
   *
   * @see Docs https://developer.mozilla.org/en-US/docs/Web/CSS/quotes
   */
  quotes?: Token<CSS.Property.Quotes>
  /**
   * The CSS `resize` property.
   *
   * @see Docs https://developer.mozilla.org/en-US/docs/Web/CSS/resize
   */
  resize?: Token<CSS.Property.Resize>
  /**
   * The CSS `right` property.
   *
   * @see Docs https://developer.mozilla.org/en-US/docs/Web/CSS/right
   */
  right?: Token<CSS.Property.Right | number, "spaces">
  /**
   * The CSS `row-gap` property.
   *
   * @see Docs https://developer.mozilla.org/en-US/docs/Web/CSS/row-gap
   */
  rowGap?: Token<CSS.Property.RowGap | number, "spaces">
  /**
   * The CSS `row-gap` property.
   *
   * @see Docs https://developer.mozilla.org/en-US/docs/Web/CSS/row-gap
   */
  gy?: Token<CSS.Property.RowGap | number, "spaces">
  /**
   * The CSS `row-gap` property.
   *
   * @see Docs https://developer.mozilla.org/en-US/docs/Web/CSS/row-gap
   */
  gapY?: Token<CSS.Property.RowGap | number, "spaces">
  /**
   * The CSS `ruby-align` property.
   *
   * @see Docs https://developer.mozilla.org/en-US/docs/Web/CSS/ruby-align
   */
  rubyAlign?: Token<CSS.Property.RubyAlign>
  /**
   * The CSS `ruby-position` property.
   *
   * @see Docs https://developer.mozilla.org/en-US/docs/Web/CSS/ruby-position
   */
  rubyPosition?: Token<CSS.Property.RubyPosition>
  /**
   * The CSS `scroll-behavior` property.
   *
   * @see Docs https://developer.mozilla.org/en-US/docs/Web/CSS/scroll-behavior
   */
  scrollBehavior?: Token<CSS.Property.ScrollBehavior>
  /**
   * The CSS `scroll-margin` property.
   *
   * @see Docs https://developer.mozilla.org/en-US/docs/Web/CSS/scroll-margin
   */
  scrollMargin?: Token<CSS.Property.ScrollMargin | number, "spaces">
  /**
   * The CSS `scroll-margin-block` property.
   *
   * @see Docs https://developer.mozilla.org/en-US/docs/Web/CSS/scroll-margin-block
   */
  scrollMarginBlock?: Token<CSS.Property.ScrollMarginBlock>
  /**
   * The CSS `scroll-margin-block-end` property.
   *
   * @see Docs https://developer.mozilla.org/en-US/docs/Web/CSS/scroll-margin-block-end
   */
  scrollMarginBlockEnd?: Token<CSS.Property.ScrollMarginBlockEnd>
  /**
   * The CSS `scroll-margin-block-start` property.
   *
   * @see Docs https://developer.mozilla.org/en-US/docs/Web/CSS/scroll-margin-block-start
   */
  scrollMarginBlockStart?: Token<CSS.Property.ScrollMarginBlockStart>
  /**
   * The CSS `scroll-margin-bottom` property.
   *
   * @see Docs https://developer.mozilla.org/en-US/docs/Web/CSS/scroll-margin-bottom
   */
  scrollMarginBottom?: Token<CSS.Property.ScrollMarginBottom | number, "spaces">
  /**
   * The CSS `scroll-margin-inline` property.
   *
   * @see Docs https://developer.mozilla.org/en-US/docs/Web/CSS/scroll-margin-inline
   */
  scrollMarginInline?: Token<CSS.Property.ScrollMarginInline>
  /**
   * The CSS `scroll-margin-inline-end` property.
   *
   * @see Docs https://developer.mozilla.org/en-US/docs/Web/CSS/scroll-margin-inline-end
   */
  scrollMarginInlineEnd?: Token<CSS.Property.ScrollMarginInlineEnd>
  /**
   * The CSS `scroll-margin-inline-start` property.
   *
   * @see Docs https://developer.mozilla.org/en-US/docs/Web/CSS/scroll-margin-inline-start
   */
  scrollMarginInlineStart?: Token<CSS.Property.ScrollMarginInlineStart>
  /**
   * The CSS `scroll-margin-left` property.
   *
   * @see Docs https://developer.mozilla.org/en-US/docs/Web/CSS/scroll-margin-left
   */
  scrollMarginLeft?: Token<CSS.Property.ScrollMarginLeft | number, "spaces">
  /**
   * The CSS `scroll-margin-right` property.
   *
   * @see Docs https://developer.mozilla.org/en-US/docs/Web/CSS/scroll-margin-right
   */
  scrollMarginRight?: Token<CSS.Property.ScrollMarginRight | number, "spaces">
  /**
   * The CSS `scroll-margin-top` property.
   *
   * @see Docs https://developer.mozilla.org/en-US/docs/Web/CSS/scroll-margin-top
   */
  scrollMarginTop?: Token<CSS.Property.ScrollMarginTop | number, "spaces">
  /**
   * The CSS `scroll-padding` property.
   *
   * @see Docs https://developer.mozilla.org/en-US/docs/Web/CSS/scroll-padding
   */
  scrollPadding?: Token<CSS.Property.ScrollPadding | number, "spaces">
  /**
   * The CSS `scroll-padding-block` property.
   *
   * @see Docs https://developer.mozilla.org/en-US/docs/Web/CSS/scroll-padding-block
   */
  scrollPaddingBlock?: Token<CSS.Property.ScrollPaddingBlock>
  /**
   * The CSS `scroll-padding-block-end` property.
   *
   * @see Docs https://developer.mozilla.org/en-US/docs/Web/CSS/scroll-padding-block-end
   */
  scrollPaddingBlockEnd?: Token<CSS.Property.ScrollPaddingBlockEnd>
  /**
   * The CSS `scroll-padding-block-start` property.
   *
   * @see Docs https://developer.mozilla.org/en-US/docs/Web/CSS/scroll-padding-block-start
   */
  scrollPaddingBlockStart?: Token<CSS.Property.ScrollPaddingBlockStart>
  /**
   * The CSS `scroll-padding-bottom` property.
   *
   * @see Docs https://developer.mozilla.org/en-US/docs/Web/CSS/scroll-padding-bottom
   */
  scrollPaddingBottom?: Token<
    CSS.Property.ScrollPaddingBottom | number,
    "spaces"
  >
  /**
   * The CSS `scroll-padding-inline` property.
   *
   * @see Docs https://developer.mozilla.org/en-US/docs/Web/CSS/scroll-padding-inline
   */
  scrollPaddingInline?: Token<CSS.Property.ScrollPaddingInline>
  /**
   * The CSS `scroll-padding-inline-end` property.
   *
   * @see Docs https://developer.mozilla.org/en-US/docs/Web/CSS/scroll-padding-inline-end
   */
  scrollPaddingInlineEnd?: Token<CSS.Property.ScrollPaddingInlineEnd>
  /**
   * The CSS `scroll-padding-inline-start` property.
   *
   * @see Docs https://developer.mozilla.org/en-US/docs/Web/CSS/scroll-padding-inline-start
   */
  scrollPaddingInlineStart?: Token<CSS.Property.ScrollPaddingInlineStart>
  /**
   * The CSS `scroll-padding-left` property.
   *
   * @see Docs https://developer.mozilla.org/en-US/docs/Web/CSS/scroll-padding-left
   */
  scrollPaddingLeft?: Token<CSS.Property.ScrollPaddingLeft | number, "spaces">
  /**
   * The CSS `scroll-padding-right` property.
   *
   * @see Docs https://developer.mozilla.org/en-US/docs/Web/CSS/scroll-padding-right
   */
  scrollPaddingRight?: Token<CSS.Property.ScrollPaddingRight | number, "spaces">
  /**
   * The CSS `scroll-padding-top` property.
   *
   * @see Docs https://developer.mozilla.org/en-US/docs/Web/CSS/scroll-padding-top
   */
  scrollPaddingTop?: Token<CSS.Property.ScrollPaddingTop | number, "spaces">
  /**
   * The CSS `scroll-snap-align` property.
   *
   * @see Docs https://developer.mozilla.org/en-US/docs/Web/CSS/scroll-snap-align
   */
  scrollSnapAlign?: Token<CSS.Property.ScrollSnapAlign>
  /**
   * The CSS `scroll-snap-stop` property.
   *
   * @see Docs https://developer.mozilla.org/en-US/docs/Web/CSS/scroll-snap-stop
   */
  scrollSnapStop?: Token<CSS.Property.ScrollSnapStop>
  /**
   * The CSS `scroll-snap-type` property.
   *
   * @see Docs https://developer.mozilla.org/en-US/docs/Web/CSS/scroll-snap-type
   */
  scrollSnapType?: Token<CSS.Property.ScrollSnapType>
  /**
   * The CSS `scroll-timeline` property.
   *
   * @see Docs https://developer.mozilla.org/en-US/docs/Web/CSS/scroll-timeline
   */
  scrollTimeline?: Token<CSS.Property.ScrollTimeline>
  /**
   * The CSS `scroll-timeline-axis` property.
   *
   * @see Docs https://developer.mozilla.org/en-US/docs/Web/CSS/scroll-timeline-axis
   */
  scrollTimelineAxis?: Token<CSS.Property.ScrollTimelineAxis>
  /**
   * The CSS `scroll-timeline-name` property.
   *
   * @see Docs https://developer.mozilla.org/en-US/docs/Web/CSS/scroll-timeline-name
   */
  scrollTimelineName?: Token<CSS.Property.ScrollTimelineName>
  /**
   * The CSS `scrollbar-color` property.
   *
   * @see Docs https://developer.mozilla.org/en-US/docs/Web/CSS/scrollbar-color
   */
  scrollbarColor?: Token<CSS.Property.ScrollbarColor, "colors">
  /**
   * The CSS `scrollbar-gutter` property.
   *
   * @see Docs https://developer.mozilla.org/en-US/docs/Web/CSS/scrollbar-gutter
   */
  scrollbarGutter?: Token<CSS.Property.ScrollbarGutter>
  /**
   * The CSS `scrollbar-width` property.
   *
   * @see Docs https://developer.mozilla.org/en-US/docs/Web/CSS/scrollbar-width
   */
  scrollbarWidth?: Token<CSS.Property.ScrollbarWidth | number>
  /**
   * The CSS `shape-image-threshold` property.
   *
   * @see Docs https://developer.mozilla.org/en-US/docs/Web/CSS/shape-image-threshold
   */
  shapeImageThreshold?: Token<CSS.Property.ShapeImageThreshold>
  /**
   * The CSS `shape-margin` property.
   *
   * @see Docs https://developer.mozilla.org/en-US/docs/Web/CSS/shape-margin
   */
  shapeMargin?: Token<CSS.Property.ShapeMargin>
  /**
   * The CSS `shape-outside` property.
   *
   * @see Docs https://developer.mozilla.org/en-US/docs/Web/CSS/shape-outside
   */
  shapeOutside?: Token<CSS.Property.ShapeOutside>
  /**
   * The CSS `shape-rendering` property.
   *
   * @see Docs https://developer.mozilla.org/en-US/docs/Web/CSS/shape-rendering
   */
  shapeRendering?: Token<CSS.Property.ShapeRendering>
  /**
   * The CSS `stop-color` property.
   *
   * @see Docs https://developer.mozilla.org/en-US/docs/Web/CSS/stop-color
   */
  stopColor?: Token<CSS.Property.StopColor>
  /**
   * The CSS `stop-opacity` property.
   *
   * @see Docs https://developer.mozilla.org/en-US/docs/Web/CSS/stop-opacity
   */
  stopOpacity?: Token<CSS.Property.StopOpacity>
  /**
   * The CSS `stroke` property.
   *
   * @see Docs https://developer.mozilla.org/en-US/docs/Web/CSS/stroke
   */
  stroke?: Token<CSS.Property.Stroke, "colors">
  /**
   * The CSS `tab-size` property.
   *
   * @see Docs https://developer.mozilla.org/en-US/docs/Web/CSS/tab-size
   */
  tabSize?: Token<CSS.Property.TabSize>
  /**
   * The CSS `table-layout` property.
   *
   * @see Docs https://developer.mozilla.org/en-US/docs/Web/CSS/table-layout
   */
  tableLayout?: Token<CSS.Property.TableLayout>
  /**
   * The CSS `text-align` property.
   *
   * @see Docs https://developer.mozilla.org/en-US/docs/Web/CSS/text-align
   */
  textAlign?: Token<CSS.Property.TextAlign>
  /**
   * The CSS `text-align-last` property.
   *
   * @see Docs https://developer.mozilla.org/en-US/docs/Web/CSS/text-align-last
   */
  textAlignLast?: Token<CSS.Property.TextAlignLast>
  /**
   * The CSS `text-anchor` property.
   *
   * @see Docs https://developer.mozilla.org/en-US/docs/Web/CSS/text-anchor
   */
  textAnchor?: Token<CSS.Property.TextAnchor>
  /**
   * The CSS `text-combine-upright` property.
   *
   * @see Docs https://developer.mozilla.org/en-US/docs/Web/CSS/text-combine-upright
   */
  textCombineUpright?: Token<CSS.Property.TextCombineUpright>
  /**
   * The CSS `text-decoration` property.
   *
   * @see Docs https://developer.mozilla.org/en-US/docs/Web/CSS/text-decoration
   */
  textDecoration?: Token<CSS.Property.TextDecoration>
  /**
   * The CSS `text-decoration` property.
   *
   * @see Docs https://developer.mozilla.org/en-US/docs/Web/CSS/text-decoration
   */
  textDecor?: Token<CSS.Property.TextDecoration>
  /**
   * The CSS `text-decoration-color` property.
   *
   * @see Docs https://developer.mozilla.org/en-US/docs/Web/CSS/text-decoration-color
   */
  textDecorationColor?: Token<CSS.Property.TextDecorationColor, "colors">
  /**
   * The CSS `text-decoration-line` property.
   *
   * @see Docs https://developer.mozilla.org/en-US/docs/Web/CSS/text-decoration-line
   */
  textDecorationLine?: Token<CSS.Property.TextDecorationLine>
  /**
   * The CSS `text-decoration-skip` property.
   *
   * @see Docs https://developer.mozilla.org/en-US/docs/Web/CSS/text-decoration-skip
   */
  textDecorationSkip?: Token<CSS.Property.TextDecorationSkip>
  /**
   * The CSS `text-decoration-skip-ink` property.
   *
   * @see Docs https://developer.mozilla.org/en-US/docs/Web/CSS/text-decoration-skip-ink
   */
  textDecorationSkipInk?: Token<CSS.Property.TextDecorationSkipInk>
  /**
   * The CSS `text-decoration-style` property.
   *
   * @see Docs https://developer.mozilla.org/en-US/docs/Web/CSS/text-decoration-style
   */
  textDecorationStyle?: Token<CSS.Property.TextDecorationStyle>
  /**
   * The CSS `text-decoration-thickness` property.
   *
   * @see Docs https://developer.mozilla.org/en-US/docs/Web/CSS/text-decoration-thickness
   */
  textDecorationThickness?: Token<CSS.Property.TextDecorationThickness>
  /**
   * The CSS `text-emphasis` property.
   *
   * @see Docs https://developer.mozilla.org/en-US/docs/Web/CSS/text-emphasis
   */
  textEmphasis?: Token<CSS.Property.TextEmphasis>
  /**
   * The CSS `text-emphasis-color` property.
   *
   * @see Docs https://developer.mozilla.org/en-US/docs/Web/CSS/text-emphasis-color
   */
  textEmphasisColor?: Token<CSS.Property.TextEmphasisColor, "colors">
  /**
   * The CSS `text-emphasis-position` property.
   *
   * @see Docs https://developer.mozilla.org/en-US/docs/Web/CSS/text-emphasis-position
   */
  textEmphasisPosition?: Token<CSS.Property.TextEmphasisPosition>
  /**
   * The CSS `text-emphasis-style` property.
   *
   * @see Docs https://developer.mozilla.org/en-US/docs/Web/CSS/text-emphasis-style
   */
  textEmphasisStyle?: Token<CSS.Property.TextEmphasisStyle>
  /**
   * The CSS `text-indent` property.
   *
   * @see Docs https://developer.mozilla.org/en-US/docs/Web/CSS/text-indent
   */
  textIndent?: Token<CSS.Property.TextIndent>
  /**
   * The CSS `text-justify` property.
   *
   * @see Docs https://developer.mozilla.org/en-US/docs/Web/CSS/text-justify
   */
  textJustify?: Token<CSS.Property.TextJustify>
  /**
   * The CSS `text-orientation` property.
   *
   * @see Docs https://developer.mozilla.org/en-US/docs/Web/CSS/text-orientation
   */
  textOrientation?: Token<CSS.Property.TextOrientation>
  /**
   * The CSS `text-overflow` property.
   *
   * @see Docs https://developer.mozilla.org/en-US/docs/Web/CSS/text-overflow
   */
  textOverflow?: Token<CSS.Property.TextOverflow>
  /**
   * The CSS `text-rendering` property.
   *
   * @see Docs https://developer.mozilla.org/en-US/docs/Web/CSS/text-rendering
   */
  textRendering?: Token<CSS.Property.TextRendering>
  /**
   * The CSS `text-shadow` property.
   *
   * @see Docs https://developer.mozilla.org/en-US/docs/Web/CSS/text-shadow
   */
  textShadow?: Token<CSS.Property.TextShadow, "shadows">
  /**
   * The CSS `text-size-adjust` property.
   *
   * @see Docs https://developer.mozilla.org/en-US/docs/Web/CSS/text-size-adjust
   */
  textSizeAdjust?: Token<CSS.Property.TextSizeAdjust>
  /**
   * The CSS `text-transform` property.
   *
   * @see Docs https://developer.mozilla.org/en-US/docs/Web/CSS/text-transform
   */
  textTransform?: Token<CSS.Property.TextTransform>
  /**
   * The CSS `text-underline-offset` property.
   *
   * @see Docs https://developer.mozilla.org/en-US/docs/Web/CSS/text-underline-offset
   */
  textUnderlineOffset?: Token<CSS.Property.TextUnderlineOffset>
  /**
   * The CSS `text-underline-position` property.
   *
   * @see Docs https://developer.mozilla.org/en-US/docs/Web/CSS/text-underline-position
   */
  textUnderlinePosition?: Token<CSS.Property.TextUnderlinePosition>
  /**
   * The CSS `text-wrap` property.
   *
   * @see Docs https://developer.mozilla.org/en-US/docs/Web/CSS/text-wrap
   */
  textWrap?: Token<CSS.Property.TextWrap>
  /**
   * The CSS `timeline-scope` property.
   *
   * @see Docs https://developer.mozilla.org/en-US/docs/Web/CSS/timeline-scope
   */
  timelineScope?: Token<CSS.Property.TimelineScope>
  /**
   * The CSS `top` property.
   *
   * @see Docs https://developer.mozilla.org/en-US/docs/Web/CSS/top
   */
  top?: Token<CSS.Property.Top | number, "spaces">
  /**
   * The CSS `touch-action` property.
   *
   * @see Docs https://developer.mozilla.org/en-US/docs/Web/CSS/touch-action
   */
  touchAction?: Token<CSS.Property.TouchAction>
  /**
   * The CSS `transform` property.
   *
   * @see Docs https://developer.mozilla.org/en-US/docs/Web/CSS/transform
   */
  transform?: Token<CSS.Property.Transform>
  /**
   * The CSS `transform-box` property.
   *
   * @see Docs https://developer.mozilla.org/en-US/docs/Web/CSS/transform-box
   */
  transformBox?: Token<CSS.Property.TransformBox>
  /**
   * The CSS `transform-origin` property.
   *
   * @see Docs https://developer.mozilla.org/en-US/docs/Web/CSS/transform-origin
   */
  transformOrigin?: Token<CSS.Property.TransformOrigin>
  /**
   * The CSS `transform-style` property.
   *
   * @see Docs https://developer.mozilla.org/en-US/docs/Web/CSS/transform-style
   */
  transformStyle?: Token<CSS.Property.TransformStyle>
  /**
   * The CSS `transition-behavior` property.
   *
   * @see Docs https://developer.mozilla.org/en-US/docs/Web/CSS/transition-behavior
   */
  transitionBehavior?: Token<CSS.Property.TransitionBehavior>
  /**
   * The CSS `transition-delay` property.
   *
   * @see Docs https://developer.mozilla.org/en-US/docs/Web/CSS/transition-delay
   */
  transitionDelay?: Token<CSS.Property.TransitionDelay>
  /**
   * The CSS `transition-duration` property.
   *
   * @see Docs https://developer.mozilla.org/en-US/docs/Web/CSS/transition-duration
   */
  transitionDuration?: Token<
    CSS.Property.TransitionDuration,
    "transitionDuration"
  >
  /**
   * The CSS `transition-property` property.
   *
   * @see Docs https://developer.mozilla.org/en-US/docs/Web/CSS/transition-property
   */
  transitionProperty?: Token<
    CSS.Property.TransitionProperty,
    "transitionProperty"
  >
  /**
   * The CSS `transition-timing-function` property.
   *
   * @see Docs https://developer.mozilla.org/en-US/docs/Web/CSS/transition-timing-function
   */
  transitionTimingFunction?: Token<
    CSS.Property.TransitionTimingFunction,
    "transitionEasing"
  >
  /**
   * The CSS `translate` property.
   *
   * @see Docs https://developer.mozilla.org/en-US/docs/Web/CSS/translate
   */
  translate?: Token<CSS.Property.Translate | "yes" | "no">
  /**
   * The CSS `unicode-bidi` property.
   *
   * @see Docs https://developer.mozilla.org/en-US/docs/Web/CSS/unicode-bidi
   */
  unicodeBidi?: Token<CSS.Property.UnicodeBidi>
  /**
   * The CSS `user-select` property.
   *
   * @see Docs https://developer.mozilla.org/en-US/docs/Web/CSS/user-select
   */
  userSelect?: Token<CSS.Property.UserSelect>
  /**
   * The CSS `vector-effect` property.
   *
   * @see Docs https://developer.mozilla.org/en-US/docs/Web/CSS/vector-effect
   */
  vectorEffect?: Token<CSS.Property.VectorEffect>
  /**
   * The CSS `vertical-align` property.
   *
   * @see Docs https://developer.mozilla.org/en-US/docs/Web/CSS/vertical-align
   */
  verticalAlign?: Token<CSS.Property.VerticalAlign>
  /**
   * The CSS `view-timeline` property.
   *
   * @see Docs https://developer.mozilla.org/en-US/docs/Web/CSS/view-timeline
   */
  viewTimeline?: Token<CSS.Property.ViewTimeline>
  /**
   * The CSS `view-timeline-axis` property.
   *
   * @see Docs https://developer.mozilla.org/en-US/docs/Web/CSS/view-timeline-axis
   */
  viewTimelineAxis?: Token<CSS.Property.ViewTimelineAxis>
  /**
   * The CSS `view-timeline-inset` property.
   *
   * @see Docs https://developer.mozilla.org/en-US/docs/Web/CSS/view-timeline-inset
   */
  viewTimelineInset?: Token<CSS.Property.ViewTimelineInset>
  /**
   * The CSS `view-timeline-name` property.
   *
   * @see Docs https://developer.mozilla.org/en-US/docs/Web/CSS/view-timeline-name
   */
  viewTimelineName?: Token<CSS.Property.ViewTimelineName>
  /**
   * The CSS `view-transition-name` property.
   *
   * @see Docs https://developer.mozilla.org/en-US/docs/Web/CSS/view-transition-name
   */
  viewTransitionName?: Token<CSS.Property.ViewTransitionName>
  /**
   * The CSS `visibility` property.
   *
   * @see Docs https://developer.mozilla.org/en-US/docs/Web/CSS/visibility
   */
  visibility?: Token<CSS.Property.Visibility>
  /**
   * The CSS `white-space` property.
   *
   * @see Docs https://developer.mozilla.org/en-US/docs/Web/CSS/white-space
   */
  whiteSpace?: Token<CSS.Property.WhiteSpace>
  /**
   * The CSS `white-space-collapse` property.
   *
   * @see Docs https://developer.mozilla.org/en-US/docs/Web/CSS/white-space-collapse
   */
  whiteSpaceCollapse?: Token<CSS.Property.WhiteSpaceCollapse>
  /**
   * The CSS `widows` property.
   *
   * @see Docs https://developer.mozilla.org/en-US/docs/Web/CSS/widows
   */
  widows?: Token<CSS.Property.Widows>
  /**
   * The CSS `width` property.
   *
   * @see Docs https://developer.mozilla.org/en-US/docs/Web/CSS/width
   */
  width?: Token<CSS.Property.Width | number, "sizes">
  /**
   * The CSS `width` property.
   *
   * @see Docs https://developer.mozilla.org/en-US/docs/Web/CSS/width
   */
  w?: Token<CSS.Property.Width | number, "sizes">
  /**
   * The CSS `will-change` property.
   *
   * @see Docs https://developer.mozilla.org/en-US/docs/Web/CSS/will-change
   */
  willChange?: Token<CSS.Property.WillChange>
  /**
   * The CSS `word-break` property.
   *
   * @see Docs https://developer.mozilla.org/en-US/docs/Web/CSS/word-break
   */
  wordBreak?: Token<CSS.Property.WordBreak>
  /**
   * The CSS `word-spacing` property.
   *
   * @see Docs https://developer.mozilla.org/en-US/docs/Web/CSS/word-spacing
   */
  wordSpacing?: Token<CSS.Property.WordSpacing>
  /**
   * The CSS `writing-mode` property.
   *
   * @see Docs https://developer.mozilla.org/en-US/docs/Web/CSS/writing-mode
   */
  writingMode?: Token<CSS.Property.WritingMode>
  /**
   * The CSS `z-index` property.
   *
   * @see Docs https://developer.mozilla.org/en-US/docs/Web/CSS/z-index
   */
  zIndex?: Token<CSS.Property.ZIndex, "zIndices">
  /**
   * The CSS `z-index` property.
   *
   * @see Docs https://developer.mozilla.org/en-US/docs/Web/CSS/z-index
   */
  z?: Token<CSS.Property.ZIndex, "zIndices">
  /**
   * The CSS `zoom` property.
   *
   * @see Docs https://developer.mozilla.org/en-US/docs/Web/CSS/zoom
   */
  zoom?: Token<CSS.Property.Zoom>
  /**
   * The CSS `alignment-baseline` property.
   *
   * @see Docs https://developer.mozilla.org/en-US/docs/Web/SVG/Attribute/alignment-baseline
   */
  alignmentBaseline?: Token<CSS.Property.AlignmentBaseline>
  /**
   * The CSS `azimuth` property.
   *
   * @see Docs https://developer.mozilla.org/en-US/docs/Web/SVG/Attribute/azimuth
   *
   * @deprecated
   */
  azimuth?: Token<CSS.Property.Azimuth>
  /**
   * The CSS `baseline-shift` property.
   *
   * @see Docs https://developer.mozilla.org/en-US/docs/Web/SVG/Attribute/baseline-shift
   */
  baselineShift?: Token<CSS.Property.BaselineShift>
  /**
   * The CSS `dominant-baseline` property.
   *
   * @see Docs https://developer.mozilla.org/en-US/docs/Web/SVG/Attribute/dominant-baseline
   */
  dominantBaseline?: Token<CSS.Property.DominantBaseline>
  /**
   * The CSS `flood-color` property.
   *
   * @see Docs https://developer.mozilla.org/en-US/docs/Web/SVG/Attribute/flood-color
   */
  floodColor?: Token<CSS.Property.FloodColor, "colors">
  /**
   * The CSS `flood-opacity` property.
   *
   * @see Docs https://developer.mozilla.org/en-US/docs/Web/SVG/Attribute/flood-opacity
   */
  floodOpacity?: Token<CSS.Property.FloodOpacity>
  /**
   * The CSS `glyph-orientation-vertical` property.
   *
   * @see Docs https://developer.mozilla.org/en-US/docs/Web/SVG/Attribute/glyph-orientation-vertical
   */
  glyphOrientationVertical?: Token<CSS.Property.GlyphOrientationVertical>
  /**
   * The CSS `lighting-color` property.
   *
   * @see Docs https://developer.mozilla.org/en-US/docs/Web/SVG/Attribute/lighting-color
   */
  lightingColor?: Token<CSS.Property.LightingColor, "colors">
  /**
   * The CSS `stroke-dasharray` property.
   *
   * @see Docs https://developer.mozilla.org/en-US/docs/Web/SVG/Attribute/stroke-dasharray
   */
  strokeDasharray?: Token<CSS.Property.StrokeDasharray>
  /**
   * The CSS `stroke-dashoffset` property.
   *
   * @see Docs https://developer.mozilla.org/en-US/docs/Web/SVG/Attribute/stroke-dashoffset
   */
  strokeDashoffset?: Token<CSS.Property.StrokeDashoffset | number>
  /**
   * The CSS `stroke-linecap` property.
   *
   * @see Docs https://developer.mozilla.org/en-US/docs/Web/SVG/Attribute/stroke-linecap
   */
  strokeLinecap?: Token<CSS.Property.StrokeLinecap>
  /**
   * The CSS `stroke-linejoin` property.
   *
   * @see Docs https://developer.mozilla.org/en-US/docs/Web/SVG/Attribute/stroke-linejoin
   */
  strokeLinejoin?: Token<CSS.Property.StrokeLinejoin>
  /**
   * The CSS `stroke-miterlimit` property.
   *
   * @see Docs https://developer.mozilla.org/en-US/docs/Web/SVG/Attribute/stroke-miterlimit
   */
  strokeMiterlimit?: Token<CSS.Property.StrokeMiterlimit>
  /**
   * The CSS `stroke-opacity` property.
   *
   * @see Docs https://developer.mozilla.org/en-US/docs/Web/SVG/Attribute/stroke-opacity
   */
  strokeOpacity?: Token<CSS.Property.StrokeOpacity>
  /**
   * The CSS `stroke-width` property.
   *
   * @see Docs https://developer.mozilla.org/en-US/docs/Web/SVG/Attribute/stroke-width
   */
  strokeWidth?: Token<CSS.Property.StrokeWidth | number>
  /**
   * The CSS `margin-inline-start` and `margin-inline-end` property.
   *
   * @see Docs https://developer.mozilla.org/en-US/docs/Web/CSS/margin-inline-end
   * @see Docs https://developer.mozilla.org/en-US/docs/Web/CSS/margin-inline-start
   */
  marginX?: Token<
    CSS.Property.MarginInlineEnd | CSS.Property.MarginInlineStart | number,
    "spaces"
  >
  /**
   * The CSS `margin-inline-start` and `margin-inline-end` property.
   *
   * @see Docs https://developer.mozilla.org/en-US/docs/Web/CSS/margin-inline-end
   * @see Docs https://developer.mozilla.org/en-US/docs/Web/CSS/margin-inline-start
   */
  mx?: Token<
    CSS.Property.MarginInlineEnd | CSS.Property.MarginInlineStart | number,
    "spaces"
  >
  /**
   * The CSS `margin-top` and `margin-bottom` property.
   *
   * @see Docs https://developer.mozilla.org/en-US/docs/Web/CSS/margin-bottom
   * @see Docs https://developer.mozilla.org/en-US/docs/Web/CSS/margin-top
   */
  marginY?: Token<
    CSS.Property.MarginBottom | CSS.Property.MarginTop | number,
    "spaces"
  >
  /**
   * The CSS `margin-top` and `margin-bottom` property.
   *
   * @see Docs https://developer.mozilla.org/en-US/docs/Web/CSS/margin-bottom
   * @see Docs https://developer.mozilla.org/en-US/docs/Web/CSS/margin-top
   */
  my?: Token<
    CSS.Property.MarginBottom | CSS.Property.MarginTop | number,
    "spaces"
  >
  /**
   * The CSS `padding-inline-start` and `padding-inline-end` property.
   *
   * @see Docs https://developer.mozilla.org/en-US/docs/Web/CSS/padding-inline-end
   * @see Docs https://developer.mozilla.org/en-US/docs/Web/CSS/padding-inline-start
   */
  paddingX?: Token<
    CSS.Property.PaddingInlineEnd | CSS.Property.PaddingInlineStart | number,
    "spaces"
  >
  /**
   * The CSS `padding-inline-start` and `padding-inline-end` property.
   *
   * @see Docs https://developer.mozilla.org/en-US/docs/Web/CSS/padding-inline-end
   * @see Docs https://developer.mozilla.org/en-US/docs/Web/CSS/padding-inline-start
   */
  px?: Token<
    CSS.Property.PaddingInlineEnd | CSS.Property.PaddingInlineStart | number,
    "spaces"
  >
  /**
   * The CSS `padding-top` and `padding-bottom` property.
   *
   * @see Docs https://developer.mozilla.org/en-US/docs/Web/CSS/padding-bottom
   * @see Docs https://developer.mozilla.org/en-US/docs/Web/CSS/padding-top
   */
  paddingY?: Token<
    CSS.Property.PaddingBottom | CSS.Property.PaddingTop | number,
    "spaces"
  >
  /**
   * The CSS `padding-top` and `padding-bottom` property.
   *
   * @see Docs https://developer.mozilla.org/en-US/docs/Web/CSS/padding-bottom
   * @see Docs https://developer.mozilla.org/en-US/docs/Web/CSS/padding-top
   */
  py?: Token<
    CSS.Property.PaddingBottom | CSS.Property.PaddingTop | number,
    "spaces"
  >
  /**
   * The CSS `scroll-margin-left` and `scroll-margin-right` property.
   *
   * @see Docs https://developer.mozilla.org/en-US/docs/Web/CSS/scroll-margin-left
   * @see Docs https://developer.mozilla.org/en-US/docs/Web/CSS/scroll-margin-right
   */
  scrollMarginX?: Token<
    CSS.Property.ScrollMarginLeft | CSS.Property.ScrollMarginRight | number,
    "spaces"
  >
  /**
   * The CSS `scroll-margin-top` and `scroll-margin-bottom` property.
   *
   * @see Docs https://developer.mozilla.org/en-US/docs/Web/CSS/scroll-margin-bottom
   * @see Docs https://developer.mozilla.org/en-US/docs/Web/CSS/scroll-margin-top
   */
  scrollMarginY?: Token<
    CSS.Property.ScrollMarginBottom | CSS.Property.ScrollMarginTop | number,
    "spaces"
  >
  /**
   * The CSS `scroll-padding-left` and `scroll-padding-right` property.
   *
   * @see Docs https://developer.mozilla.org/en-US/docs/Web/CSS/scroll-padding-left
   * @see Docs https://developer.mozilla.org/en-US/docs/Web/CSS/scroll-padding-right
   */
  scrollPaddingX?: Token<
    CSS.Property.ScrollPaddingLeft | CSS.Property.ScrollPaddingRight | number,
    "spaces"
  >
  /**
   * The CSS `scroll-padding-top` and `scroll-padding-bottom` property.
   *
   * @see Docs https://developer.mozilla.org/en-US/docs/Web/CSS/scroll-padding-bottom
   * @see Docs https://developer.mozilla.org/en-US/docs/Web/CSS/scroll-padding-top
   */
  scrollPaddingY?: Token<
    CSS.Property.ScrollPaddingBottom | CSS.Property.ScrollPaddingTop | number,
    "spaces"
  >
  /**
   * The CSS `left` and `right` property.
   *
   * @see Docs https://developer.mozilla.org/en-US/docs/Web/CSS/left
   * @see Docs https://developer.mozilla.org/en-US/docs/Web/CSS/right
   */
  insetX?: Token<CSS.Property.Left | CSS.Property.Right | number, "spaces">
  /**
   * The CSS `top` and `bottom` property.
   *
   * @see Docs https://developer.mozilla.org/en-US/docs/Web/CSS/bottom
   * @see Docs https://developer.mozilla.org/en-US/docs/Web/CSS/top
   */
  insetY?: Token<CSS.Property.Bottom | CSS.Property.Top | number, "spaces">
  /**
   * The CSS `border-top` and `border-bottom` property.
   *
   * @see Docs https://developer.mozilla.org/en-US/docs/Web/CSS/border-bottom
   * @see Docs https://developer.mozilla.org/en-US/docs/Web/CSS/border-top
   */
  borderY?: Token<
    CSS.Property.BorderBottom | CSS.Property.BorderTop | number,
    "borders"
  >
  /**
   * The CSS `border-left` and `border-right` property.
   *
   * @see Docs https://developer.mozilla.org/en-US/docs/Web/CSS/border-left
   * @see Docs https://developer.mozilla.org/en-US/docs/Web/CSS/border-right
   */
  borderX?: Token<
    CSS.Property.BorderLeft | CSS.Property.BorderRight | number,
    "borders"
  >
  /**
   * The CSS `border-top-left-radius` and `border-top-right-radius` property.
   *
   * @see Docs https://developer.mozilla.org/en-US/docs/Web/CSS/border-top-left-radius
   * @see Docs https://developer.mozilla.org/en-US/docs/Web/CSS/border-top-right-radius
   */
  borderTopRadius?: Token<
    | CSS.Property.BorderTopLeftRadius
    | CSS.Property.BorderTopRightRadius
    | number,
    "radii"
  >
  /**
   * The CSS `border-top-left-radius` and `border-top-right-radius` property.
   *
   * @see Docs https://developer.mozilla.org/en-US/docs/Web/CSS/border-top-left-radius
   * @see Docs https://developer.mozilla.org/en-US/docs/Web/CSS/border-top-right-radius
   */
  roundedTop?: Token<
    | CSS.Property.BorderTopLeftRadius
    | CSS.Property.BorderTopRightRadius
    | number,
    "radii"
  >
  /**
   * The CSS `border-bottom-left-radius` and `border-bottom-right-radius` property.
   *
   * @see Docs https://developer.mozilla.org/en-US/docs/Web/CSS/border-bottom-left-radius
   * @see Docs https://developer.mozilla.org/en-US/docs/Web/CSS/border-bottom-right-radius
   */
  borderBottomRadius?: Token<
    | CSS.Property.BorderBottomLeftRadius
    | CSS.Property.BorderBottomRightRadius
    | number,
    "radii"
  >
  /**
   * The CSS `border-bottom-left-radius` and `border-bottom-right-radius` property.
   *
   * @see Docs https://developer.mozilla.org/en-US/docs/Web/CSS/border-bottom-left-radius
   * @see Docs https://developer.mozilla.org/en-US/docs/Web/CSS/border-bottom-right-radius
   */
  roundedBottom?: Token<
    | CSS.Property.BorderBottomLeftRadius
    | CSS.Property.BorderBottomRightRadius
    | number,
    "radii"
  >
  /**
   * The CSS `border-top-right-radius` and `border-bottom-right-radius` property.
   *
   * @see Docs https://developer.mozilla.org/en-US/docs/Web/CSS/border-bottom-right-radius
   * @see Docs https://developer.mozilla.org/en-US/docs/Web/CSS/border-top-right-radius
   */
  borderRightRadius?: Token<
    | CSS.Property.BorderBottomRightRadius
    | CSS.Property.BorderTopRightRadius
    | number,
    "radii"
  >
  /**
   * The CSS `border-top-right-radius` and `border-bottom-right-radius` property.
   *
   * @see Docs https://developer.mozilla.org/en-US/docs/Web/CSS/border-bottom-right-radius
   * @see Docs https://developer.mozilla.org/en-US/docs/Web/CSS/border-top-right-radius
   */
  roundedRight?: Token<
    | CSS.Property.BorderBottomRightRadius
    | CSS.Property.BorderTopRightRadius
    | number,
    "radii"
  >
  /**
   * The CSS `border-top-left-radius` and `border-bottom-left-radius` property.
   *
   * @see Docs https://developer.mozilla.org/en-US/docs/Web/CSS/border-bottom-left-radius
   * @see Docs https://developer.mozilla.org/en-US/docs/Web/CSS/border-top-left-radius
   */
  borderLeftRadius?: Token<
    | CSS.Property.BorderBottomLeftRadius
    | CSS.Property.BorderTopLeftRadius
    | number,
    "radii"
  >
  /**
   * The CSS `border-top-left-radius` and `border-bottom-left-radius` property.
   *
   * @see Docs https://developer.mozilla.org/en-US/docs/Web/CSS/border-bottom-left-radius
   * @see Docs https://developer.mozilla.org/en-US/docs/Web/CSS/border-top-left-radius
   */
  roundedLeft?: Token<
    | CSS.Property.BorderBottomLeftRadius
    | CSS.Property.BorderTopLeftRadius
    | number,
    "radii"
  >
  /**
   * The CSS `border-start-start-radius` and `border-start-end-radius` property.
   *
   * @see Docs https://developer.mozilla.org/en-US/docs/Web/CSS/border-start-end-radius
   * @see Docs https://developer.mozilla.org/en-US/docs/Web/CSS/border-start-start-radius
   */
  borderInlineStartRadius?: Token<
    | CSS.Property.BorderStartEndRadius
    | CSS.Property.BorderStartStartRadius
    | number,
    "radii"
  >
  /**
   * The CSS `border-start-start-radius` and `border-start-end-radius` property.
   *
   * @see Docs https://developer.mozilla.org/en-US/docs/Web/CSS/border-start-end-radius
   * @see Docs https://developer.mozilla.org/en-US/docs/Web/CSS/border-start-start-radius
   */
  borderStartRadius?: Token<
    | CSS.Property.BorderStartEndRadius
    | CSS.Property.BorderStartStartRadius
    | number,
    "radii"
  >
  /**
   * The CSS `border-start-start-radius` and `border-start-end-radius` property.
   *
   * @see Docs https://developer.mozilla.org/en-US/docs/Web/CSS/border-start-end-radius
   * @see Docs https://developer.mozilla.org/en-US/docs/Web/CSS/border-start-start-radius
   */
  roundedStart?: Token<
    | CSS.Property.BorderStartEndRadius
    | CSS.Property.BorderStartStartRadius
    | number,
    "radii"
  >
  /**
   * The CSS `border-end-start-radius` and `border-end-end-radius` property.
   *
   * @see Docs https://developer.mozilla.org/en-US/docs/Web/CSS/border-end-end-radius
   * @see Docs https://developer.mozilla.org/en-US/docs/Web/CSS/border-end-start-radius
   */
  borderInlineEndRadius?: Token<
    | CSS.Property.BorderEndEndRadius
    | CSS.Property.BorderEndStartRadius
    | number,
    "radii"
  >
  /**
   * The CSS `border-end-start-radius` and `border-end-end-radius` property.
   *
   * @see Docs https://developer.mozilla.org/en-US/docs/Web/CSS/border-end-end-radius
   * @see Docs https://developer.mozilla.org/en-US/docs/Web/CSS/border-end-start-radius
   */
  borderEndRadius?: Token<
    | CSS.Property.BorderEndEndRadius
    | CSS.Property.BorderEndStartRadius
    | number,
    "radii"
  >
  /**
   * The CSS `border-end-start-radius` and `border-end-end-radius` property.
   *
   * @see Docs https://developer.mozilla.org/en-US/docs/Web/CSS/border-end-end-radius
   * @see Docs https://developer.mozilla.org/en-US/docs/Web/CSS/border-end-start-radius
   */
  roundedEnd?: Token<
    | CSS.Property.BorderEndEndRadius
    | CSS.Property.BorderEndStartRadius
    | number,
    "radii"
  >
  /**
   * The CSS `width` and `height` property.
   *
   * @see Docs https://developer.mozilla.org/en-US/docs/Web/CSS/height
   * @see Docs https://developer.mozilla.org/en-US/docs/Web/CSS/width
   */
  boxSize?: Token<CSS.Property.Height | CSS.Property.Width | number, "sizes">
  /**
   * The CSS `min-width` and `min-height` property.
   *
   * @see Docs https://developer.mozilla.org/en-US/docs/Web/CSS/min-height
   * @see Docs https://developer.mozilla.org/en-US/docs/Web/CSS/min-width
   */
  minBoxSize?: Token<
    CSS.Property.MinHeight | CSS.Property.MinWidth | number,
    "sizes"
  >
  /**
   * The CSS `max-width` and `max-height` property.
   *
   * @see Docs https://developer.mozilla.org/en-US/docs/Web/CSS/max-height
   * @see Docs https://developer.mozilla.org/en-US/docs/Web/CSS/max-width
   */
  maxBoxSize?: Token<CSS.Property.MaxHeight | CSS.Property.MaxWidth>
  /**
   * If `transform=auto` or `transform=auto-3d`, sets the value of `--ui-translate-x`.
   */
  translateX?: Token<StringLiteral | number, "spaces">
  /**
   * If `transform=auto` or `transform=auto-3d`, sets the value of `--ui-translate-y`.
   */
  translateY?: Token<StringLiteral | number, "spaces">
  /**
   * If `transform=auto` or `transform=auto-3d`, sets the value of `--ui-scale-x` and `--ui-scale-y`.
   */
  scale?: Token<StringLiteral>
  /**
   * If `transform=auto` or `transform=auto-3d`, sets the value of `--ui-scale-x`.
   */
  scaleX?: Token<StringLiteral>
  /**
   * If `transform=auto` or `transform=auto-3d`, sets the value of `--ui-scale-y`.
   */
  scaleY?: Token<StringLiteral>
  /**
   * If `transform=auto` or `transform=auto-3d`, sets the value of `--ui-rotate`.
   */
  rotate?: Token<StringLiteral>
  /**
   * If `transform=auto` or `transform=auto-3d`, sets the value of `--ui-skew-x`.
   */
  skewX?: Token<StringLiteral>
  /**
   * If `transform=auto` or `transform=auto-3d`, sets the value of `--ui-skew-y`.
   */
  skewY?: Token<StringLiteral>
  /**
   * The CSS `filter` property.
   *
   * @see Docs https://developer.mozilla.org/en-US/docs/Web/CSS/filter
   */
  filter?: Token<CSS.Property.Filter | "auto">
  /**
   * If `filter=auto`, sets the value of `--ui-blur`.
   */
  blur?: Token<StringLiteral, "blurs">
  /**
   * If `filter=auto`, sets the value of `--ui-brightness`.
   */
  brightness?: Token<StringLiteral>
  /**
   * If `filter=auto`, sets the value of `--ui-contrast`.
   */
  contrast?: Token<StringLiteral>
  /**
   * If `filter=auto`, sets the value of `--ui-drop-shadow`.
   */
  dropShadow?: Token<StringLiteral, "shadows">
  /**
   * If `filter=auto`, sets the value of `--ui-grayscale`.
   */
  grayscale?: Token<StringLiteral>
  /**
   * If `filter=auto`, sets the value of `--ui-hue-rotate`.
   */
  hueRotate?: Token<StringLiteral>
  /**
   * If `filter=auto`, sets the value of `--ui-invert`.
   */
  invert?: Token<StringLiteral>
  /**
   * If `filter=auto`, sets the value of `--ui-saturate`.
   */
  saturate?: Token<StringLiteral>
  /**
   * If `filter=auto`, sets the value of `--ui-sepia`.
   */
  sepia?: Token<StringLiteral>
  /**
   * The CSS `backdrop-filter` property.
   *
   * @see Docs https://developer.mozilla.org/en-US/docs/Web/CSS/backdrop-filter
   */
  backdropFilter?: Token<CSS.Property.BackdropFilter | "auto">
  /**
   * If `backdropBlur=auto`, sets the value of `--ui-backdrop-blur`.
   */
  backdropBlur?: Token<StringLiteral, "blurs">
  /**
   * If `backdropBlur=auto`, sets the value of `--ui-backdrop-brightness`.
   */
  backdropBrightness?: Token<StringLiteral>
  /**
   * If `backdropBlur=auto`, sets the value of `--ui-backdrop-contrast`.
   */
  backdropContrast?: Token<StringLiteral>
  /**
   * If `backdropBlur=auto`, sets the value of `--ui-backdrop-drop-shadow`.
   */
  backdropDropShadow?: Token<StringLiteral, "shadows">
  /**
   * If `backdropBlur=auto`, sets the value of `--ui-backdrop-grayscale`.
   */
  backdropGrayscale?: Token<StringLiteral>
  /**
   * If `backdropBlur=auto`, sets the value of `--ui-backdrop-hue-rotate`.
   */
  backdropHueRotate?: Token<StringLiteral>
  /**
   * If `backdropBlur=auto`, sets the value of `--ui-backdrop-invert`.
   */
  backdropInvert?: Token<StringLiteral>
  /**
   * If `backdropBlur=auto`, sets the value of `--ui-backdrop-saturate`.
   */
  backdropSaturate?: Token<StringLiteral>
  /**
   * If `backdropBlur=auto`, sets the value of `--ui-backdrop-sepia`.
   */
  backdropSepia?: Token<StringLiteral>
  /**
   * The CSS `color-scheme` property.
   *
   * @see Docs https://developer.mozilla.org/en-US/docs/Web/CSS/color-scheme
   */
  colorMode?: Token<CSS.Property.ColorScheme>
  /**
   * Used to visually truncate a text after a number of lines.
   */
  lineClamp?: Token<number>
  /**
   * If `true`, it clamps truncate a text after one line.
   */
  isTruncated?: Token<boolean>
  /**
   * Apply layer styles defined in `theme.layerStyles`.
   */
  layerStyle?: Token<StringLiteral, "layerStyles">
  /**
   * Apply text styles defined in `theme.textStyles`.
   */
  textStyle?: Token<StringLiteral, "textStyles">
  /**
   * Apply other styles defined in `theme.styles`.
   *
   * @example
   * ```jsx
   * <Box apply='mdx.h1'>Box</Box>
   * ```
   *
   * This will apply styles defined in `theme.styles.mdx.h1`
   */
  apply?: Token<StringLiteral>
  /**
   * Set CSS variables.
   * @experimental
   *
   * @example
   * ```jsx
   * <Box
   *   var={[{ name:"space", token: "spaces", value: "md" }]
   *   m="calc(var(--ui-space) * 2)"
   * >
   *   Box
   * </Box>
   * ```
   */
  var?: {
    __prefix?: string
    name: string
    token?: keyof Omit<Theme, "components" | "colorSchemes" | "themeSchemes">
    value?: Token<number | StringLiteral>
  }[]
  /**
   * The `@media` of CSS at-rule.
   * @experimental
   *
   * @example
   * ```jsx
   * <Box
   *   _media={[{ maxW: "1200px", css: { color: "red" } }]
   * >
   *   Box
   * </Box>
   * ```
   */
  _media?: {
    type?: "all" | "print" | "screen" | "speech" | StringLiteral
    query?: StringLiteral
    w?: CSS.Property.Width | number | Theme["sizes"]
    width?: CSS.Property.Width | number | Theme["sizes"]
    minW?: CSS.Property.MinWidth | number | Theme["sizes"]
    minWidth?: CSS.Property.MinWidth | number | Theme["sizes"]
    maxW?: CSS.Property.MaxWidth | number | Theme["sizes"]
    maxWidth?: CSS.Property.MaxWidth | number | Theme["sizes"]
    h?: CSS.Property.Height | number | Theme["sizes"]
    height?: CSS.Property.Height | number | Theme["sizes"]
    minH?: CSS.Property.MinHeight | number | Theme["sizes"]
    minHeight?: CSS.Property.MinHeight | number | Theme["sizes"]
    maxH?: CSS.Property.MaxHeight | number | Theme["sizes"]
    maxHeight?: CSS.Property.MaxHeight | number | Theme["sizes"]
    anyHover?: "none" | "hover" | StringLiteral
    anyPointer?: "none" | "coarse" | "fine" | StringLiteral
    aspectRatio?: CSS.Property.AspectRatio
    color?: number | StringLiteral
    minColor?: number | StringLiteral
    maxColor?: number | StringLiteral
    colorGamut?: "srgb" | "p3" | "rec2020" | StringLiteral
    colorIndex?: number | StringLiteral
    minColorIndex?: number | StringLiteral
    maxColorIndex?: number | StringLiteral
    deviceAspectRatio?: CSS.Property.AspectRatio
    minDeviceAspectRatio?: CSS.Property.AspectRatio
    maxDeviceAspectRatio?: CSS.Property.AspectRatio
    deviceHeight?: CSS.Property.Height | number | Theme["sizes"]
    minDeviceHeight?: CSS.Property.MinHeight | number | Theme["sizes"]
    maxDeviceHeight?: CSS.Property.MaxHeight | number | Theme["sizes"]
    deviceWidth?: CSS.Property.Width | number | Theme["sizes"]
    minDeviceWidth?: CSS.Property.Width | number | Theme["sizes"]
    mazDeviceWidth?: CSS.Property.Width | number | Theme["sizes"]
    displayMode?:
      | "browser"
      | "fullscreen"
      | "minimal-ui"
      | "picture-in-picture"
      | "standalone"
      | "window-controls-overlay"
      | StringLiteral
    dynamicRange?: "standard" | "high" | StringLiteral
    forcedColors?: "none" | "active" | StringLiteral
    grid?: 0 | 1 | "StringLiteral"
    hover?: "none" | "hover" | StringLiteral
    invertedColors?: "none" | "inverted" | StringLiteral
    monochrome?: number | StringLiteral
    minMonochrome?: number | StringLiteral
    maxMonochrome?: number | StringLiteral
    orientation?: "portrait" | "landscape" | StringLiteral
    overflowBlock?:
      | "none"
      | "scroll"
      | "paged"
      | "optional-paged"
      | StringLiteral
    overflowInline?: "none" | "scroll" | StringLiteral
    pointer?: "none" | "coarse" | "fine" | StringLiteral
    prefersColorScheme?: "light" | "dark" | StringLiteral
    prefersContrast?:
      | "no-preference"
      | "high"
      | "low"
      | "custom"
      | StringLiteral
    prefersReducedMotion?: "no-preference" | "reduce" | StringLiteral
    resolution?: StringLiteral
    minResolution?: StringLiteral
    maxResolution?: StringLiteral
    scan?: "interlace" | "progressive" | StringLiteral
    scripting?: "none" | "initial-only" | "enabled" | StringLiteral
    update?: "none" | "slow" | "fast" | StringLiteral
    videoDynamicRange?: "standard" | "high" | StringLiteral
    css?: CSSUIObject
    [key: string]: any
  }[]
  /**
   * The `@container` of CSS at-rule.
   * @experimental
   *
   * @example
   * ```jsx
   * <Box containerType="size">
   *   <Text _container={[{ maxW: "1200px", css: { color: "red" } }]}>
   *     Box
   *   </Text>
   * </Box>
   * ```
   */
  _container?: {
    name?: StringLiteral
    query?: StringLiteral
    w?: CSS.Property.Width | number | Theme["sizes"]
    width?: CSS.Property.Width | number | Theme["sizes"]
    minW?: CSS.Property.MinWidth | number | Theme["sizes"]
    minWidth?: CSS.Property.MinWidth | number | Theme["sizes"]
    maxW?: CSS.Property.MaxWidth | number | Theme["sizes"]
    maxWidth?: CSS.Property.MaxWidth | number | Theme["sizes"]
    h?: CSS.Property.Height | number | Theme["sizes"]
    height?: CSS.Property.Height | number | Theme["sizes"]
    minH?: CSS.Property.MinHeight | number | Theme["sizes"]
    minHeight?: CSS.Property.MinHeight | number | Theme["sizes"]
    maxH?: CSS.Property.MaxHeight | number | Theme["sizes"]
    maxHeight?: CSS.Property.MaxHeight | number | Theme["sizes"]
    aspectRatio?: CSS.Property.AspectRatio
    minAspectRatio?: CSS.Property.AspectRatio
    maxAspectRatio?: CSS.Property.AspectRatio
    blockSize?: CSS.Property.BlockSize | number | Theme["sizes"]
    minBlockSize?: CSS.Property.MinBlockSize | number | Theme["sizes"]
    maxBlockSize?: CSS.Property.MaxBlockSize | number | Theme["sizes"]
    inlineSize?: CSS.Property.InlineSize | number | Theme["sizes"]
    minInlineSize?: CSS.Property.MinInlineSize | number | Theme["sizes"]
    maxInlineSize?: CSS.Property.MaxInlineSize | number | Theme["sizes"]
    orientation?: "portrait" | "landscape" | StringLiteral
    css?: CSSUIObject
    [key: string]: any
  }[]
  /**
   * The `@supports` of CSS at-rule.
   * @experimental
   *
   * @example
   * ```jsx
   * <Box containerType="size">
   *   <Text _supports={[{ display: "flex", css: { display: "flex" } }]}>
   *     Box
   *   </Text>
   * </Box>
   * ```
   */
  _supports?: { query?: StringLiteral; css?: CSSUIObject }[]
}<|MERGE_RESOLUTION|>--- conflicted
+++ resolved
@@ -871,11 +871,7 @@
   stroke: {
     properties: "stroke",
     token: "colors",
-<<<<<<< HEAD
     transform: transforms.token("colors", transforms.colorMix),
-=======
-    transform: transforms.token("colors"),
->>>>>>> 93764225
   },
   tabSize: true,
   tableLayout: true,
@@ -988,11 +984,7 @@
   lightingColor: {
     properties: "lightingColor",
     token: "colors",
-<<<<<<< HEAD
     transform: transforms.token("colors", transforms.colorMix),
-=======
-    transform: transforms.token("colors"),
->>>>>>> 93764225
   },
   strokeDasharray: true,
   strokeDashoffset: true,
@@ -1301,15 +1293,7 @@
   "&::after": { properties: "&::after", transform: transforms.content },
 }
 
-<<<<<<< HEAD
-export const atRuleStyles: StyleConfigs = {
-  _media: { isProcessSkip: true, isSkip: true, transform: transforms.media },
-  _container: {
-    isProcessSkip: true,
-    isSkip: true,
-    transform: transforms.container,
-=======
-export const uiStyles: Configs = {
+export const uiStyles: StyleConfigs = {
   lineClamp: {
     properties: "--ui-line-clamp",
     static: {
@@ -1324,7 +1308,6 @@
   layerStyle: {
     isProcessResult: true,
     transform: transforms.styles("layerStyles"),
->>>>>>> 93764225
   },
   textStyle: {
     isProcessResult: true,
@@ -1334,7 +1317,7 @@
   var: { isProcessSkip: true, transform: transforms.var },
 }
 
-export const atRuleStyles: Configs = {
+export const atRuleStyles: StyleConfigs = {
   _media: { isProcessSkip: true, transform: transforms.media },
   _container: { isProcessSkip: true, transform: transforms.container },
   _supports: { isProcessSkip: true, transform: transforms.supports },

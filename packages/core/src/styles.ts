import type { StringLiteral } from "@yamada-ui/utils"
import type * as CSS from "csstype"
import type { Configs } from "./config"
import { transforms } from "./config"
import type { CSSUIObject, Token } from "./css"
import type { Theme } from "./theme.types"

export const standardStyles: Configs = {
  accentColor: {
    properties: "accentColor",
    token: "colors",
    transform: transforms.token("colors", transforms.colorMix),
  },
  alignContent: true,
  alignItems: true,
  alignSelf: true,
  all: true,
  animation: {
    properties: "animation",
    token: "animations",
    transform: transforms.token("animations", transforms.animation),
  },
  animationComposition: true,
  animationDelay: true,
  animationDirection: true,
  animationDuration: {
    properties: "animationDuration",
    token: "transitions.duration",
    transform: transforms.token("transitions.duration"),
  },
  animationFillMode: true,
  animationIterationCount: true,
  animationName: true,
  animationPlayState: true,
  animationRange: true,
  animationRangeEnd: true,
  animationRangeStart: true,
  animationTimeline: true,
  animationTimingFunction: {
    properties: "animationTimingFunction",
    token: "transitions.easing",
    transform: transforms.token("transitions.easing"),
  },
  appearance: true,
  aspectRatio: true,
  backfaceVisibility: {
    properties: "backfaceVisibility",
    token: "sizes",
    transform: transforms.token("sizes", transforms.fraction(transforms.px)),
  },
  background: {
    properties: "background",
    token: "colors",
    transform: transforms.token("colors", transforms.colorMix),
  },
  backgroundAttachment: true,
  backgroundBlendMode: true,
  backgroundClip: {
    properties: "backgroundClip",
    transform: transforms.bgClip,
  },
  backgroundColor: {
    properties: "backgroundColor",
    token: "colors",
    transform: transforms.token("colors", transforms.colorMix),
  },
  backgroundImage: {
    properties: "backgroundImage",
    token: "gradients",
    transform: transforms.token("gradients", transforms.gradient),
  },
  backgroundOrigin: true,
  backgroundPosition: true,
  backgroundPositionX: true,
  backgroundPositionY: true,
  backgroundRepeat: true,
  backgroundSize: true,
  blockSize: {
    properties: "blockSize",
    token: "sizes",
    transform: transforms.token("sizes", transforms.fraction(transforms.px)),
  },
  border: {
    properties: "border",
    token: "borders",
    transform: transforms.token("borders", transforms.px),
  },
  borderBlock: {
    properties: "borderBlock",
    token: "borders",
    transform: transforms.token("borders", transforms.px),
  },
  borderBlockColor: {
    properties: "borderBlockColor",
    token: "colors",
    transform: transforms.token("colors", transforms.colorMix),
  },
  borderBlockEnd: {
    properties: "borderBlockEnd",
    token: "borders",
    transform: transforms.token("borders", transforms.px),
  },
  borderBlockEndColor: {
    properties: "borderBlockEndColor",
    token: "colors",
    transform: transforms.token("colors", transforms.colorMix),
  },
  borderBlockEndStyle: true,
  borderBlockEndWidth: {
    properties: "borderBlockEndWidth",
    transform: transforms.px,
  },
  borderBlockStart: {
    properties: "borderBlockStart",
    token: "borders",
    transform: transforms.token("borders", transforms.px),
  },
  borderBlockStartColor: {
    properties: "borderBlockStartColor",
    token: "colors",
    transform: transforms.token("colors", transforms.colorMix),
  },
  borderBlockStartStyle: true,
  borderBlockStartWidth: {
    properties: "borderBlockStartWidth",
    transform: transforms.px,
  },
  borderBlockStyle: true,
  borderBlockWidth: {
    properties: "borderBlockWidth",
    transform: transforms.px,
  },
  borderBottom: {
    properties: "borderBottom",
    token: "borders",
    transform: transforms.token("borders", transforms.px),
  },
  borderBottomColor: {
    properties: "borderBottomColor",
    token: "colors",
    transform: transforms.token("colors", transforms.colorMix),
  },
  borderBottomLeftRadius: {
    properties: "borderBottomLeftRadius",
    token: "radii",
    transform: transforms.token("radii", transforms.px),
  },
  borderBottomRightRadius: {
    properties: "borderBottomRightRadius",
    token: "radii",
    transform: transforms.token("radii", transforms.px),
  },
  borderBottomStyle: true,
  borderBottomWidth: {
    properties: "borderBottomWidth",
    transform: transforms.px,
  },
  borderCollapse: true,
  borderColor: {
    properties: "borderColor",
    token: "colors",
    transform: transforms.token("colors", transforms.colorMix),
  },
  borderEndEndRadius: {
    properties: "borderEndEndRadius",
    token: "radii",
    transform: transforms.token("radii", transforms.px),
  },
  borderEndStartRadius: {
    properties: "borderEndStartRadius",
    token: "radii",
    transform: transforms.token("radii", transforms.px),
  },
  borderImage: {
    properties: "borderImage",
    token: "borders",
    transform: transforms.token("borders", transforms.px),
  },
  borderImageOutset: true,
  borderImageRepeat: true,
  borderImageSlice: true,
  borderImageSource: {
    properties: "borderImageSource",
    transform: transforms.gradient,
  },
  borderImageWidth: {
    properties: "borderImageWidth",
    transform: transforms.px,
  },
  borderInline: {
    properties: "borderInline",
    token: "borders",
    transform: transforms.token("borders", transforms.px),
  },
  borderInlineColor: {
    properties: "borderInlineColor",
    token: "colors",
    transform: transforms.token("colors", transforms.colorMix),
  },
  borderInlineEnd: {
    properties: "borderInlineEnd",
    token: "borders",
    transform: transforms.token("borders", transforms.px),
  },
  borderInlineEndColor: {
    properties: "borderInlineEndColor",
    token: "colors",
    transform: transforms.token("colors", transforms.colorMix),
  },
  borderInlineEndStyle: true,
  borderInlineEndWidth: {
    properties: "borderInlineEndWidth",
    transform: transforms.px,
  },
  borderInlineStart: {
    properties: "borderInlineStart",
    token: "borders",
    transform: transforms.token("borders", transforms.px),
  },
  borderInlineStartColor: {
    properties: "borderInlineStartColor",
    token: "colors",
    transform: transforms.token("colors", transforms.colorMix),
  },
  borderInlineStartStyle: true,
  borderInlineStartWidth: {
    properties: "borderInlineStartWidth",
    transform: transforms.px,
  },
  borderInlineStyle: true,
  borderInlineWidth: {
    properties: "borderInlineWidth",
    transform: transforms.px,
  },
  borderLeft: {
    properties: "borderLeft",
    token: "borders",
    transform: transforms.token("borders", transforms.px),
  },
  borderLeftColor: {
    properties: "borderLeftColor",
    token: "colors",
    transform: transforms.token("colors", transforms.colorMix),
  },
  borderLeftStyle: true,
  borderLeftWidth: { properties: "borderLeftWidth", transform: transforms.px },
  borderRadius: {
    properties: "borderRadius",
    token: "radii",
    transform: transforms.token("radii", transforms.px),
  },
  borderRight: {
    properties: "borderRight",
    token: "borders",
    transform: transforms.token("borders", transforms.px),
  },
  borderRightColor: {
    properties: "borderRightColor",
    token: "colors",
    transform: transforms.token("colors", transforms.colorMix),
  },
  borderRightStyle: true,
  borderRightWidth: {
    properties: "borderRightWidth",
    transform: transforms.px,
  },
  borderSpacing: true,
  borderStartEndRadius: {
    properties: "borderStartEndRadius",
    token: "radii",
    transform: transforms.token("radii", transforms.px),
  },
  borderStartStartRadius: {
    properties: "borderStartStartRadius",
    token: "radii",
    transform: transforms.token("radii", transforms.px),
  },
  borderStyle: true,
  borderTop: {
    properties: "borderTop",
    token: "borders",
    transform: transforms.token("borders", transforms.px),
  },
  borderTopColor: {
    properties: "borderTopColor",
    token: "colors",
    transform: transforms.token("colors", transforms.colorMix),
  },
  borderTopLeftRadius: {
    properties: "borderTopLeftRadius",
    token: "radii",
    transform: transforms.token("radii", transforms.px),
  },
  borderTopRightRadius: {
    properties: "borderTopRightRadius",
    token: "radii",
    transform: transforms.token("radii", transforms.px),
  },
  borderTopStyle: true,
  borderTopWidth: { properties: "borderTopWidth", transform: transforms.px },
  borderWidth: { properties: "borderWidth", transform: transforms.px },
  bottom: {
    properties: "bottom",
    token: "spaces",
    transform: transforms.token("spaces", transforms.px),
  },
  boxAlign: true,
  boxDecorationBreak: true,
  boxDirection: true,
  boxFlex: true,
  boxFlexGroup: true,
  boxLines: true,
  boxOrdinalGroup: true,
  boxOrient: true,
  boxPack: true,
  boxShadow: {
    properties: "boxShadow",
    token: "shadows",
    transform: transforms.token("shadows"),
  },
  boxSizing: true,
  breakAfter: true,
  breakBefore: true,
  breakInside: true,
  captionSide: true,
  caretColor: {
    properties: "caretColor",
    token: "colors",
    transform: transforms.token("colors", transforms.colorMix),
  },
  clear: true,
  clip: true,
  clipPath: true,
  clipRule: true,
  color: {
    properties: "color",
    token: "colors",
    transform: transforms.token("colors", transforms.colorMix),
  },
  colorInterpolation: true,
  columnCount: true,
  columnFill: true,
  columnGap: {
    properties: "columnGap",
    token: "spaces",
    transform: transforms.token("spaces", transforms.px),
  },
  columnRule: { properties: "columnRule", transform: transforms.px },
  columnRuleColor: {
    properties: "columnRuleColor",
    token: "colors",
    transform: transforms.token("colors", transforms.colorMix),
  },
  columnRuleStyle: true,
  columnRuleWidth: { properties: "columnRuleWidth", transform: transforms.px },
  columnSpan: true,
  columnWidth: { properties: "columnWidth", transform: transforms.px },
  columns: true,
  contain: true,
  containIntrinsicBlockSize: true,
  containIntrinsicHeight: true,
  containIntrinsicInlineSize: true,
  containIntrinsicSize: true,
  containIntrinsicWidth: {
    properties: "containIntrinsicWidth",
    transform: transforms.px,
  },
  container: true,
  containerName: true,
  containerType: true,
  content: true,
  contentVisibility: true,
  counterIncrement: true,
  counterReset: true,
  counterSet: true,
  cursor: true,
  direction: true,
  display: true,
  emptyCells: true,
  fill: {
    properties: "fill",
    token: "colors",
<<<<<<< HEAD
    transform: transforms.token("colors", transforms.colorMix),
=======
    transform: transforms.token("colors"),
>>>>>>> 7dc0313a
  },
  fillOpacity: true,
  fillRule: true,
  flex: true,
  flexBasis: {
    properties: "flexBasis",
    token: "sizes",
    transform: transforms.token("sizes", transforms.px),
  },
  flexDirection: true,
  flexFlow: true,
  flexGrow: true,
  flexShrink: true,
  flexWrap: true,
  float: true,
  font: true,
  fontFamily: {
    properties: "fontFamily",
    token: "fonts",
    transform: transforms.token("fonts"),
  },
  fontFeatureSettings: true,
  fontKerning: true,
  fontLanguageOverride: true,
  fontOpticalSizing: true,
  fontPalette: true,
  fontSize: {
    properties: "fontSize",
    token: "fontSizes",
    transform: transforms.token("fontSizes", transforms.px),
  },
  fontSizeAdjust: true,
  fontSmooth: true,
  fontStretch: true,
  fontStyle: true,
  fontSynthesis: true,
  fontSynthesisPosition: true,
  fontSynthesisSmallCaps: true,
  fontSynthesisStyle: true,
  fontSynthesisWeight: true,
  fontVariant: true,
  fontVariantAlternates: true,
  fontVariantCaps: true,
  fontVariantEastAsian: true,
  fontVariantEmoji: true,
  fontVariantLigatures: true,
  fontVariantNumeric: true,
  fontVariantPosition: true,
  fontVariationSettings: true,
  fontWeight: {
    properties: "fontWeight",
    token: "fontWeights",
    transform: transforms.token("fontWeights"),
  },
  forcedColorAdjust: true,
  gap: {
    properties: "gap",
    token: "spaces",
    transform: transforms.token("spaces", transforms.px),
  },
  grid: true,
  gridArea: true,
  gridAutoColumns: true,
  gridAutoFlow: true,
  gridAutoRows: true,
  gridColumn: true,
  gridColumnEnd: true,
  gridColumnStart: true,
  gridRow: true,
  gridRowEnd: true,
  gridRowStart: true,
  gridTemplate: true,
  gridTemplateAreas: true,
  gridTemplateColumns: true,
  gridTemplateRows: true,
  hangingPunctuation: true,
  height: {
    properties: "height",
    token: "sizes",
    transform: transforms.token("sizes", transforms.fraction(transforms.px)),
  },
  hyphenateCharacter: true,
  hyphenateLimitChars: true,
  hyphens: true,
  imageOrientation: true,
  imageRendering: true,
  imageResolution: true,
  initialLetter: true,
  inlineSize: {
    properties: "inlineSize",
    token: "sizes",
    transform: transforms.token("sizes", transforms.fraction(transforms.px)),
  },
  inset: {
    properties: "inset",
    token: "spaces",
    transform: transforms.token("spaces", transforms.px),
  },
  insetBlock: {
    properties: "insetBlock",
    token: "spaces",
    transform: transforms.token("spaces", transforms.px),
  },
  insetBlockEnd: {
    properties: "insetBlockEnd",
    token: "spaces",
    transform: transforms.token("spaces", transforms.px),
  },
  insetBlockStart: {
    properties: "insetBlockStart",
    token: "spaces",
    transform: transforms.token("spaces", transforms.px),
  },
  insetInline: {
    properties: "insetInline",
    token: "spaces",
    transform: transforms.token("spaces", transforms.px),
  },
  insetInlineEnd: {
    properties: "insetInlineEnd",
    token: "spaces",
    transform: transforms.token("spaces", transforms.px),
  },
  insetInlineStart: {
    properties: "insetInlineStart",
    token: "spaces",
    transform: transforms.token("spaces", transforms.px),
  },
  isolation: true,
  justifyContent: true,
  justifyItems: true,
  justifySelf: true,
  left: {
    properties: "left",
    token: "spaces",
    transform: transforms.token("spaces", transforms.px),
  },
  letterSpacing: {
    properties: "letterSpacing",
    token: "letterSpacings",
    transform: transforms.token("letterSpacings"),
  },
  lineBreak: true,
  lineHeight: {
    properties: "lineHeight",
    token: "lineHeights",
    transform: transforms.token("lineHeights"),
  },
  lineHeightStep: true,
  listStyle: true,
  listStyleImage: {
    properties: "listStyleImage",
    transform: transforms.gradient,
  },
  listStylePosition: true,
  listStyleType: true,
  margin: {
    properties: "margin",
    token: "spaces",
    transform: transforms.token("spaces", transforms.px),
  },
  marginBlock: {
    properties: "marginBlock",
    token: "spaces",
    transform: transforms.token("spaces", transforms.px),
  },
  marginBlockEnd: {
    properties: "marginBlockEnd",
    token: "spaces",
    transform: transforms.token("spaces", transforms.px),
  },
  marginBlockStart: {
    properties: "marginBlockStart",
    token: "spaces",
    transform: transforms.token("spaces", transforms.px),
  },
  marginBottom: {
    properties: "marginBottom",
    token: "spaces",
    transform: transforms.token("spaces", transforms.px),
  },
  marginInline: {
    properties: "marginInline",
    token: "spaces",
    transform: transforms.token("spaces", transforms.px),
  },
  marginInlineEnd: {
    properties: "marginInlineEnd",
    token: "spaces",
    transform: transforms.token("spaces", transforms.px),
  },
  marginInlineStart: {
    properties: "marginInlineStart",
    token: "spaces",
    transform: transforms.token("spaces", transforms.px),
  },
  marginLeft: {
    properties: "marginLeft",
    token: "spaces",
    transform: transforms.token("spaces", transforms.px),
  },
  marginRight: {
    properties: "marginRight",
    token: "spaces",
    transform: transforms.token("spaces", transforms.px),
  },
  marginTop: {
    properties: "marginTop",
    token: "spaces",
    transform: transforms.token("spaces", transforms.px),
  },
  marginTrim: true,
  marker: true,
  markerEnd: true,
  markerMid: true,
  markerStart: true,
  mask: true,
  maskBorder: true,
  maskBorderMode: true,
  maskBorderOutset: true,
  maskBorderRepeat: true,
  maskBorderSlice: true,
  maskBorderSource: true,
  maskBorderWidth: { properties: "maskBorderWidth", transform: transforms.px },
  maskClip: true,
  maskComposite: true,
  maskImage: { properties: "maskImage", transform: transforms.gradient },
  maskMode: true,
  maskOrigin: true,
  maskPosition: true,
  maskRepeat: true,
  maskSize: true,
  maskType: true,
  masonryAutoFlow: true,
  mathDepth: true,
  mathShift: true,
  mathStyle: true,
  maxBlockSize: {
    properties: "maxBlockSize",
    token: "sizes",
    transform: transforms.token("sizes", transforms.fraction(transforms.px)),
  },
  maxHeight: {
    properties: "maxHeight",
    token: "sizes",
    transform: transforms.token("sizes", transforms.fraction(transforms.px)),
  },
  maxInlineSize: {
    properties: "maxInlineSize",
    token: "sizes",
    transform: transforms.token("sizes", transforms.fraction(transforms.px)),
  },
  maxWidth: {
    properties: "maxWidth",
    token: "sizes",
    transform: transforms.token("sizes", transforms.fraction(transforms.px)),
  },
  minBlockSize: {
    properties: "minBlockSize",
    token: "sizes",
    transform: transforms.token("sizes", transforms.fraction(transforms.px)),
  },
  minHeight: {
    properties: "minHeight",
    token: "sizes",
    transform: transforms.token("sizes", transforms.fraction(transforms.px)),
  },
  minInlineSize: {
    properties: "minInlineSize",
    token: "sizes",
    transform: transforms.token("sizes", transforms.fraction(transforms.px)),
  },
  minWidth: {
    properties: "minWidth",
    token: "sizes",
    transform: transforms.token("sizes", transforms.fraction(transforms.px)),
  },
  mixBlendMode: true,
  objectFit: true,
  objectPosition: true,
  offset: true,
  offsetAnchor: true,
  offsetDistance: true,
  offsetPath: true,
  offsetPosition: true,
  offsetRotate: true,
  opacity: true,
  order: true,
  orphans: true,
  outline: true,
  outlineColor: {
    properties: "outlineColor",
    token: "colors",
    transform: transforms.token("colors", transforms.colorMix),
  },
  outlineOffset: true,
  outlineStyle: true,
  outlineWidth: { properties: "outlineWidth", transform: transforms.px },
  overflow: true,
  overflowAnchor: true,
  overflowBlock: true,
  overflowClipMargin: true,
  overflowInline: true,
  overflowWrap: true,
  overflowX: true,
  overflowY: true,
  overlay: true,
  overscrollBehavior: true,
  overscrollBehaviorBlock: true,
  overscrollBehaviorInline: true,
  overscrollBehaviorX: true,
  overscrollBehaviorY: true,
  padding: {
    properties: "padding",
    token: "spaces",
    transform: transforms.token("spaces", transforms.px),
  },
  paddingBlock: {
    properties: "paddingBlock",
    token: "spaces",
    transform: transforms.token("spaces", transforms.px),
  },
  paddingBlockEnd: {
    properties: "paddingBlockEnd",
    token: "spaces",
    transform: transforms.token("spaces", transforms.px),
  },
  paddingBlockStart: {
    properties: "paddingBlockStart",
    token: "spaces",
    transform: transforms.token("spaces", transforms.px),
  },
  paddingBottom: {
    properties: "paddingBottom",
    token: "spaces",
    transform: transforms.token("spaces", transforms.px),
  },
  paddingInline: {
    properties: "paddingInline",
    token: "spaces",
    transform: transforms.token("spaces", transforms.px),
  },
  paddingInlineEnd: {
    properties: "paddingInlineEnd",
    token: "spaces",
    transform: transforms.token("spaces", transforms.px),
  },
  paddingInlineStart: {
    properties: "paddingInlineStart",
    token: "spaces",
    transform: transforms.token("spaces", transforms.px),
  },
  paddingLeft: {
    properties: "paddingLeft",
    token: "spaces",
    transform: transforms.token("spaces", transforms.px),
  },
  paddingRight: {
    properties: "paddingRight",
    token: "spaces",
    transform: transforms.token("spaces", transforms.px),
  },
  paddingTop: {
    properties: "paddingTop",
    token: "spaces",
    transform: transforms.token("spaces", transforms.px),
  },
  page: true,
  pageBreakAfter: true,
  pageBreakBefore: true,
  pageBreakInside: true,
  paintOrder: true,
  perspective: true,
  perspectiveOrigin: true,
  placeContent: true,
  placeItems: true,
  placeSelf: true,
  pointerEvents: true,
  position: true,
  printColorAdjust: true,
  quotes: true,
  resize: true,
  right: {
    properties: "right",
    token: "spaces",
    transform: transforms.token("spaces", transforms.px),
  },
  rowGap: {
    properties: "rowGap",
    token: "spaces",
    transform: transforms.token("spaces", transforms.px),
  },
  rubyAlign: true,
  rubyPosition: true,
  scrollBehavior: true,
  scrollMargin: {
    properties: "scrollMargin",
    token: "spaces",
    transform: transforms.token("spaces", transforms.px),
  },
  scrollMarginBlock: true,
  scrollMarginBlockEnd: true,
  scrollMarginBlockStart: true,
  scrollMarginBottom: {
    properties: "scrollMarginBottom",
    token: "spaces",
    transform: transforms.token("spaces", transforms.px),
  },
  scrollMarginInline: true,
  scrollMarginInlineEnd: true,
  scrollMarginInlineStart: true,
  scrollMarginLeft: {
    properties: "scrollMarginLeft",
    token: "spaces",
    transform: transforms.token("spaces", transforms.px),
  },
  scrollMarginRight: {
    properties: "scrollMarginRight",
    token: "spaces",
    transform: transforms.token("spaces", transforms.px),
  },
  scrollMarginTop: {
    properties: "scrollMarginTop",
    token: "spaces",
    transform: transforms.token("spaces", transforms.px),
  },
  scrollPadding: {
    properties: "scrollPadding",
    token: "spaces",
    transform: transforms.token("spaces", transforms.px),
  },
  scrollPaddingBlock: true,
  scrollPaddingBlockEnd: true,
  scrollPaddingBlockStart: true,
  scrollPaddingBottom: {
    properties: "scrollPaddingBottom",
    token: "spaces",
    transform: transforms.token("spaces", transforms.px),
  },
  scrollPaddingInline: true,
  scrollPaddingInlineEnd: true,
  scrollPaddingInlineStart: true,
  scrollPaddingLeft: {
    properties: "scrollPaddingLeft",
    token: "spaces",
    transform: transforms.token("spaces", transforms.px),
  },
  scrollPaddingRight: {
    properties: "scrollPaddingRight",
    token: "spaces",
    transform: transforms.token("spaces", transforms.px),
  },
  scrollPaddingTop: {
    properties: "scrollPaddingTop",
    token: "spaces",
    transform: transforms.token("spaces", transforms.px),
  },
  scrollSnapAlign: true,
  scrollSnapStop: true,
  scrollSnapType: true,
  scrollTimeline: true,
  scrollTimelineAxis: true,
  scrollTimelineName: true,
  scrollbarColor: {
    properties: "scrollbarColor",
    token: "colors",
    transform: transforms.token("colors", transforms.colorMix),
  },
  scrollbarGutter: true,
  scrollbarWidth: { properties: "scrollbarWidth", transform: transforms.px },
  shapeImageThreshold: true,
  shapeMargin: true,
  shapeOutside: true,
  shapeRendering: true,
  stopColor: true,
  stopOpacity: true,
<<<<<<< HEAD
  stroke: {
    properties: "stroke",
    token: "colors",
    transform: transforms.token("colors", transforms.colorMix),
  },
=======
>>>>>>> 7dc0313a
  tabSize: true,
  tableLayout: true,
  textAlign: true,
  textAlignLast: true,
  textAnchor: true,
  textCombineUpright: true,
  textDecoration: true,
  textDecorationColor: {
    properties: "textDecorationColor",
    token: "colors",
    transform: transforms.token("colors", transforms.colorMix),
  },
  textDecorationLine: true,
  textDecorationSkip: true,
  textDecorationSkipInk: true,
  textDecorationStyle: true,
  textDecorationThickness: true,
  textEmphasis: true,
  textEmphasisColor: {
    properties: "textEmphasisColor",
    token: "colors",
    transform: transforms.token("colors", transforms.colorMix),
  },
  textEmphasisPosition: true,
  textEmphasisStyle: true,
  textIndent: true,
  textJustify: true,
  textOrientation: true,
  textOverflow: true,
  textRendering: true,
  textShadow: {
    properties: "textShadow",
    token: "shadows",
    transform: transforms.token("shadows"),
  },
  textSizeAdjust: true,
  textTransform: true,
  textUnderlineOffset: true,
  textUnderlinePosition: true,
  textWrap: true,
  timelineScope: true,
  top: {
    properties: "top",
    token: "spaces",
    transform: transforms.token("spaces", transforms.px),
  },
  touchAction: true,
  transform: { properties: "transform", transform: transforms.transform },
  transformBox: true,
  transformOrigin: true,
  transformStyle: true,
  transitionBehavior: true,
  transitionDelay: true,
  transitionDuration: {
    properties: "transitionDuration",
    token: "transitions.duration",
    transform: transforms.token("transitions.duration"),
  },
  transitionProperty: {
    properties: "transitionProperty",
    token: "transitions.property",
    transform: transforms.token("transitions.property"),
  },
  transitionTimingFunction: {
    properties: "transitionTimingFunction",
    token: "transitions.easing",
    transform: transforms.token("transitions.easing"),
  },
  translate: true,
  unicodeBidi: true,
  userSelect: true,
  vectorEffect: true,
  verticalAlign: true,
  viewTimeline: true,
  viewTimelineAxis: true,
  viewTimelineInset: true,
  viewTimelineName: true,
  viewTransitionName: true,
  visibility: true,
  whiteSpace: true,
  whiteSpaceCollapse: true,
  widows: true,
  width: {
    properties: "width",
    token: "sizes",
    transform: transforms.token("sizes", transforms.fraction(transforms.px)),
  },
  willChange: true,
  wordBreak: true,
  wordSpacing: true,
  writingMode: true,
  zIndex: {
    properties: "zIndex",
    token: "zIndices",
    transform: transforms.token("zIndices"),
  },
  zoom: true,
  alignmentBaseline: true,
  azimuth: true,
  baselineShift: true,
  dominantBaseline: true,
  floodColor: {
    properties: "floodColor",
    token: "colors",
    transform: transforms.token("colors", transforms.colorMix),
  },
  floodOpacity: true,
  glyphOrientationVertical: true,
  lightingColor: {
    properties: "lightingColor",
    token: "colors",
<<<<<<< HEAD
    transform: transforms.token("colors", transforms.colorMix),
=======
    transform: transforms.token("colors"),
  },
  markerEnd: true,
  markerMid: true,
  markerStart: true,
  stroke: {
    properties: "stroke",
    token: "colors",
    transform: transforms.token("colors"),
>>>>>>> 7dc0313a
  },
  strokeDasharray: true,
  strokeDashoffset: true,
  strokeLinecap: true,
  strokeLinejoin: true,
  strokeMiterlimit: true,
  strokeOpacity: true,
  strokeWidth: { properties: "strokeWidth", transform: transforms.px },
<<<<<<< HEAD
=======
  vectorEffect: true,
>>>>>>> 7dc0313a
  marginX: {
    properties: ["marginInlineStart", "marginInlineEnd"],
    token: "spaces",
    transform: transforms.token("spaces", transforms.px),
  },
  marginY: {
    properties: ["marginTop", "marginBottom"],
    token: "spaces",
    transform: transforms.token("spaces", transforms.px),
  },
  paddingX: {
    properties: ["paddingInlineStart", "paddingInlineEnd"],
    token: "spaces",
    transform: transforms.token("spaces", transforms.px),
  },
  paddingY: {
    properties: ["paddingTop", "paddingBottom"],
    token: "spaces",
    transform: transforms.token("spaces", transforms.px),
  },
  scrollMarginX: {
    properties: ["scrollMarginLeft", "scrollMarginRight"],
    token: "spaces",
    transform: transforms.token("spaces", transforms.px),
  },
  scrollMarginY: {
    properties: ["scrollMarginTop", "scrollMarginBottom"],
    token: "spaces",
    transform: transforms.token("spaces", transforms.px),
  },
  scrollPaddingX: {
    properties: ["scrollPaddingLeft", "scrollPaddingRight"],
    token: "spaces",
    transform: transforms.token("spaces", transforms.px),
  },
  scrollPaddingY: {
    properties: ["scrollPaddingTop", "scrollPaddingBottom"],
    token: "spaces",
    transform: transforms.token("spaces", transforms.px),
  },
  insetX: {
    properties: ["left", "right"],
    token: "spaces",
    transform: transforms.token("spaces", transforms.px),
  },
  insetY: {
    properties: ["top", "bottom"],
    token: "spaces",
    transform: transforms.token("spaces", transforms.px),
  },
  borderY: {
    properties: ["borderTop", "borderBottom"],
    token: "borders",
    transform: transforms.token("borders"),
  },
  borderX: {
    properties: ["borderLeft", "borderRight"],
    token: "borders",
    transform: transforms.token("borders"),
  },
  borderTopRadius: {
    properties: ["borderTopLeftRadius", "borderTopRightRadius"],
    token: "radii",
    transform: transforms.token("radii", transforms.px),
  },
  borderBottomRadius: {
    properties: ["borderBottomLeftRadius", "borderBottomRightRadius"],
    token: "radii",
    transform: transforms.token("radii", transforms.px),
  },
  borderRightRadius: {
    properties: ["borderTopRightRadius", "borderBottomRightRadius"],
    token: "radii",
    transform: transforms.token("radii", transforms.px),
  },
  borderLeftRadius: {
    properties: ["borderTopLeftRadius", "borderBottomLeftRadius"],
    token: "radii",
    transform: transforms.token("radii", transforms.px),
  },
  borderInlineStartRadius: {
    properties: ["borderStartStartRadius", "borderStartEndRadius"],
    token: "radii",
    transform: transforms.token("radii", transforms.px),
  },
  borderInlineEndRadius: {
    properties: ["borderEndStartRadius", "borderEndEndRadius"],
    token: "radii",
    transform: transforms.token("radii", transforms.px),
  },
  boxSize: {
    properties: ["width", "height"],
    token: "sizes",
    transform: transforms.token("sizes", transforms.fraction(transforms.px)),
  },
  minBoxSize: {
    properties: ["minWidth", "minHeight"],
    token: "sizes",
    transform: transforms.token("sizes", transforms.fraction(transforms.px)),
  },
  maxBoxSize: {
    properties: ["maxWidth", "maxHeight"],
    transform: transforms.fraction(transforms.px),
  },
  translateX: {
    properties: "--ui-translate-x",
    token: "spaces",
    transform: transforms.token("spaces", transforms.px),
  },
  translateY: {
    properties: "--ui-translate-y",
    token: "spaces",
    transform: transforms.token("spaces", transforms.px),
  },
  scale: { properties: ["--ui-scale-x", "--ui-scale-y"] },
  scaleX: { properties: "--ui-scale-x" },
  scaleY: { properties: "--ui-scale-y" },
  rotate: { properties: "--ui-rotate", transform: transforms.deg },
  skewX: { properties: "--ui-skew-x", transform: transforms.deg },
  skewY: { properties: "--ui-skew-y", transform: transforms.deg },
  filter: { transform: transforms.filter() },
  blur: {
    properties: "--ui-blur",
    token: "blurs",
    transform: transforms.token("blurs", transforms.function("blur")),
  },
  brightness: {
    properties: "--ui-brightness",
    transform: transforms.function("brightness"),
  },
  contrast: {
    properties: "--ui-contrast",
    transform: transforms.function("contrast"),
  },
  dropShadow: {
    properties: "--ui-drop-shadow",
    token: "shadows",
    transform: transforms.token("shadows", transforms.function("drop-shadow")),
  },
  grayscale: {
    properties: "--ui-grayscale",
    transform: transforms.function("grayscale"),
  },
  hueRotate: {
    properties: "--ui-hue-rotate",
    transform: transforms.function("hue-rotate", transforms.deg),
  },
  invert: {
    properties: "--ui-invert",
    transform: transforms.function("invert"),
  },
  saturate: {
    properties: "--ui-saturate",
    transform: transforms.function("saturate"),
  },
  sepia: { properties: "--ui-sepia", transform: transforms.function("sepia") },
  backdropFilter: { transform: transforms.filter("backdrop") },
  backdropBlur: {
    properties: "--ui-backdrop-blur",
    token: "blurs",
    transform: transforms.token("blurs", transforms.function("blur")),
  },
  backdropBrightness: {
    properties: "--ui-backdrop-brightness",
    transform: transforms.function("brightness"),
  },
  backdropContrast: {
    properties: "--ui-backdrop-contrast",
    transform: transforms.function("contrast"),
  },
  backdropDropShadow: {
    properties: "--ui-backdrop-drop-shadow",
    token: "shadows",
    transform: transforms.token("shadows", transforms.function("drop-shadow")),
  },
  backdropGrayscale: {
    properties: "--ui-backdrop-grayscale",
    transform: transforms.function("grayscale"),
  },
  backdropHueRotate: {
    properties: "--ui-backdrop-hue-rotate",
    transform: transforms.function("hue-rotate", transforms.deg),
  },
  backdropInvert: {
    properties: "--ui-backdrop-invert",
    transform: transforms.function("invert"),
  },
  backdropSaturate: {
    properties: "--ui-backdrop-saturate",
    transform: transforms.function("saturate"),
  },
  backdropSepia: {
    properties: "--ui-backdrop-sepia",
    transform: transforms.function("sepia"),
  },
  colorMode: { properties: "colorScheme" },
  lineClamp: {
    properties: "--ui-line-clamp",
    isSkip: true,
    static: {
      overflow: "hidden",
      textOverflow: "ellipsis",
      display: "-webkit-box",
      WebkitBoxOrient: "vertical",
      WebkitLineClamp: "var(--ui-line-clamp)",
    },
  },
  isTruncated: { isSkip: true, transform: transforms.isTruncated },
  layerStyle: {
    isProcessResult: true,
    isSkip: true,
    transform: transforms.styles("layerStyles"),
  },
  textStyle: {
    isProcessResult: true,
    isSkip: true,
    transform: transforms.styles("textStyles"),
  },
  apply: {
    isProcessResult: true,
    isSkip: true,
    transform: transforms.styles(),
  },
  var: { isProcessSkip: true, isSkip: true, transform: transforms.var },
}

export const shorthandStyles: Configs = {
  accent: standardStyles.accentColor,
  bg: standardStyles.background,
  bgAttachment: { properties: "backgroundAttachment" },
  bgBlendMode: { properties: "backgroundBlendMode" },
  bgClip: standardStyles.backgroundClip,
  bgColor: standardStyles.backgroundColor,
  bgImage: standardStyles.backgroundImage,
  bgImg: standardStyles.backgroundImage,
  bgGradient: standardStyles.backgroundImage,
  bgOrigin: { properties: "backgroundOrigin" },
  bgPosition: { properties: "backgroundPosition" },
  bgPositionX: { properties: "backgroundPositionX" },
  bgPosX: { properties: "backgroundPositionX" },
  bgPositionY: { properties: "backgroundPositionY" },
  bgPosY: { properties: "backgroundPositionY" },
  bgRepeat: { properties: "backgroundRepeat" },
  bgSize: { properties: "backgroundSize" },
  roundedBottomLeft: standardStyles.borderBottomLeftRadius,
  roundedBottomRight: standardStyles.borderBottomRightRadius,
  borderBottomEndRadius: standardStyles.borderEndEndRadius,
  roundedBottomEnd: standardStyles.borderEndEndRadius,
  borderBottomStartRadius: standardStyles.borderEndStartRadius,
  roundedBottomStart: standardStyles.borderEndStartRadius,
  borderEnd: standardStyles.borderInlineEnd,
  borderEndColor: standardStyles.borderInlineEndColor,
  borderEndStyle: { properties: "borderInlineEndStyle" },
  borderEndWidth: standardStyles.borderInlineEndWidth,
  borderStart: standardStyles.borderInlineStart,
  borderStartColor: standardStyles.borderInlineStartColor,
  borderStartStyle: { properties: "borderInlineStartStyle" },
  borderStartWidth: standardStyles.borderInlineStartWidth,
  rounded: standardStyles.borderRadius,
  borderTopEndRadius: standardStyles.borderStartEndRadius,
  roundedTopEnd: standardStyles.borderStartEndRadius,
  borderTopStartRadius: standardStyles.borderStartStartRadius,
  roundedTopStart: standardStyles.borderStartStartRadius,
  roundedTopLeft: standardStyles.borderTopLeftRadius,
  roundedTopRight: standardStyles.borderTopRightRadius,
  shadow: standardStyles.boxShadow,
  caret: standardStyles.caretColor,
  textColor: standardStyles.color,
  gx: standardStyles.columnGap,
  gapX: standardStyles.columnGap,
  flexDir: { properties: "flexDirection" },
  text: standardStyles.fontSize,
  g: standardStyles.gap,
  h: standardStyles.height,
  insetEnd: standardStyles.insetInlineEnd,
  insetStart: standardStyles.insetInlineStart,
  tracking: standardStyles.letterSpacing,
  leading: standardStyles.lineHeight,
  listStyleImg: standardStyles.listStyleImage,
  listStylePos: { properties: "listStylePosition" },
  m: standardStyles.margin,
  mb: standardStyles.marginBottom,
  me: standardStyles.marginInlineEnd,
  marginEnd: standardStyles.marginInlineEnd,
  ms: standardStyles.marginInlineStart,
  marginStart: standardStyles.marginInlineStart,
  ml: standardStyles.marginLeft,
  mr: standardStyles.marginRight,
  mt: standardStyles.marginTop,
  maxH: standardStyles.maxHeight,
  maxW: standardStyles.maxWidth,
  minH: standardStyles.minHeight,
  minW: standardStyles.minWidth,
  blendMode: { properties: "mixBlendMode" },
  overscroll: { properties: "overscrollBehavior" },
  overscrollX: { properties: "overscrollBehaviorX" },
  overscrollY: { properties: "overscrollBehaviorY" },
  p: standardStyles.padding,
  pb: standardStyles.paddingBottom,
  pe: standardStyles.paddingInlineEnd,
  paddingEnd: standardStyles.paddingInlineEnd,
  ps: standardStyles.paddingInlineStart,
  paddingStart: standardStyles.paddingInlineStart,
  pl: standardStyles.paddingLeft,
  pr: standardStyles.paddingRight,
  pt: standardStyles.paddingTop,
  pos: { properties: "position" },
  gy: standardStyles.rowGap,
  gapY: standardStyles.rowGap,
  textDecor: { properties: "textDecoration" },
  w: standardStyles.width,
  z: standardStyles.zIndex,
  mx: standardStyles.marginX,
  my: standardStyles.marginY,
  px: standardStyles.paddingX,
  py: standardStyles.paddingY,
  roundedTop: standardStyles.borderTopRadius,
  roundedBottom: standardStyles.borderBottomRadius,
  roundedRight: standardStyles.borderRightRadius,
  roundedLeft: standardStyles.borderLeftRadius,
  borderStartRadius: standardStyles.borderInlineStartRadius,
  roundedStart: standardStyles.borderInlineStartRadius,
  borderEndRadius: standardStyles.borderInlineEndRadius,
  roundedEnd: standardStyles.borderInlineEndRadius,
}

export const pseudoStyles: Configs = {
  "&::before": { properties: "&::before", transform: transforms.content },
  "&::after": { properties: "&::after", transform: transforms.content },
}

export const atRuleStyles: Configs = {
  _media: { isProcessSkip: true, isSkip: true, transform: transforms.media },
  _container: {
    isProcessSkip: true,
    isSkip: true,
    transform: transforms.container,
  },
  _supports: {
    isProcessSkip: true,
    isSkip: true,
    transform: transforms.supports,
  },
}

export const styles: Configs = {
  ...standardStyles,
  ...shorthandStyles,
  ...pseudoStyles,
  ...atRuleStyles,
}

export const processSkipProperties: string[] = [
  "var",
  "_media",
  "_container",
  "_supports",
]

export const styleProperties: any[] = Object.keys(styles)

export const layoutStyleProperties: any[] = [
  "width",
  "inlineSize",
  "height",
  "backfaceVisibility",
  "blockSize",
  "boxSize",
  "minWidth",
  "minInlineSize",
  "minHeight",
  "minBlockSize",
  "maxWidth",
  "maxInlineSize",
  "maxHeight",
  "maxBlockSize",
  "overflow",
  "overflowX",
  "overflowY",
  "overscrollBehavior",
  "overscroll",
  "overscrollX",
  "textDecor",
  "overscrollBehaviorY",
  "overscrollY",
  "display",
  "aspectRatio",
  "verticalAlign",
  "boxSizing",
  "boxDecorationBreak",
  "float",
  "objectFit",
  "objectPosition",
  "visibility",
  "isolation",
  "w",
  "h",
  "minW",
  "maxW",
  "minH",
  "maxH",
  "position",
  "pos",
  "zIndex",
  "inset",
  "insetX",
  "insetInline",
  "insetY",
  "insetBlock",
  "top",
  "insetBlockStart",
  "bottom",
  "insetBlockEnd",
  "left",
  "insetInlineStart",
  "right",
  "insetInlineEnd",
  "insetStart",
  "insetEnd",
  "margin",
  "marginTop",
  "marginBlockStart",
  "marginRight",
  "marginInlineEnd",
  "marginBottom",
  "marginBlockEnd",
  "marginLeft",
  "marginInlineStart",
  "marginX",
  "marginInline",
  "marginY",
  "marginBlock",
  "padding",
  "paddingTop",
  "paddingBlockStart",
  "paddingRight",
  "paddingBottom",
  "paddingBlockEnd",
  "paddingLeft",
  "paddingInlineStart",
  "paddingInlineEnd",
  "paddingX",
  "paddingInline",
  "paddingY",
  "paddingBlock",
  "m",
  "mt",
  "mr",
  "me",
  "marginEnd",
  "mb",
  "ml",
  "ms",
  "marginStart",
  "mx",
  "my",
  "p",
  "pt",
  "py",
  "px",
  "pb",
  "pl",
  "ps",
  "paddingStart",
  "pr",
  "pe",
  "paddingEnd",
  "alignItems",
  "alignContent",
  "justifyItems",
  "justifyContent",
  "flexWrap",
  "flexDirection",
  "flexDir",
  "flex",
  "flexFlow",
  "flexGrow",
  "flexShrink",
  "flexBasis",
  "justifySelf",
  "alignSelf",
  "order",
  "placeItems",
  "placeContent",
  "placeSelf",
  "gap",
  "rowGap",
  "columnGap",
  "grid",
  "gridColumn",
  "gridRow",
  "gridAutoFlow",
  "gridAutoColumns",
  "gridColumnStart",
  "gridColumnEnd",
  "gridRowStart",
  "gridRowEnd",
  "gridAutoRows",
  "gridTemplate",
  "gridTemplateColumns",
  "gridTemplateRows",
  "gridTemplateAreas",
  "gridArea",
]

export type StyleProps = {
  /**
   * The CSS `accent-color` property.
   *
   * @see Docs https://developer.mozilla.org/en-US/docs/Web/CSS/accent-color
   */
  accentColor?: Token<CSS.Property.AccentColor, "colors">
  /**
   * The CSS `accent-color` property.
   *
   * @see Docs https://developer.mozilla.org/en-US/docs/Web/CSS/accent-color
   */
  accent?: Token<CSS.Property.AccentColor, "colors">
  /**
   * The CSS `align-content` property.
   *
   * @see Docs https://developer.mozilla.org/en-US/docs/Web/CSS/align-content
   */
  alignContent?: Token<CSS.Property.AlignContent>
  /**
   * The CSS `align-items` property.
   *
   * @see Docs https://developer.mozilla.org/en-US/docs/Web/CSS/align-items
   */
  alignItems?: Token<CSS.Property.AlignItems>
  /**
   * The CSS `align-self` property.
   *
   * @see Docs https://developer.mozilla.org/en-US/docs/Web/CSS/align-self
   */
  alignSelf?: Token<CSS.Property.AlignSelf>
  /**
   * The CSS `all` property.
   *
   * @see Docs https://developer.mozilla.org/en-US/docs/Web/CSS/all
   */
  all?: Token<CSS.Globals>
  /**
   * The CSS `animation` property.
   *
   * @see Docs https://developer.mozilla.org/en-US/docs/Web/CSS/animation
   */
  animation?: Token<CSS.Property.Animation, "animations">
  /**
   * The CSS `animation-composition` property.
   *
   * @see Docs https://developer.mozilla.org/en-US/docs/Web/CSS/animation-composition
   */
  animationComposition?: Token<CSS.Property.AnimationComposition>
  /**
   * The CSS `animation-delay` property.
   *
   * @see Docs https://developer.mozilla.org/en-US/docs/Web/CSS/animation-delay
   */
  animationDelay?: Token<CSS.Property.AnimationDelay>
  /**
   * The CSS `animation-direction` property.
   *
   * @see Docs https://developer.mozilla.org/en-US/docs/Web/CSS/animation-direction
   */
  animationDirection?: Token<CSS.Property.AnimationDirection>
  /**
   * The CSS `animation-duration` property.
   *
   * @see Docs https://developer.mozilla.org/en-US/docs/Web/CSS/animation-duration
   */
  animationDuration?: Token<
    CSS.Property.AnimationDuration,
    "transitionDuration"
  >
  /**
   * The CSS `animation-fill-mode` property.
   *
   * @see Docs https://developer.mozilla.org/en-US/docs/Web/CSS/animation-fill-mode
   */
  animationFillMode?: Token<CSS.Property.AnimationFillMode>
  /**
   * The CSS `animation-iteration-count` property.
   *
   * @see Docs https://developer.mozilla.org/en-US/docs/Web/CSS/animation-iteration-count
   */
  animationIterationCount?: Token<CSS.Property.AnimationIterationCount>
  /**
   * The CSS `animation-name` property.
   *
   * @see Docs https://developer.mozilla.org/en-US/docs/Web/CSS/animation-name
   */
  animationName?: Token<CSS.Property.AnimationName>
  /**
   * The CSS `animation-play-state` property.
   *
   * @see Docs https://developer.mozilla.org/en-US/docs/Web/CSS/animation-play-state
   */
  animationPlayState?: Token<CSS.Property.AnimationPlayState>
  /**
   * The CSS `animation-range` property.
   *
   * @see Docs https://developer.mozilla.org/en-US/docs/Web/CSS/animation-range
   */
  animationRange?: Token<CSS.Property.AnimationRange>
  /**
   * The CSS `animation-range-end` property.
   *
   * @see Docs https://developer.mozilla.org/en-US/docs/Web/CSS/animation-range-end
   */
  animationRangeEnd?: Token<CSS.Property.AnimationRangeEnd>
  /**
   * The CSS `animation-range-start` property.
   *
   * @see Docs https://developer.mozilla.org/en-US/docs/Web/CSS/animation-range-start
   */
  animationRangeStart?: Token<CSS.Property.AnimationRangeStart>
  /**
   * The CSS `animation-timeline` property.
   *
   * @see Docs https://developer.mozilla.org/en-US/docs/Web/CSS/animation-timeline
   */
  animationTimeline?: Token<CSS.Property.AnimationTimeline>
  /**
   * The CSS `animation-timing-function` property.
   *
   * @see Docs https://developer.mozilla.org/en-US/docs/Web/CSS/animation-timing-function
   */
  animationTimingFunction?: Token<
    CSS.Property.AnimationTimingFunction,
    "transitionEasing"
  >
  /**
   * The CSS `appearance` property.
   *
   * @see Docs https://developer.mozilla.org/en-US/docs/Web/CSS/appearance
   */
  appearance?: Token<CSS.Property.Appearance>
  /**
   * The CSS `aspect-ratio` property.
   *
   * @see Docs https://developer.mozilla.org/en-US/docs/Web/CSS/aspect-ratio
   */
  aspectRatio?: Token<CSS.Property.AspectRatio>
  /**
   * The CSS `backface-visibility` property.
   *
   * @see Docs https://developer.mozilla.org/en-US/docs/Web/CSS/backface-visibility
   */
  backfaceVisibility?: Token<CSS.Property.BackfaceVisibility | number, "sizes">
  /**
   * The CSS `background` property.
   *
   * @see Docs https://developer.mozilla.org/en-US/docs/Web/CSS/background
   */
  background?: Token<CSS.Property.Background, "colors">
  /**
   * The CSS `background` property.
   *
   * @see Docs https://developer.mozilla.org/en-US/docs/Web/CSS/background
   */
  bg?: Token<CSS.Property.Background, "colors">
  /**
   * The CSS `background-attachment` property.
   *
   * @see Docs https://developer.mozilla.org/en-US/docs/Web/CSS/background-attachment
   */
  backgroundAttachment?: Token<CSS.Property.BackgroundAttachment>
  /**
   * The CSS `background-attachment` property.
   *
   * @see Docs https://developer.mozilla.org/en-US/docs/Web/CSS/background-attachment
   */
  bgAttachment?: Token<CSS.Property.BackgroundAttachment>
  /**
   * The CSS `background-blend-mode` property.
   *
   * @see Docs https://developer.mozilla.org/en-US/docs/Web/CSS/background-blend-mode
   */
  backgroundBlendMode?: Token<CSS.Property.BackgroundBlendMode>
  /**
   * The CSS `background-blend-mode` property.
   *
   * @see Docs https://developer.mozilla.org/en-US/docs/Web/CSS/background-blend-mode
   */
  bgBlendMode?: Token<CSS.Property.BackgroundBlendMode>
  /**
   * The CSS `background-clip` property.
   *
   * @see Docs https://developer.mozilla.org/en-US/docs/Web/CSS/background-clip
   */
  backgroundClip?: Token<CSS.Property.BackgroundClip>
  /**
   * The CSS `background-clip` property.
   *
   * @see Docs https://developer.mozilla.org/en-US/docs/Web/CSS/background-clip
   */
  bgClip?: Token<CSS.Property.BackgroundClip>
  /**
   * The CSS `background-color` property.
   *
   * @see Docs https://developer.mozilla.org/en-US/docs/Web/CSS/background-color
   */
  backgroundColor?: Token<CSS.Property.BackgroundColor, "colors">
  /**
   * The CSS `background-color` property.
   *
   * @see Docs https://developer.mozilla.org/en-US/docs/Web/CSS/background-color
   */
  bgColor?: Token<CSS.Property.BackgroundColor, "colors">
  /**
   * The CSS `background-image` property.
   *
   * @see Docs https://developer.mozilla.org/en-US/docs/Web/CSS/background-image
   */
  backgroundImage?: Token<CSS.Property.BackgroundImage, "gradients">
  /**
   * The CSS `background-image` property.
   *
   * @see Docs https://developer.mozilla.org/en-US/docs/Web/CSS/background-image
   */
  bgImage?: Token<CSS.Property.BackgroundImage, "gradients">
  /**
   * The CSS `background-image` property.
   *
   * @see Docs https://developer.mozilla.org/en-US/docs/Web/CSS/background-image
   */
  bgImg?: Token<CSS.Property.BackgroundImage, "gradients">
  /**
   * The CSS `background-image` property.
   *
   * @see Docs https://developer.mozilla.org/en-US/docs/Web/CSS/background-image
   */
  bgGradient?: Token<CSS.Property.BackgroundImage, "gradients">
  /**
   * The CSS `background-origin` property.
   *
   * @see Docs https://developer.mozilla.org/en-US/docs/Web/CSS/background-origin
   */
  backgroundOrigin?: Token<CSS.Property.BackgroundOrigin>
  /**
   * The CSS `background-origin` property.
   *
   * @see Docs https://developer.mozilla.org/en-US/docs/Web/CSS/background-origin
   */
  bgOrigin?: Token<CSS.Property.BackgroundOrigin>
  /**
   * The CSS `background-position` property.
   *
   * @see Docs https://developer.mozilla.org/en-US/docs/Web/CSS/background-position
   */
  backgroundPosition?: Token<CSS.Property.BackgroundPosition>
  /**
   * The CSS `background-position` property.
   *
   * @see Docs https://developer.mozilla.org/en-US/docs/Web/CSS/background-position
   */
  bgPosition?: Token<CSS.Property.BackgroundPosition>
  /**
   * The CSS `background-position-x` property.
   *
   * @see Docs https://developer.mozilla.org/en-US/docs/Web/CSS/background-position-x
   */
  backgroundPositionX?: Token<CSS.Property.BackgroundPositionX>
  /**
   * The CSS `background-position-x` property.
   *
   * @see Docs https://developer.mozilla.org/en-US/docs/Web/CSS/background-position-x
   */
  bgPositionX?: Token<CSS.Property.BackgroundPositionX>
  /**
   * The CSS `background-position-x` property.
   *
   * @see Docs https://developer.mozilla.org/en-US/docs/Web/CSS/background-position-x
   */
  bgPosX?: Token<CSS.Property.BackgroundPositionX>
  /**
   * The CSS `background-position-y` property.
   *
   * @see Docs https://developer.mozilla.org/en-US/docs/Web/CSS/background-position-y
   */
  backgroundPositionY?: Token<CSS.Property.BackgroundPositionY>
  /**
   * The CSS `background-position-y` property.
   *
   * @see Docs https://developer.mozilla.org/en-US/docs/Web/CSS/background-position-y
   */
  bgPositionY?: Token<CSS.Property.BackgroundPositionY>
  /**
   * The CSS `background-position-y` property.
   *
   * @see Docs https://developer.mozilla.org/en-US/docs/Web/CSS/background-position-y
   */
  bgPosY?: Token<CSS.Property.BackgroundPositionY>
  /**
   * The CSS `background-repeat` property.
   *
   * @see Docs https://developer.mozilla.org/en-US/docs/Web/CSS/background-repeat
   */
  backgroundRepeat?: Token<CSS.Property.BackgroundRepeat>
  /**
   * The CSS `background-repeat` property.
   *
   * @see Docs https://developer.mozilla.org/en-US/docs/Web/CSS/background-repeat
   */
  bgRepeat?: Token<CSS.Property.BackgroundRepeat>
  /**
   * The CSS `background-size` property.
   *
   * @see Docs https://developer.mozilla.org/en-US/docs/Web/CSS/background-size
   */
  backgroundSize?: Token<CSS.Property.BackgroundSize>
  /**
   * The CSS `background-size` property.
   *
   * @see Docs https://developer.mozilla.org/en-US/docs/Web/CSS/background-size
   */
  bgSize?: Token<CSS.Property.BackgroundSize>
  /**
   * The CSS `block-size` property.
   *
   * @see Docs https://developer.mozilla.org/en-US/docs/Web/CSS/block-size
   */
  blockSize?: Token<CSS.Property.BlockSize | number, "sizes">
  /**
   * The CSS `border` property.
   *
   * @see Docs https://developer.mozilla.org/en-US/docs/Web/CSS/border
   */
  border?: Token<CSS.Property.Border | number, "borders">
  /**
   * The CSS `border-block` property.
   *
   * @see Docs https://developer.mozilla.org/en-US/docs/Web/CSS/border-block
   */
  borderBlock?: Token<CSS.Property.BorderBlock | number, "borders">
  /**
   * The CSS `border-block-color` property.
   *
   * @see Docs https://developer.mozilla.org/en-US/docs/Web/CSS/border-block-color
   */
  borderBlockColor?: Token<CSS.Property.BorderBlockColor, "colors">
  /**
   * The CSS `border-block-end` property.
   *
   * @see Docs https://developer.mozilla.org/en-US/docs/Web/CSS/border-block-end
   */
  borderBlockEnd?: Token<CSS.Property.BorderBlockEnd | number, "borders">
  /**
   * The CSS `border-block-end-color` property.
   *
   * @see Docs https://developer.mozilla.org/en-US/docs/Web/CSS/border-block-end-color
   */
  borderBlockEndColor?: Token<CSS.Property.BorderBlockEndColor, "colors">
  /**
   * The CSS `border-block-end-style` property.
   *
   * @see Docs https://developer.mozilla.org/en-US/docs/Web/CSS/border-block-end-style
   */
  borderBlockEndStyle?: Token<CSS.Property.BorderBlockEndStyle>
  /**
   * The CSS `border-block-end-width` property.
   *
   * @see Docs https://developer.mozilla.org/en-US/docs/Web/CSS/border-block-end-width
   */
  borderBlockEndWidth?: Token<CSS.Property.BorderBlockEndWidth | number>
  /**
   * The CSS `border-block-start` property.
   *
   * @see Docs https://developer.mozilla.org/en-US/docs/Web/CSS/border-block-start
   */
  borderBlockStart?: Token<CSS.Property.BorderBlockStart | number, "borders">
  /**
   * The CSS `border-block-start-color` property.
   *
   * @see Docs https://developer.mozilla.org/en-US/docs/Web/CSS/border-block-start-color
   */
  borderBlockStartColor?: Token<CSS.Property.BorderBlockStartColor, "colors">
  /**
   * The CSS `border-block-start-style` property.
   *
   * @see Docs https://developer.mozilla.org/en-US/docs/Web/CSS/border-block-start-style
   */
  borderBlockStartStyle?: Token<CSS.Property.BorderBlockStartStyle>
  /**
   * The CSS `border-block-start-width` property.
   *
   * @see Docs https://developer.mozilla.org/en-US/docs/Web/CSS/border-block-start-width
   */
  borderBlockStartWidth?: Token<CSS.Property.BorderBlockStartWidth | number>
  /**
   * The CSS `border-block-style` property.
   *
   * @see Docs https://developer.mozilla.org/en-US/docs/Web/CSS/border-block-style
   */
  borderBlockStyle?: Token<CSS.Property.BorderBlockStyle>
  /**
   * The CSS `border-block-width` property.
   *
   * @see Docs https://developer.mozilla.org/en-US/docs/Web/CSS/border-block-width
   */
  borderBlockWidth?: Token<CSS.Property.BorderBlockWidth | number>
  /**
   * The CSS `border-bottom` property.
   *
   * @see Docs https://developer.mozilla.org/en-US/docs/Web/CSS/border-bottom
   */
  borderBottom?: Token<CSS.Property.BorderBottom | number, "borders">
  /**
   * The CSS `border-bottom-color` property.
   *
   * @see Docs https://developer.mozilla.org/en-US/docs/Web/CSS/border-bottom-color
   */
  borderBottomColor?: Token<CSS.Property.BorderBottomColor, "colors">
  /**
   * The CSS `border-bottom-left-radius` property.
   *
   * @see Docs https://developer.mozilla.org/en-US/docs/Web/CSS/border-bottom-left-radius
   */
  borderBottomLeftRadius?: Token<
    CSS.Property.BorderBottomLeftRadius | number,
    "radii"
  >
  /**
   * The CSS `border-bottom-left-radius` property.
   *
   * @see Docs https://developer.mozilla.org/en-US/docs/Web/CSS/border-bottom-left-radius
   */
  roundedBottomLeft?: Token<
    CSS.Property.BorderBottomLeftRadius | number,
    "radii"
  >
  /**
   * The CSS `border-bottom-right-radius` property.
   *
   * @see Docs https://developer.mozilla.org/en-US/docs/Web/CSS/border-bottom-right-radius
   */
  borderBottomRightRadius?: Token<
    CSS.Property.BorderBottomRightRadius | number,
    "radii"
  >
  /**
   * The CSS `border-bottom-right-radius` property.
   *
   * @see Docs https://developer.mozilla.org/en-US/docs/Web/CSS/border-bottom-right-radius
   */
  roundedBottomRight?: Token<
    CSS.Property.BorderBottomRightRadius | number,
    "radii"
  >
  /**
   * The CSS `border-bottom-style` property.
   *
   * @see Docs https://developer.mozilla.org/en-US/docs/Web/CSS/border-bottom-style
   */
  borderBottomStyle?: Token<CSS.Property.BorderBottomStyle>
  /**
   * The CSS `border-bottom-width` property.
   *
   * @see Docs https://developer.mozilla.org/en-US/docs/Web/CSS/border-bottom-width
   */
  borderBottomWidth?: Token<CSS.Property.BorderBottomWidth | number>
  /**
   * The CSS `border-collapse` property.
   *
   * @see Docs https://developer.mozilla.org/en-US/docs/Web/CSS/border-collapse
   */
  borderCollapse?: Token<CSS.Property.BorderCollapse>
  /**
   * The CSS `border-color` property.
   *
   * @see Docs https://developer.mozilla.org/en-US/docs/Web/CSS/border-color
   */
  borderColor?: Token<CSS.Property.BorderColor, "colors">
  /**
   * The CSS `border-end-end-radius` property.
   *
   * @see Docs https://developer.mozilla.org/en-US/docs/Web/CSS/border-end-end-radius
   */
  borderEndEndRadius?: Token<CSS.Property.BorderEndEndRadius | number, "radii">
  /**
   * The CSS `border-end-end-radius` property.
   *
   * @see Docs https://developer.mozilla.org/en-US/docs/Web/CSS/border-end-end-radius
   */
  borderBottomEndRadius?: Token<
    CSS.Property.BorderEndEndRadius | number,
    "radii"
  >
  /**
   * The CSS `border-end-end-radius` property.
   *
   * @see Docs https://developer.mozilla.org/en-US/docs/Web/CSS/border-end-end-radius
   */
  roundedBottomEnd?: Token<CSS.Property.BorderEndEndRadius | number, "radii">
  /**
   * The CSS `border-end-start-radius` property.
   *
   * @see Docs https://developer.mozilla.org/en-US/docs/Web/CSS/border-end-start-radius
   */
  borderEndStartRadius?: Token<
    CSS.Property.BorderEndStartRadius | number,
    "radii"
  >
  /**
   * The CSS `border-end-start-radius` property.
   *
   * @see Docs https://developer.mozilla.org/en-US/docs/Web/CSS/border-end-start-radius
   */
  borderBottomStartRadius?: Token<
    CSS.Property.BorderEndStartRadius | number,
    "radii"
  >
  /**
   * The CSS `border-end-start-radius` property.
   *
   * @see Docs https://developer.mozilla.org/en-US/docs/Web/CSS/border-end-start-radius
   */
  roundedBottomStart?: Token<
    CSS.Property.BorderEndStartRadius | number,
    "radii"
  >
  /**
   * The CSS `border-image` property.
   *
   * @see Docs https://developer.mozilla.org/en-US/docs/Web/CSS/border-image
   */
  borderImage?: Token<CSS.Property.BorderImage | number, "borders">
  /**
   * The CSS `border-image-outset` property.
   *
   * @see Docs https://developer.mozilla.org/en-US/docs/Web/CSS/border-image-outset
   */
  borderImageOutset?: Token<CSS.Property.BorderImageOutset>
  /**
   * The CSS `border-image-repeat` property.
   *
   * @see Docs https://developer.mozilla.org/en-US/docs/Web/CSS/border-image-repeat
   */
  borderImageRepeat?: Token<CSS.Property.BorderImageRepeat>
  /**
   * The CSS `border-image-slice` property.
   *
   * @see Docs https://developer.mozilla.org/en-US/docs/Web/CSS/border-image-slice
   */
  borderImageSlice?: Token<CSS.Property.BorderImageSlice>
  /**
   * The CSS `border-image-source` property.
   *
   * @see Docs https://developer.mozilla.org/en-US/docs/Web/CSS/border-image-source
   */
  borderImageSource?: Token<CSS.Property.BorderImageSource>
  /**
   * The CSS `border-image-width` property.
   *
   * @see Docs https://developer.mozilla.org/en-US/docs/Web/CSS/border-image-width
   */
  borderImageWidth?: Token<CSS.Property.BorderImageWidth | number>
  /**
   * The CSS `border-inline` property.
   *
   * @see Docs https://developer.mozilla.org/en-US/docs/Web/CSS/border-inline
   */
  borderInline?: Token<CSS.Property.BorderInline | number, "borders">
  /**
   * The CSS `border-inline-color` property.
   *
   * @see Docs https://developer.mozilla.org/en-US/docs/Web/CSS/border-inline-color
   */
  borderInlineColor?: Token<CSS.Property.BorderInlineColor, "colors">
  /**
   * The CSS `border-inline-end` property.
   *
   * @see Docs https://developer.mozilla.org/en-US/docs/Web/CSS/border-inline-end
   */
  borderInlineEnd?: Token<CSS.Property.BorderInlineEnd | number, "borders">
  /**
   * The CSS `border-inline-end` property.
   *
   * @see Docs https://developer.mozilla.org/en-US/docs/Web/CSS/border-inline-end
   */
  borderEnd?: Token<CSS.Property.BorderInlineEnd | number, "borders">
  /**
   * The CSS `border-inline-end-color` property.
   *
   * @see Docs https://developer.mozilla.org/en-US/docs/Web/CSS/border-inline-end-color
   */
  borderInlineEndColor?: Token<CSS.Property.BorderInlineEndColor, "colors">
  /**
   * The CSS `border-inline-end-color` property.
   *
   * @see Docs https://developer.mozilla.org/en-US/docs/Web/CSS/border-inline-end-color
   */
  borderEndColor?: Token<CSS.Property.BorderInlineEndColor, "colors">
  /**
   * The CSS `border-inline-end-style` property.
   *
   * @see Docs https://developer.mozilla.org/en-US/docs/Web/CSS/border-inline-end-style
   */
  borderInlineEndStyle?: Token<CSS.Property.BorderInlineEndStyle>
  /**
   * The CSS `border-inline-end-style` property.
   *
   * @see Docs https://developer.mozilla.org/en-US/docs/Web/CSS/border-inline-end-style
   */
  borderEndStyle?: Token<CSS.Property.BorderInlineEndStyle>
  /**
   * The CSS `border-inline-end-width` property.
   *
   * @see Docs https://developer.mozilla.org/en-US/docs/Web/CSS/border-inline-end-width
   */
  borderInlineEndWidth?: Token<CSS.Property.BorderInlineEndWidth | number>
  /**
   * The CSS `border-inline-end-width` property.
   *
   * @see Docs https://developer.mozilla.org/en-US/docs/Web/CSS/border-inline-end-width
   */
  borderEndWidth?: Token<CSS.Property.BorderInlineEndWidth | number>
  /**
   * The CSS `border-inline-start` property.
   *
   * @see Docs https://developer.mozilla.org/en-US/docs/Web/CSS/border-inline-start
   */
  borderInlineStart?: Token<CSS.Property.BorderInlineStart | number, "borders">
  /**
   * The CSS `border-inline-start` property.
   *
   * @see Docs https://developer.mozilla.org/en-US/docs/Web/CSS/border-inline-start
   */
  borderStart?: Token<CSS.Property.BorderInlineStart | number, "borders">
  /**
   * The CSS `border-inline-start-color` property.
   *
   * @see Docs https://developer.mozilla.org/en-US/docs/Web/CSS/border-inline-start-color
   */
  borderInlineStartColor?: Token<CSS.Property.BorderInlineStartColor, "colors">
  /**
   * The CSS `border-inline-start-color` property.
   *
   * @see Docs https://developer.mozilla.org/en-US/docs/Web/CSS/border-inline-start-color
   */
  borderStartColor?: Token<CSS.Property.BorderInlineStartColor, "colors">
  /**
   * The CSS `border-inline-start-style` property.
   *
   * @see Docs https://developer.mozilla.org/en-US/docs/Web/CSS/border-inline-start-style
   */
  borderInlineStartStyle?: Token<CSS.Property.BorderInlineStartStyle>
  /**
   * The CSS `border-inline-start-style` property.
   *
   * @see Docs https://developer.mozilla.org/en-US/docs/Web/CSS/border-inline-start-style
   */
  borderStartStyle?: Token<CSS.Property.BorderInlineStartStyle>
  /**
   * The CSS `border-inline-start-width` property.
   *
   * @see Docs https://developer.mozilla.org/en-US/docs/Web/CSS/border-inline-start-width
   */
  borderInlineStartWidth?: Token<CSS.Property.BorderInlineStartWidth | number>
  /**
   * The CSS `border-inline-start-width` property.
   *
   * @see Docs https://developer.mozilla.org/en-US/docs/Web/CSS/border-inline-start-width
   */
  borderStartWidth?: Token<CSS.Property.BorderInlineStartWidth | number>
  /**
   * The CSS `border-inline-style` property.
   *
   * @see Docs https://developer.mozilla.org/en-US/docs/Web/CSS/border-inline-style
   */
  borderInlineStyle?: Token<CSS.Property.BorderInlineStyle>
  /**
   * The CSS `border-inline-width` property.
   *
   * @see Docs https://developer.mozilla.org/en-US/docs/Web/CSS/border-inline-width
   */
  borderInlineWidth?: Token<CSS.Property.BorderInlineWidth | number>
  /**
   * The CSS `border-left` property.
   *
   * @see Docs https://developer.mozilla.org/en-US/docs/Web/CSS/border-left
   */
  borderLeft?: Token<CSS.Property.BorderLeft | number, "borders">
  /**
   * The CSS `border-left-color` property.
   *
   * @see Docs https://developer.mozilla.org/en-US/docs/Web/CSS/border-left-color
   */
  borderLeftColor?: Token<CSS.Property.BorderLeftColor, "colors">
  /**
   * The CSS `border-left-style` property.
   *
   * @see Docs https://developer.mozilla.org/en-US/docs/Web/CSS/border-left-style
   */
  borderLeftStyle?: Token<CSS.Property.BorderLeftStyle>
  /**
   * The CSS `border-left-width` property.
   *
   * @see Docs https://developer.mozilla.org/en-US/docs/Web/CSS/border-left-width
   */
  borderLeftWidth?: Token<CSS.Property.BorderLeftWidth | number>
  /**
   * The CSS `border-radius` property.
   *
   * @see Docs https://developer.mozilla.org/en-US/docs/Web/CSS/border-radius
   */
  borderRadius?: Token<CSS.Property.BorderRadius | number, "radii">
  /**
   * The CSS `border-radius` property.
   *
   * @see Docs https://developer.mozilla.org/en-US/docs/Web/CSS/border-radius
   */
  rounded?: Token<CSS.Property.BorderRadius | number, "radii">
  /**
   * The CSS `border-right` property.
   *
   * @see Docs https://developer.mozilla.org/en-US/docs/Web/CSS/border-right
   */
  borderRight?: Token<CSS.Property.BorderRight | number, "borders">
  /**
   * The CSS `border-right-color` property.
   *
   * @see Docs https://developer.mozilla.org/en-US/docs/Web/CSS/border-right-color
   */
  borderRightColor?: Token<CSS.Property.BorderRightColor, "colors">
  /**
   * The CSS `border-right-style` property.
   *
   * @see Docs https://developer.mozilla.org/en-US/docs/Web/CSS/border-right-style
   */
  borderRightStyle?: Token<CSS.Property.BorderRightStyle>
  /**
   * The CSS `border-right-width` property.
   *
   * @see Docs https://developer.mozilla.org/en-US/docs/Web/CSS/border-right-width
   */
  borderRightWidth?: Token<CSS.Property.BorderRightWidth | number>
  /**
   * The CSS `border-spacing` property.
   *
   * @see Docs https://developer.mozilla.org/en-US/docs/Web/CSS/border-spacing
   */
  borderSpacing?: Token<CSS.Property.BorderSpacing>
  /**
   * The CSS `border-start-end-radius` property.
   *
   * @see Docs https://developer.mozilla.org/en-US/docs/Web/CSS/border-start-end-radius
   */
  borderStartEndRadius?: Token<
    CSS.Property.BorderStartEndRadius | number,
    "radii"
  >
  /**
   * The CSS `border-start-end-radius` property.
   *
   * @see Docs https://developer.mozilla.org/en-US/docs/Web/CSS/border-start-end-radius
   */
  borderTopEndRadius?: Token<
    CSS.Property.BorderStartEndRadius | number,
    "radii"
  >
  /**
   * The CSS `border-start-end-radius` property.
   *
   * @see Docs https://developer.mozilla.org/en-US/docs/Web/CSS/border-start-end-radius
   */
  roundedTopEnd?: Token<CSS.Property.BorderStartEndRadius | number, "radii">
  /**
   * The CSS `border-start-start-radius` property.
   *
   * @see Docs https://developer.mozilla.org/en-US/docs/Web/CSS/border-start-start-radius
   */
  borderStartStartRadius?: Token<
    CSS.Property.BorderStartStartRadius | number,
    "radii"
  >
  /**
   * The CSS `border-start-start-radius` property.
   *
   * @see Docs https://developer.mozilla.org/en-US/docs/Web/CSS/border-start-start-radius
   */
  borderTopStartRadius?: Token<
    CSS.Property.BorderStartStartRadius | number,
    "radii"
  >
  /**
   * The CSS `border-start-start-radius` property.
   *
   * @see Docs https://developer.mozilla.org/en-US/docs/Web/CSS/border-start-start-radius
   */
  roundedTopStart?: Token<CSS.Property.BorderStartStartRadius | number, "radii">
  /**
   * The CSS `border-style` property.
   *
   * @see Docs https://developer.mozilla.org/en-US/docs/Web/CSS/border-style
   */
  borderStyle?: Token<CSS.Property.BorderStyle>
  /**
   * The CSS `border-top` property.
   *
   * @see Docs https://developer.mozilla.org/en-US/docs/Web/CSS/border-top
   */
  borderTop?: Token<CSS.Property.BorderTop | number, "borders">
  /**
   * The CSS `border-top-color` property.
   *
   * @see Docs https://developer.mozilla.org/en-US/docs/Web/CSS/border-top-color
   */
  borderTopColor?: Token<CSS.Property.BorderTopColor, "colors">
  /**
   * The CSS `border-top-left-radius` property.
   *
   * @see Docs https://developer.mozilla.org/en-US/docs/Web/CSS/border-top-left-radius
   */
  borderTopLeftRadius?: Token<
    CSS.Property.BorderTopLeftRadius | number,
    "radii"
  >
  /**
   * The CSS `border-top-left-radius` property.
   *
   * @see Docs https://developer.mozilla.org/en-US/docs/Web/CSS/border-top-left-radius
   */
  roundedTopLeft?: Token<CSS.Property.BorderTopLeftRadius | number, "radii">
  /**
   * The CSS `border-top-right-radius` property.
   *
   * @see Docs https://developer.mozilla.org/en-US/docs/Web/CSS/border-top-right-radius
   */
  borderTopRightRadius?: Token<
    CSS.Property.BorderTopRightRadius | number,
    "radii"
  >
  /**
   * The CSS `border-top-right-radius` property.
   *
   * @see Docs https://developer.mozilla.org/en-US/docs/Web/CSS/border-top-right-radius
   */
  roundedTopRight?: Token<CSS.Property.BorderTopRightRadius | number, "radii">
  /**
   * The CSS `border-top-style` property.
   *
   * @see Docs https://developer.mozilla.org/en-US/docs/Web/CSS/border-top-style
   */
  borderTopStyle?: Token<CSS.Property.BorderTopStyle>
  /**
   * The CSS `border-top-width` property.
   *
   * @see Docs https://developer.mozilla.org/en-US/docs/Web/CSS/border-top-width
   */
  borderTopWidth?: Token<CSS.Property.BorderTopWidth | number>
  /**
   * The CSS `border-width` property.
   *
   * @see Docs https://developer.mozilla.org/en-US/docs/Web/CSS/border-width
   */
  borderWidth?: Token<CSS.Property.BorderWidth | number>
  /**
   * The CSS `bottom` property.
   *
   * @see Docs https://developer.mozilla.org/en-US/docs/Web/CSS/bottom
   */
  bottom?: Token<CSS.Property.Bottom | number, "spaces">
  /**
   * The CSS `box-align` property.
   *
   * @see Docs https://developer.mozilla.org/en-US/docs/Web/CSS/box-align
   *
   * @deprecated
   */
  boxAlign?: Token<CSS.Property.BoxAlign>
  /**
   * The CSS `box-decoration-break` property.
   *
   * @see Docs https://developer.mozilla.org/en-US/docs/Web/CSS/box-decoration-break
   */
  boxDecorationBreak?: Token<CSS.Property.BoxDecorationBreak>
  /**
   * The CSS `box-direction` property.
   *
   * @see Docs https://developer.mozilla.org/en-US/docs/Web/CSS/box-direction
   *
   * @deprecated
   */
  boxDirection?: Token<CSS.Property.BoxDirection>
  /**
   * The CSS `box-flex` property.
   *
   * @see Docs https://developer.mozilla.org/en-US/docs/Web/CSS/box-flex
   *
   * @deprecated
   */
  boxFlex?: Token<CSS.Property.BoxFlex>
  /**
   * The CSS `box-flex-group` property.
   *
   * @see Docs https://developer.mozilla.org/en-US/docs/Web/CSS/box-flex-group
   *
   * @deprecated
   */
  boxFlexGroup?: Token<CSS.Property.BoxFlexGroup>
  /**
   * The CSS `box-lines` property.
   *
   * @see Docs https://developer.mozilla.org/en-US/docs/Web/CSS/box-lines
   *
   * @deprecated
   */
  boxLines?: Token<CSS.Property.BoxLines>
  /**
   * The CSS `box-ordinal-group` property.
   *
   * @see Docs https://developer.mozilla.org/en-US/docs/Web/CSS/box-ordinal-group
   *
   * @deprecated
   */
  boxOrdinalGroup?: Token<CSS.Property.BoxOrdinalGroup>
  /**
   * The CSS `box-orient` property.
   *
   * @see Docs https://developer.mozilla.org/en-US/docs/Web/CSS/box-orient
   *
   * @deprecated
   */
  boxOrient?: Token<CSS.Property.BoxOrient>
  /**
   * The CSS `box-pack` property.
   *
   * @see Docs https://developer.mozilla.org/en-US/docs/Web/CSS/box-pack
   *
   * @deprecated
   */
  boxPack?: Token<CSS.Property.BoxPack>
  /**
   * The CSS `box-shadow` property.
   *
   * @see Docs https://developer.mozilla.org/en-US/docs/Web/CSS/box-shadow
   */
  boxShadow?: Token<CSS.Property.BoxShadow, "shadows">
  /**
   * The CSS `box-shadow` property.
   *
   * @see Docs https://developer.mozilla.org/en-US/docs/Web/CSS/box-shadow
   */
  shadow?: Token<CSS.Property.BoxShadow, "shadows">
  /**
   * The CSS `box-sizing` property.
   *
   * @see Docs https://developer.mozilla.org/en-US/docs/Web/CSS/box-sizing
   */
  boxSizing?: Token<CSS.Property.BoxSizing>
  /**
   * The CSS `break-after` property.
   *
   * @see Docs https://developer.mozilla.org/en-US/docs/Web/CSS/break-after
   */
  breakAfter?: Token<CSS.Property.BreakAfter>
  /**
   * The CSS `break-before` property.
   *
   * @see Docs https://developer.mozilla.org/en-US/docs/Web/CSS/break-before
   */
  breakBefore?: Token<CSS.Property.BreakBefore>
  /**
   * The CSS `break-inside` property.
   *
   * @see Docs https://developer.mozilla.org/en-US/docs/Web/CSS/break-inside
   */
  breakInside?: Token<CSS.Property.BreakInside>
  /**
   * The CSS `caption-side` property.
   *
   * @see Docs https://developer.mozilla.org/en-US/docs/Web/CSS/caption-side
   */
  captionSide?: Token<CSS.Property.CaptionSide>
  /**
   * The CSS `caret-color` property.
   *
   * @see Docs https://developer.mozilla.org/en-US/docs/Web/CSS/caret-color
   */
  caretColor?: Token<CSS.Property.CaretColor, "colors">
  /**
   * The CSS `caret-color` property.
   *
   * @see Docs https://developer.mozilla.org/en-US/docs/Web/CSS/caret-color
   */
  caret?: Token<CSS.Property.CaretColor, "colors">
  /**
   * The CSS `clear` property.
   *
   * @see Docs https://developer.mozilla.org/en-US/docs/Web/CSS/clear
   */
  clear?: Token<CSS.Property.Clear>
  /**
   * The CSS `clip` property.
   *
   * @see Docs https://developer.mozilla.org/en-US/docs/Web/CSS/clip
   */
  clip?: Token<CSS.Property.Clip>
  /**
   * The CSS `clip-path` property.
   *
   * @see Docs https://developer.mozilla.org/en-US/docs/Web/CSS/clip-path
   */
  clipPath?: Token<CSS.Property.ClipPath>
  /**
   * The CSS `clip-rule` property.
   *
   * @see Docs https://developer.mozilla.org/en-US/docs/Web/CSS/clip-rule
   */
  clipRule?: Token<CSS.Property.ClipRule>
  /**
   * The CSS `color` property.
   *
   * @see Docs https://developer.mozilla.org/en-US/docs/Web/CSS/color
   */
  color?: Token<CSS.Property.Color, "colors">
  /**
   * The CSS `color` property.
   *
   * @see Docs https://developer.mozilla.org/en-US/docs/Web/CSS/color
   */
  textColor?: Token<CSS.Property.Color, "colors">
  /**
   * The CSS `color-interpolation` property.
   *
   * @see Docs https://developer.mozilla.org/en-US/docs/Web/CSS/color-interpolation
   */
  colorInterpolation?: Token<CSS.Property.ColorInterpolation>
  /**
   * The CSS `column-count` property.
   *
   * @see Docs https://developer.mozilla.org/en-US/docs/Web/CSS/column-count
   */
  columnCount?: Token<CSS.Property.ColumnCount>
  /**
   * The CSS `column-fill` property.
   *
   * @see Docs https://developer.mozilla.org/en-US/docs/Web/CSS/column-fill
   */
  columnFill?: Token<CSS.Property.ColumnFill>
  /**
   * The CSS `column-gap` property.
   *
   * @see Docs https://developer.mozilla.org/en-US/docs/Web/CSS/column-gap
   */
  columnGap?: Token<CSS.Property.ColumnGap | number, "spaces">
  /**
   * The CSS `column-gap` property.
   *
   * @see Docs https://developer.mozilla.org/en-US/docs/Web/CSS/column-gap
   */
  gx?: Token<CSS.Property.ColumnGap | number, "spaces">
  /**
   * The CSS `column-gap` property.
   *
   * @see Docs https://developer.mozilla.org/en-US/docs/Web/CSS/column-gap
   */
  gapX?: Token<CSS.Property.ColumnGap | number, "spaces">
  /**
   * The CSS `column-rule` property.
   *
   * @see Docs https://developer.mozilla.org/en-US/docs/Web/CSS/column-rule
   */
  columnRule?: Token<CSS.Property.ColumnRule | number>
  /**
   * The CSS `column-rule-color` property.
   *
   * @see Docs https://developer.mozilla.org/en-US/docs/Web/CSS/column-rule-color
   */
  columnRuleColor?: Token<CSS.Property.ColumnRuleColor, "colors">
  /**
   * The CSS `column-rule-style` property.
   *
   * @see Docs https://developer.mozilla.org/en-US/docs/Web/CSS/column-rule-style
   */
  columnRuleStyle?: Token<CSS.Property.ColumnRuleStyle>
  /**
   * The CSS `column-rule-width` property.
   *
   * @see Docs https://developer.mozilla.org/en-US/docs/Web/CSS/column-rule-width
   */
  columnRuleWidth?: Token<CSS.Property.ColumnRuleWidth | number>
  /**
   * The CSS `column-span` property.
   *
   * @see Docs https://developer.mozilla.org/en-US/docs/Web/CSS/column-span
   */
  columnSpan?: Token<CSS.Property.ColumnSpan>
  /**
   * The CSS `column-width` property.
   *
   * @see Docs https://developer.mozilla.org/en-US/docs/Web/CSS/column-width
   */
  columnWidth?: Token<CSS.Property.ColumnWidth | number>
  /**
   * The CSS `columns` property.
   *
   * @see Docs https://developer.mozilla.org/en-US/docs/Web/CSS/columns
   */
  columns?: Token<CSS.Property.Columns>
  /**
   * The CSS `contain` property.
   *
   * @see Docs https://developer.mozilla.org/en-US/docs/Web/CSS/contain
   */
  contain?: Token<CSS.Property.Contain>
  /**
   * The CSS `contain-intrinsic-block-size` property.
   *
   * @see Docs https://developer.mozilla.org/en-US/docs/Web/CSS/contain-intrinsic-block-size
   */
  containIntrinsicBlockSize?: Token<CSS.Property.ContainIntrinsicBlockSize>
  /**
   * The CSS `contain-intrinsic-height` property.
   *
   * @see Docs https://developer.mozilla.org/en-US/docs/Web/CSS/contain-intrinsic-height
   */
  containIntrinsicHeight?: Token<CSS.Property.ContainIntrinsicHeight>
  /**
   * The CSS `contain-intrinsic-inline-size` property.
   *
   * @see Docs https://developer.mozilla.org/en-US/docs/Web/CSS/contain-intrinsic-inline-size
   */
  containIntrinsicInlineSize?: Token<CSS.Property.ContainIntrinsicInlineSize>
  /**
   * The CSS `contain-intrinsic-size` property.
   *
   * @see Docs https://developer.mozilla.org/en-US/docs/Web/CSS/contain-intrinsic-size
   */
  containIntrinsicSize?: Token<CSS.Property.ContainIntrinsicSize>
  /**
   * The CSS `contain-intrinsic-width` property.
   *
   * @see Docs https://developer.mozilla.org/en-US/docs/Web/CSS/contain-intrinsic-width
   */
  containIntrinsicWidth?: Token<CSS.Property.ContainIntrinsicWidth | number>
  /**
   * The CSS `container` property.
   *
   * @see Docs https://developer.mozilla.org/en-US/docs/Web/CSS/container
   */
  container?: Token<CSS.Property.Container>
  /**
   * The CSS `container-name` property.
   *
   * @see Docs https://developer.mozilla.org/en-US/docs/Web/CSS/container-name
   */
  containerName?: Token<CSS.Property.ContainerName>
  /**
   * The CSS `container-type` property.
   *
   * @see Docs https://developer.mozilla.org/en-US/docs/Web/CSS/container-type
   */
  containerType?: Token<CSS.Property.ContainerType>
  /**
   * The CSS `content` property.
   *
   * @see Docs https://developer.mozilla.org/en-US/docs/Web/CSS/content
   */
  content?: Token<CSS.Property.Content>
  /**
   * The CSS `content-visibility` property.
   *
   * @see Docs https://developer.mozilla.org/en-US/docs/Web/CSS/content-visibility
   */
  contentVisibility?: Token<CSS.Property.ContentVisibility>
  /**
   * The CSS `counter-increment` property.
   *
   * @see Docs https://developer.mozilla.org/en-US/docs/Web/CSS/counter-increment
   */
  counterIncrement?: Token<CSS.Property.CounterIncrement>
  /**
   * The CSS `counter-reset` property.
   *
   * @see Docs https://developer.mozilla.org/en-US/docs/Web/CSS/counter-reset
   */
  counterReset?: Token<CSS.Property.CounterReset>
  /**
   * The CSS `counter-set` property.
   *
   * @see Docs https://developer.mozilla.org/en-US/docs/Web/CSS/counter-set
   */
  counterSet?: Token<CSS.Property.CounterSet>
  /**
   * The CSS `cursor` property.
   *
   * @see Docs https://developer.mozilla.org/en-US/docs/Web/CSS/cursor
   */
  cursor?: Token<CSS.Property.Cursor>
  /**
   * The CSS `direction` property.
   *
   * @see Docs https://developer.mozilla.org/en-US/docs/Web/CSS/direction
   */
  direction?: Token<CSS.Property.Direction>
  /**
   * The CSS `display` property.
   *
   * @see Docs https://developer.mozilla.org/en-US/docs/Web/CSS/display
   */
  display?: Token<CSS.Property.Display>
  /**
   * The CSS `empty-cells` property.
   *
   * @see Docs https://developer.mozilla.org/en-US/docs/Web/CSS/empty-cells
   */
  emptyCells?: Token<CSS.Property.EmptyCells>
  /**
   * The CSS `fill` property.
   *
   * @see Docs https://developer.mozilla.org/en-US/docs/Web/CSS/fill
   */
  fill?: Token<CSS.Property.Fill, "colors">
  /**
   * The CSS `fill-opacity` property.
   *
   * @see Docs https://developer.mozilla.org/en-US/docs/Web/CSS/fill-opacity
   */
  fillOpacity?: Token<CSS.Property.FillOpacity>
  /**
   * The CSS `fill-rule` property.
   *
   * @see Docs https://developer.mozilla.org/en-US/docs/Web/CSS/fill-rule
   */
  fillRule?: Token<CSS.Property.FillRule>
  /**
   * The CSS `flex` property.
   *
   * @see Docs https://developer.mozilla.org/en-US/docs/Web/CSS/flex
   */
  flex?: Token<CSS.Property.Flex>
  /**
   * The CSS `flex-basis` property.
   *
   * @see Docs https://developer.mozilla.org/en-US/docs/Web/CSS/flex-basis
   */
  flexBasis?: Token<CSS.Property.FlexBasis | number, "sizes">
  /**
   * The CSS `flex-direction` property.
   *
   * @see Docs https://developer.mozilla.org/en-US/docs/Web/CSS/flex-direction
   */
  flexDirection?: Token<CSS.Property.FlexDirection>
  /**
   * The CSS `flex-direction` property.
   *
   * @see Docs https://developer.mozilla.org/en-US/docs/Web/CSS/flex-direction
   */
  flexDir?: Token<CSS.Property.FlexDirection>
  /**
   * The CSS `flex-flow` property.
   *
   * @see Docs https://developer.mozilla.org/en-US/docs/Web/CSS/flex-flow
   */
  flexFlow?: Token<CSS.Property.FlexFlow>
  /**
   * The CSS `flex-grow` property.
   *
   * @see Docs https://developer.mozilla.org/en-US/docs/Web/CSS/flex-grow
   */
  flexGrow?: Token<CSS.Property.FlexGrow>
  /**
   * The CSS `flex-shrink` property.
   *
   * @see Docs https://developer.mozilla.org/en-US/docs/Web/CSS/flex-shrink
   */
  flexShrink?: Token<CSS.Property.FlexShrink>
  /**
   * The CSS `flex-wrap` property.
   *
   * @see Docs https://developer.mozilla.org/en-US/docs/Web/CSS/flex-wrap
   */
  flexWrap?: Token<CSS.Property.FlexWrap>
  /**
   * The CSS `float` property.
   *
   * @see Docs https://developer.mozilla.org/en-US/docs/Web/CSS/float
   */
  float?: Token<CSS.Property.Float>
  /**
   * The CSS `font` property.
   *
   * @see Docs https://developer.mozilla.org/en-US/docs/Web/CSS/font
   */
  font?: Token<CSS.Property.Font>
  /**
   * The CSS `font-family` property.
   *
   * @see Docs https://developer.mozilla.org/en-US/docs/Web/CSS/font-family
   */
  fontFamily?: Token<CSS.Property.FontFamily, "fonts">
  /**
   * The CSS `font-feature-settings` property.
   *
   * @see Docs https://developer.mozilla.org/en-US/docs/Web/CSS/font-feature-settings
   */
  fontFeatureSettings?: Token<CSS.Property.FontFeatureSettings>
  /**
   * The CSS `font-kerning` property.
   *
   * @see Docs https://developer.mozilla.org/en-US/docs/Web/CSS/font-kerning
   */
  fontKerning?: Token<CSS.Property.FontKerning>
  /**
   * The CSS `font-language-override` property.
   *
   * @see Docs https://developer.mozilla.org/en-US/docs/Web/CSS/font-language-override
   */
  fontLanguageOverride?: Token<CSS.Property.FontLanguageOverride>
  /**
   * The CSS `font-optical-sizing` property.
   *
   * @see Docs https://developer.mozilla.org/en-US/docs/Web/CSS/font-optical-sizing
   */
  fontOpticalSizing?: Token<CSS.Property.FontOpticalSizing>
  /**
   * The CSS `font-palette` property.
   *
   * @see Docs https://developer.mozilla.org/en-US/docs/Web/CSS/font-palette
   */
  fontPalette?: Token<CSS.Property.FontPalette>
  /**
   * The CSS `font-size` property.
   *
   * @see Docs https://developer.mozilla.org/en-US/docs/Web/CSS/font-size
   */
  fontSize?: Token<CSS.Property.FontSize | number, "fontSizes">
  /**
   * The CSS `font-size` property.
   *
   * @see Docs https://developer.mozilla.org/en-US/docs/Web/CSS/font-size
   */
  text?: Token<CSS.Property.FontSize | number, "fontSizes">
  /**
   * The CSS `font-size-adjust` property.
   *
   * @see Docs https://developer.mozilla.org/en-US/docs/Web/CSS/font-size-adjust
   */
  fontSizeAdjust?: Token<CSS.Property.FontSizeAdjust>
  /**
   * The CSS `font-smooth` property.
   *
   * @see Docs https://developer.mozilla.org/en-US/docs/Web/CSS/font-smooth
   */
  fontSmooth?: Token<CSS.Property.FontSmooth>
  /**
   * The CSS `font-stretch` property.
   *
   * @see Docs https://developer.mozilla.org/en-US/docs/Web/CSS/font-stretch
   */
  fontStretch?: Token<CSS.Property.FontStretch>
  /**
   * The CSS `font-style` property.
   *
   * @see Docs https://developer.mozilla.org/en-US/docs/Web/CSS/font-style
   */
  fontStyle?: Token<CSS.Property.FontStyle>
  /**
   * The CSS `font-synthesis` property.
   *
   * @see Docs https://developer.mozilla.org/en-US/docs/Web/CSS/font-synthesis
   */
  fontSynthesis?: Token<CSS.Property.FontSynthesis>
  /**
   * The CSS `font-synthesis-position` property.
   *
   * @see Docs https://developer.mozilla.org/en-US/docs/Web/CSS/font-synthesis-position
   */
  fontSynthesisPosition?: Token<CSS.Property.FontSynthesisPosition>
  /**
   * The CSS `font-synthesis-small-caps` property.
   *
   * @see Docs https://developer.mozilla.org/en-US/docs/Web/CSS/font-synthesis-small-caps
   */
  fontSynthesisSmallCaps?: Token<CSS.Property.FontSynthesisSmallCaps>
  /**
   * The CSS `font-synthesis-style` property.
   *
   * @see Docs https://developer.mozilla.org/en-US/docs/Web/CSS/font-synthesis-style
   */
  fontSynthesisStyle?: Token<CSS.Property.FontSynthesisStyle>
  /**
   * The CSS `font-synthesis-weight` property.
   *
   * @see Docs https://developer.mozilla.org/en-US/docs/Web/CSS/font-synthesis-weight
   */
  fontSynthesisWeight?: Token<CSS.Property.FontSynthesisWeight>
  /**
   * The CSS `font-variant` property.
   *
   * @see Docs https://developer.mozilla.org/en-US/docs/Web/CSS/font-variant
   */
  fontVariant?: Token<CSS.Property.FontVariant>
  /**
   * The CSS `font-variant-alternates` property.
   *
   * @see Docs https://developer.mozilla.org/en-US/docs/Web/CSS/font-variant-alternates
   */
  fontVariantAlternates?: Token<CSS.Property.FontVariantAlternates>
  /**
   * The CSS `font-variant-caps` property.
   *
   * @see Docs https://developer.mozilla.org/en-US/docs/Web/CSS/font-variant-caps
   */
  fontVariantCaps?: Token<CSS.Property.FontVariantCaps>
  /**
   * The CSS `font-variant-east-asian` property.
   *
   * @see Docs https://developer.mozilla.org/en-US/docs/Web/CSS/font-variant-east-asian
   */
  fontVariantEastAsian?: Token<CSS.Property.FontVariantEastAsian>
  /**
   * The CSS `font-variant-emoji` property.
   *
   * @see Docs https://developer.mozilla.org/en-US/docs/Web/CSS/font-variant-emoji
   */
  fontVariantEmoji?: Token<CSS.Property.FontVariantEmoji>
  /**
   * The CSS `font-variant-ligatures` property.
   *
   * @see Docs https://developer.mozilla.org/en-US/docs/Web/CSS/font-variant-ligatures
   */
  fontVariantLigatures?: Token<CSS.Property.FontVariantLigatures>
  /**
   * The CSS `font-variant-numeric` property.
   *
   * @see Docs https://developer.mozilla.org/en-US/docs/Web/CSS/font-variant-numeric
   */
  fontVariantNumeric?: Token<CSS.Property.FontVariantNumeric>
  /**
   * The CSS `font-variant-position` property.
   *
   * @see Docs https://developer.mozilla.org/en-US/docs/Web/CSS/font-variant-position
   */
  fontVariantPosition?: Token<CSS.Property.FontVariantPosition>
  /**
   * The CSS `font-variation-settings` property.
   *
   * @see Docs https://developer.mozilla.org/en-US/docs/Web/CSS/font-variation-settings
   */
  fontVariationSettings?: Token<CSS.Property.FontVariationSettings>
  /**
   * The CSS `font-weight` property.
   *
   * @see Docs https://developer.mozilla.org/en-US/docs/Web/CSS/font-weight
   */
  fontWeight?: Token<CSS.Property.FontWeight, "fontWeights">
  /**
   * The CSS `forced-color-adjust` property.
   *
   * @see Docs https://developer.mozilla.org/en-US/docs/Web/CSS/forced-color-adjust
   */
  forcedColorAdjust?: Token<CSS.Property.ForcedColorAdjust>
  /**
   * The CSS `gap` property.
   *
   * @see Docs https://developer.mozilla.org/en-US/docs/Web/CSS/gap
   */
  gap?: Token<CSS.Property.Gap | number, "spaces">
  /**
   * The CSS `gap` property.
   *
   * @see Docs https://developer.mozilla.org/en-US/docs/Web/CSS/gap
   */
  g?: Token<CSS.Property.Gap | number, "spaces">
  /**
   * The CSS `grid` property.
   *
   * @see Docs https://developer.mozilla.org/en-US/docs/Web/CSS/grid
   */
  grid?: Token<CSS.Property.Grid>
  /**
   * The CSS `grid-area` property.
   *
   * @see Docs https://developer.mozilla.org/en-US/docs/Web/CSS/grid-area
   */
  gridArea?: Token<CSS.Property.GridArea>
  /**
   * The CSS `grid-auto-columns` property.
   *
   * @see Docs https://developer.mozilla.org/en-US/docs/Web/CSS/grid-auto-columns
   */
  gridAutoColumns?: Token<CSS.Property.GridAutoColumns>
  /**
   * The CSS `grid-auto-flow` property.
   *
   * @see Docs https://developer.mozilla.org/en-US/docs/Web/CSS/grid-auto-flow
   */
  gridAutoFlow?: Token<CSS.Property.GridAutoFlow>
  /**
   * The CSS `grid-auto-rows` property.
   *
   * @see Docs https://developer.mozilla.org/en-US/docs/Web/CSS/grid-auto-rows
   */
  gridAutoRows?: Token<CSS.Property.GridAutoRows>
  /**
   * The CSS `grid-column` property.
   *
   * @see Docs https://developer.mozilla.org/en-US/docs/Web/CSS/grid-column
   */
  gridColumn?: Token<CSS.Property.GridColumn>
  /**
   * The CSS `grid-column-end` property.
   *
   * @see Docs https://developer.mozilla.org/en-US/docs/Web/CSS/grid-column-end
   */
  gridColumnEnd?: Token<CSS.Property.GridColumnEnd>
  /**
   * The CSS `grid-column-start` property.
   *
   * @see Docs https://developer.mozilla.org/en-US/docs/Web/CSS/grid-column-start
   */
  gridColumnStart?: Token<CSS.Property.GridColumnStart>
  /**
   * The CSS `grid-row` property.
   *
   * @see Docs https://developer.mozilla.org/en-US/docs/Web/CSS/grid-row
   */
  gridRow?: Token<CSS.Property.GridRow>
  /**
   * The CSS `grid-row-end` property.
   *
   * @see Docs https://developer.mozilla.org/en-US/docs/Web/CSS/grid-row-end
   */
  gridRowEnd?: Token<CSS.Property.GridRowEnd>
  /**
   * The CSS `grid-row-start` property.
   *
   * @see Docs https://developer.mozilla.org/en-US/docs/Web/CSS/grid-row-start
   */
  gridRowStart?: Token<CSS.Property.GridRowStart>
  /**
   * The CSS `grid-template` property.
   *
   * @see Docs https://developer.mozilla.org/en-US/docs/Web/CSS/grid-template
   */
  gridTemplate?: Token<CSS.Property.GridTemplate>
  /**
   * The CSS `grid-template-areas` property.
   *
   * @see Docs https://developer.mozilla.org/en-US/docs/Web/CSS/grid-template-areas
   */
  gridTemplateAreas?: Token<CSS.Property.GridTemplateAreas>
  /**
   * The CSS `grid-template-columns` property.
   *
   * @see Docs https://developer.mozilla.org/en-US/docs/Web/CSS/grid-template-columns
   */
  gridTemplateColumns?: Token<CSS.Property.GridTemplateColumns>
  /**
   * The CSS `grid-template-rows` property.
   *
   * @see Docs https://developer.mozilla.org/en-US/docs/Web/CSS/grid-template-rows
   */
  gridTemplateRows?: Token<CSS.Property.GridTemplateRows>
  /**
   * The CSS `hanging-punctuation` property.
   *
   * @see Docs https://developer.mozilla.org/en-US/docs/Web/CSS/hanging-punctuation
   */
  hangingPunctuation?: Token<CSS.Property.HangingPunctuation>
  /**
   * The CSS `height` property.
   *
   * @see Docs https://developer.mozilla.org/en-US/docs/Web/CSS/height
   */
  height?: Token<CSS.Property.Height | number, "sizes">
  /**
   * The CSS `height` property.
   *
   * @see Docs https://developer.mozilla.org/en-US/docs/Web/CSS/height
   */
  h?: Token<CSS.Property.Height | number, "sizes">
  /**
   * The CSS `hyphenate-character` property.
   *
   * @see Docs https://developer.mozilla.org/en-US/docs/Web/CSS/hyphenate-character
   */
  hyphenateCharacter?: Token<CSS.Property.HyphenateCharacter>
  /**
   * The CSS `hyphenate-limit-chars` property.
   *
   * @see Docs https://developer.mozilla.org/en-US/docs/Web/CSS/hyphenate-limit-chars
   */
  hyphenateLimitChars?: Token<CSS.Property.HyphenateLimitChars>
  /**
   * The CSS `hyphens` property.
   *
   * @see Docs https://developer.mozilla.org/en-US/docs/Web/CSS/hyphens
   */
  hyphens?: Token<CSS.Property.Hyphens>
  /**
   * The CSS `image-orientation` property.
   *
   * @see Docs https://developer.mozilla.org/en-US/docs/Web/CSS/image-orientation
   */
  imageOrientation?: Token<CSS.Property.ImageOrientation>
  /**
   * The CSS `image-rendering` property.
   *
   * @see Docs https://developer.mozilla.org/en-US/docs/Web/CSS/image-rendering
   */
  imageRendering?: Token<CSS.Property.ImageRendering>
  /**
   * The CSS `image-resolution` property.
   *
   * @see Docs https://developer.mozilla.org/en-US/docs/Web/CSS/image-resolution
   */
  imageResolution?: Token<CSS.Property.ImageResolution>
  /**
   * The CSS `initial-letter` property.
   *
   * @see Docs https://developer.mozilla.org/en-US/docs/Web/CSS/initial-letter
   */
  initialLetter?: Token<CSS.Property.InitialLetter>
  /**
   * The CSS `inline-size` property.
   *
   * @see Docs https://developer.mozilla.org/en-US/docs/Web/CSS/inline-size
   */
  inlineSize?: Token<CSS.Property.InlineSize | number, "sizes">
  /**
   * The CSS `inset` property.
   *
   * @see Docs https://developer.mozilla.org/en-US/docs/Web/CSS/inset
   */
  inset?: Token<CSS.Property.Inset | number, "spaces">
  /**
   * The CSS `inset-block` property.
   *
   * @see Docs https://developer.mozilla.org/en-US/docs/Web/CSS/inset-block
   */
  insetBlock?: Token<CSS.Property.InsetBlock | number, "spaces">
  /**
   * The CSS `inset-block-end` property.
   *
   * @see Docs https://developer.mozilla.org/en-US/docs/Web/CSS/inset-block-end
   */
  insetBlockEnd?: Token<CSS.Property.InsetBlockEnd | number, "spaces">
  /**
   * The CSS `inset-block-start` property.
   *
   * @see Docs https://developer.mozilla.org/en-US/docs/Web/CSS/inset-block-start
   */
  insetBlockStart?: Token<CSS.Property.InsetBlockStart | number, "spaces">
  /**
   * The CSS `inset-inline` property.
   *
   * @see Docs https://developer.mozilla.org/en-US/docs/Web/CSS/inset-inline
   */
  insetInline?: Token<CSS.Property.InsetInline | number, "spaces">
  /**
   * The CSS `inset-inline-end` property.
   *
   * @see Docs https://developer.mozilla.org/en-US/docs/Web/CSS/inset-inline-end
   */
  insetInlineEnd?: Token<CSS.Property.InsetInlineEnd | number, "spaces">
  /**
   * The CSS `inset-inline-end` property.
   *
   * @see Docs https://developer.mozilla.org/en-US/docs/Web/CSS/inset-inline-end
   */
  insetEnd?: Token<CSS.Property.InsetInlineEnd | number, "spaces">
  /**
   * The CSS `inset-inline-start` property.
   *
   * @see Docs https://developer.mozilla.org/en-US/docs/Web/CSS/inset-inline-start
   */
  insetInlineStart?: Token<CSS.Property.InsetInlineStart | number, "spaces">
  /**
   * The CSS `inset-inline-start` property.
   *
   * @see Docs https://developer.mozilla.org/en-US/docs/Web/CSS/inset-inline-start
   */
  insetStart?: Token<CSS.Property.InsetInlineStart | number, "spaces">
  /**
   * The CSS `isolation` property.
   *
   * @see Docs https://developer.mozilla.org/en-US/docs/Web/CSS/isolation
   */
  isolation?: Token<CSS.Property.Isolation>
  /**
   * The CSS `justify-content` property.
   *
   * @see Docs https://developer.mozilla.org/en-US/docs/Web/CSS/justify-content
   */
  justifyContent?: Token<CSS.Property.JustifyContent>
  /**
   * The CSS `justify-items` property.
   *
   * @see Docs https://developer.mozilla.org/en-US/docs/Web/CSS/justify-items
   */
  justifyItems?: Token<CSS.Property.JustifyItems>
  /**
   * The CSS `justify-self` property.
   *
   * @see Docs https://developer.mozilla.org/en-US/docs/Web/CSS/justify-self
   */
  justifySelf?: Token<CSS.Property.JustifySelf>
  /**
   * The CSS `left` property.
   *
   * @see Docs https://developer.mozilla.org/en-US/docs/Web/CSS/left
   */
  left?: Token<CSS.Property.Left | number, "spaces">
  /**
   * The CSS `letter-spacing` property.
   *
   * @see Docs https://developer.mozilla.org/en-US/docs/Web/CSS/letter-spacing
   */
  letterSpacing?: Token<CSS.Property.LetterSpacing, "letterSpacings">
  /**
   * The CSS `letter-spacing` property.
   *
   * @see Docs https://developer.mozilla.org/en-US/docs/Web/CSS/letter-spacing
   */
  tracking?: Token<CSS.Property.LetterSpacing, "letterSpacings">
  /**
   * The CSS `line-break` property.
   *
   * @see Docs https://developer.mozilla.org/en-US/docs/Web/CSS/line-break
   */
  lineBreak?: Token<CSS.Property.LineBreak>
  /**
   * The CSS `line-height` property.
   *
   * @see Docs https://developer.mozilla.org/en-US/docs/Web/CSS/line-height
   */
  lineHeight?: Token<CSS.Property.LineHeight, "lineHeights">
  /**
   * The CSS `line-height` property.
   *
   * @see Docs https://developer.mozilla.org/en-US/docs/Web/CSS/line-height
   */
  leading?: Token<CSS.Property.LineHeight, "lineHeights">
  /**
   * The CSS `line-height-step` property.
   *
   * @see Docs https://developer.mozilla.org/en-US/docs/Web/CSS/line-height-step
   */
  lineHeightStep?: Token<CSS.Property.LineHeightStep>
  /**
   * The CSS `list-style` property.
   *
   * @see Docs https://developer.mozilla.org/en-US/docs/Web/CSS/list-style
   */
  listStyle?: Token<CSS.Property.ListStyle>
  /**
   * The CSS `list-style-image` property.
   *
   * @see Docs https://developer.mozilla.org/en-US/docs/Web/CSS/list-style-image
   */
  listStyleImage?: Token<CSS.Property.ListStyleImage>
  /**
   * The CSS `list-style-image` property.
   *
   * @see Docs https://developer.mozilla.org/en-US/docs/Web/CSS/list-style-image
   */
  listStyleImg?: Token<CSS.Property.ListStyleImage>
  /**
   * The CSS `list-style-position` property.
   *
   * @see Docs https://developer.mozilla.org/en-US/docs/Web/CSS/list-style-position
   */
  listStylePosition?: Token<CSS.Property.ListStylePosition>
  /**
   * The CSS `list-style-position` property.
   *
   * @see Docs https://developer.mozilla.org/en-US/docs/Web/CSS/list-style-position
   */
  listStylePos?: Token<CSS.Property.ListStylePosition>
  /**
   * The CSS `list-style-type` property.
   *
   * @see Docs https://developer.mozilla.org/en-US/docs/Web/CSS/list-style-type
   */
  listStyleType?: Token<CSS.Property.ListStyleType>
  /**
   * The CSS `margin` property.
   *
   * @see Docs https://developer.mozilla.org/en-US/docs/Web/CSS/margin
   */
  margin?: Token<CSS.Property.Margin | number, "spaces">
  /**
   * The CSS `margin` property.
   *
   * @see Docs https://developer.mozilla.org/en-US/docs/Web/CSS/margin
   */
  m?: Token<CSS.Property.Margin | number, "spaces">
  /**
   * The CSS `margin-block` property.
   *
   * @see Docs https://developer.mozilla.org/en-US/docs/Web/CSS/margin-block
   */
  marginBlock?: Token<CSS.Property.MarginBlock | number, "spaces">
  /**
   * The CSS `margin-block-end` property.
   *
   * @see Docs https://developer.mozilla.org/en-US/docs/Web/CSS/margin-block-end
   */
  marginBlockEnd?: Token<CSS.Property.MarginBlockEnd | number, "spaces">
  /**
   * The CSS `margin-block-start` property.
   *
   * @see Docs https://developer.mozilla.org/en-US/docs/Web/CSS/margin-block-start
   */
  marginBlockStart?: Token<CSS.Property.MarginBlockStart | number, "spaces">
  /**
   * The CSS `margin-bottom` property.
   *
   * @see Docs https://developer.mozilla.org/en-US/docs/Web/CSS/margin-bottom
   */
  marginBottom?: Token<CSS.Property.MarginBottom | number, "spaces">
  /**
   * The CSS `margin-bottom` property.
   *
   * @see Docs https://developer.mozilla.org/en-US/docs/Web/CSS/margin-bottom
   */
  mb?: Token<CSS.Property.MarginBottom | number, "spaces">
  /**
   * The CSS `margin-inline` property.
   *
   * @see Docs https://developer.mozilla.org/en-US/docs/Web/CSS/margin-inline
   */
  marginInline?: Token<CSS.Property.MarginInline | number, "spaces">
  /**
   * The CSS `margin-inline-end` property.
   *
   * @see Docs https://developer.mozilla.org/en-US/docs/Web/CSS/margin-inline-end
   */
  marginInlineEnd?: Token<CSS.Property.MarginInlineEnd | number, "spaces">
  /**
   * The CSS `margin-inline-end` property.
   *
   * @see Docs https://developer.mozilla.org/en-US/docs/Web/CSS/margin-inline-end
   */
  me?: Token<CSS.Property.MarginInlineEnd | number, "spaces">
  /**
   * The CSS `margin-inline-end` property.
   *
   * @see Docs https://developer.mozilla.org/en-US/docs/Web/CSS/margin-inline-end
   */
  marginEnd?: Token<CSS.Property.MarginInlineEnd | number, "spaces">
  /**
   * The CSS `margin-inline-start` property.
   *
   * @see Docs https://developer.mozilla.org/en-US/docs/Web/CSS/margin-inline-start
   */
  marginInlineStart?: Token<CSS.Property.MarginInlineStart | number, "spaces">
  /**
   * The CSS `margin-inline-start` property.
   *
   * @see Docs https://developer.mozilla.org/en-US/docs/Web/CSS/margin-inline-start
   */
  ms?: Token<CSS.Property.MarginInlineStart | number, "spaces">
  /**
   * The CSS `margin-inline-start` property.
   *
   * @see Docs https://developer.mozilla.org/en-US/docs/Web/CSS/margin-inline-start
   */
  marginStart?: Token<CSS.Property.MarginInlineStart | number, "spaces">
  /**
   * The CSS `margin-left` property.
   *
   * @see Docs https://developer.mozilla.org/en-US/docs/Web/CSS/margin-left
   */
  marginLeft?: Token<CSS.Property.MarginLeft | number, "spaces">
  /**
   * The CSS `margin-left` property.
   *
   * @see Docs https://developer.mozilla.org/en-US/docs/Web/CSS/margin-left
   */
  ml?: Token<CSS.Property.MarginLeft | number, "spaces">
  /**
   * The CSS `margin-right` property.
   *
   * @see Docs https://developer.mozilla.org/en-US/docs/Web/CSS/margin-right
   */
  marginRight?: Token<CSS.Property.MarginRight | number, "spaces">
  /**
   * The CSS `margin-right` property.
   *
   * @see Docs https://developer.mozilla.org/en-US/docs/Web/CSS/margin-right
   */
  mr?: Token<CSS.Property.MarginRight | number, "spaces">
  /**
   * The CSS `margin-top` property.
   *
   * @see Docs https://developer.mozilla.org/en-US/docs/Web/CSS/margin-top
   */
  marginTop?: Token<CSS.Property.MarginTop | number, "spaces">
  /**
   * The CSS `margin-top` property.
   *
   * @see Docs https://developer.mozilla.org/en-US/docs/Web/CSS/margin-top
   */
  mt?: Token<CSS.Property.MarginTop | number, "spaces">
  /**
   * The CSS `margin-trim` property.
   *
   * @see Docs https://developer.mozilla.org/en-US/docs/Web/CSS/margin-trim
   */
  marginTrim?: Token<CSS.Property.MarginTrim>
  /**
   * The CSS `marker` property.
   *
   * @see Docs https://developer.mozilla.org/en-US/docs/Web/CSS/marker
   */
  marker?: Token<CSS.Property.Marker>
  /**
   * The CSS `marker-end` property.
   *
   * @see Docs https://developer.mozilla.org/en-US/docs/Web/CSS/marker-end
   */
  markerEnd?: Token<CSS.Property.MarkerEnd>
  /**
   * The CSS `marker-mid` property.
   *
   * @see Docs https://developer.mozilla.org/en-US/docs/Web/CSS/marker-mid
   */
  markerMid?: Token<CSS.Property.MarkerMid>
  /**
   * The CSS `marker-start` property.
   *
   * @see Docs https://developer.mozilla.org/en-US/docs/Web/CSS/marker-start
   */
  markerStart?: Token<CSS.Property.MarkerStart>
  /**
   * The CSS `mask` property.
   *
   * @see Docs https://developer.mozilla.org/en-US/docs/Web/CSS/mask
   */
  mask?: Token<CSS.Property.Mask>
  /**
   * The CSS `mask-border` property.
   *
   * @see Docs https://developer.mozilla.org/en-US/docs/Web/CSS/mask-border
   */
  maskBorder?: Token<CSS.Property.MaskBorder>
  /**
   * The CSS `mask-border-mode` property.
   *
   * @see Docs https://developer.mozilla.org/en-US/docs/Web/CSS/mask-border-mode
   */
  maskBorderMode?: Token<CSS.Property.MaskBorderMode>
  /**
   * The CSS `mask-border-outset` property.
   *
   * @see Docs https://developer.mozilla.org/en-US/docs/Web/CSS/mask-border-outset
   */
  maskBorderOutset?: Token<CSS.Property.MaskBorderOutset>
  /**
   * The CSS `mask-border-repeat` property.
   *
   * @see Docs https://developer.mozilla.org/en-US/docs/Web/CSS/mask-border-repeat
   */
  maskBorderRepeat?: Token<CSS.Property.MaskBorderRepeat>
  /**
   * The CSS `mask-border-slice` property.
   *
   * @see Docs https://developer.mozilla.org/en-US/docs/Web/CSS/mask-border-slice
   */
  maskBorderSlice?: Token<CSS.Property.MaskBorderSlice>
  /**
   * The CSS `mask-border-source` property.
   *
   * @see Docs https://developer.mozilla.org/en-US/docs/Web/CSS/mask-border-source
   */
  maskBorderSource?: Token<CSS.Property.MaskBorderSource>
  /**
   * The CSS `mask-border-width` property.
   *
   * @see Docs https://developer.mozilla.org/en-US/docs/Web/CSS/mask-border-width
   */
  maskBorderWidth?: Token<CSS.Property.MaskBorderWidth | number>
  /**
   * The CSS `mask-clip` property.
   *
   * @see Docs https://developer.mozilla.org/en-US/docs/Web/CSS/mask-clip
   */
  maskClip?: Token<CSS.Property.MaskClip>
  /**
   * The CSS `mask-composite` property.
   *
   * @see Docs https://developer.mozilla.org/en-US/docs/Web/CSS/mask-composite
   */
  maskComposite?: Token<CSS.Property.MaskComposite>
  /**
   * The CSS `mask-image` property.
   *
   * @see Docs https://developer.mozilla.org/en-US/docs/Web/CSS/mask-image
   */
  maskImage?: Token<CSS.Property.MaskImage>
  /**
   * The CSS `mask-mode` property.
   *
   * @see Docs https://developer.mozilla.org/en-US/docs/Web/CSS/mask-mode
   */
  maskMode?: Token<CSS.Property.MaskMode>
  /**
   * The CSS `mask-origin` property.
   *
   * @see Docs https://developer.mozilla.org/en-US/docs/Web/CSS/mask-origin
   */
  maskOrigin?: Token<CSS.Property.MaskOrigin>
  /**
   * The CSS `mask-position` property.
   *
   * @see Docs https://developer.mozilla.org/en-US/docs/Web/CSS/mask-position
   */
  maskPosition?: Token<CSS.Property.MaskPosition>
  /**
   * The CSS `mask-repeat` property.
   *
   * @see Docs https://developer.mozilla.org/en-US/docs/Web/CSS/mask-repeat
   */
  maskRepeat?: Token<CSS.Property.MaskRepeat>
  /**
   * The CSS `mask-size` property.
   *
   * @see Docs https://developer.mozilla.org/en-US/docs/Web/CSS/mask-size
   */
  maskSize?: Token<CSS.Property.MaskSize>
  /**
   * The CSS `mask-type` property.
   *
   * @see Docs https://developer.mozilla.org/en-US/docs/Web/CSS/mask-type
   */
  maskType?: Token<CSS.Property.MaskType>
  /**
   * The CSS `masonry-auto-flow` property.
   *
   * @see Docs https://developer.mozilla.org/en-US/docs/Web/CSS/masonry-auto-flow
   */
  masonryAutoFlow?: Token<CSS.Property.MasonryAutoFlow>
  /**
   * The CSS `math-depth` property.
   *
   * @see Docs https://developer.mozilla.org/en-US/docs/Web/CSS/math-depth
   */
  mathDepth?: Token<CSS.Property.MathDepth>
  /**
   * The CSS `math-shift` property.
   *
   * @see Docs https://developer.mozilla.org/en-US/docs/Web/CSS/math-shift
   */
  mathShift?: Token<CSS.Property.MathShift>
  /**
   * The CSS `math-style` property.
   *
   * @see Docs https://developer.mozilla.org/en-US/docs/Web/CSS/math-style
   */
  mathStyle?: Token<CSS.Property.MathStyle>
  /**
   * The CSS `max-block-size` property.
   *
   * @see Docs https://developer.mozilla.org/en-US/docs/Web/CSS/max-block-size
   */
  maxBlockSize?: Token<CSS.Property.MaxBlockSize | number, "sizes">
  /**
   * The CSS `max-height` property.
   *
   * @see Docs https://developer.mozilla.org/en-US/docs/Web/CSS/max-height
   */
  maxHeight?: Token<CSS.Property.MaxHeight | number, "sizes">
  /**
   * The CSS `max-height` property.
   *
   * @see Docs https://developer.mozilla.org/en-US/docs/Web/CSS/max-height
   */
  maxH?: Token<CSS.Property.MaxHeight | number, "sizes">
  /**
   * The CSS `max-inline-size` property.
   *
   * @see Docs https://developer.mozilla.org/en-US/docs/Web/CSS/max-inline-size
   */
  maxInlineSize?: Token<CSS.Property.MaxInlineSize | number, "sizes">
  /**
   * The CSS `max-width` property.
   *
   * @see Docs https://developer.mozilla.org/en-US/docs/Web/CSS/max-width
   */
  maxWidth?: Token<CSS.Property.MaxWidth | number, "sizes">
  /**
   * The CSS `max-width` property.
   *
   * @see Docs https://developer.mozilla.org/en-US/docs/Web/CSS/max-width
   */
  maxW?: Token<CSS.Property.MaxWidth | number, "sizes">
  /**
   * The CSS `min-block-size` property.
   *
   * @see Docs https://developer.mozilla.org/en-US/docs/Web/CSS/min-block-size
   */
  minBlockSize?: Token<CSS.Property.MinBlockSize | number, "sizes">
  /**
   * The CSS `min-height` property.
   *
   * @see Docs https://developer.mozilla.org/en-US/docs/Web/CSS/min-height
   */
  minHeight?: Token<CSS.Property.MinHeight | number, "sizes">
  /**
   * The CSS `min-height` property.
   *
   * @see Docs https://developer.mozilla.org/en-US/docs/Web/CSS/min-height
   */
  minH?: Token<CSS.Property.MinHeight | number, "sizes">
  /**
   * The CSS `min-inline-size` property.
   *
   * @see Docs https://developer.mozilla.org/en-US/docs/Web/CSS/min-inline-size
   */
  minInlineSize?: Token<CSS.Property.MinInlineSize | number, "sizes">
  /**
   * The CSS `min-width` property.
   *
   * @see Docs https://developer.mozilla.org/en-US/docs/Web/CSS/min-width
   */
  minWidth?: Token<CSS.Property.MinWidth | number, "sizes">
  /**
   * The CSS `min-width` property.
   *
   * @see Docs https://developer.mozilla.org/en-US/docs/Web/CSS/min-width
   */
  minW?: Token<CSS.Property.MinWidth | number, "sizes">
  /**
   * The CSS `mix-blend-mode` property.
   *
   * @see Docs https://developer.mozilla.org/en-US/docs/Web/CSS/mix-blend-mode
   */
  mixBlendMode?: Token<CSS.Property.MixBlendMode>
  /**
   * The CSS `mix-blend-mode` property.
   *
   * @see Docs https://developer.mozilla.org/en-US/docs/Web/CSS/mix-blend-mode
   */
  blendMode?: Token<CSS.Property.MixBlendMode>
  /**
   * The CSS `object-fit` property.
   *
   * @see Docs https://developer.mozilla.org/en-US/docs/Web/CSS/object-fit
   */
  objectFit?: Token<CSS.Property.ObjectFit>
  /**
   * The CSS `object-position` property.
   *
   * @see Docs https://developer.mozilla.org/en-US/docs/Web/CSS/object-position
   */
  objectPosition?: Token<CSS.Property.ObjectPosition>
  /**
   * The CSS `offset` property.
   *
   * @see Docs https://developer.mozilla.org/en-US/docs/Web/CSS/offset
   */
  offset?: Token<CSS.Property.Offset>
  /**
   * The CSS `offset-anchor` property.
   *
   * @see Docs https://developer.mozilla.org/en-US/docs/Web/CSS/offset-anchor
   */
  offsetAnchor?: Token<CSS.Property.OffsetAnchor>
  /**
   * The CSS `offset-distance` property.
   *
   * @see Docs https://developer.mozilla.org/en-US/docs/Web/CSS/offset-distance
   */
  offsetDistance?: Token<CSS.Property.OffsetDistance>
  /**
   * The CSS `offset-path` property.
   *
   * @see Docs https://developer.mozilla.org/en-US/docs/Web/CSS/offset-path
   */
  offsetPath?: Token<CSS.Property.OffsetPath>
  /**
   * The CSS `offset-position` property.
   *
   * @see Docs https://developer.mozilla.org/en-US/docs/Web/CSS/offset-position
   */
  offsetPosition?: Token<CSS.Property.OffsetPosition>
  /**
   * The CSS `offset-rotate` property.
   *
   * @see Docs https://developer.mozilla.org/en-US/docs/Web/CSS/offset-rotate
   */
  offsetRotate?: Token<CSS.Property.OffsetRotate>
  /**
   * The CSS `opacity` property.
   *
   * @see Docs https://developer.mozilla.org/en-US/docs/Web/CSS/opacity
   */
  opacity?: Token<CSS.Property.Opacity>
  /**
   * The CSS `order` property.
   *
   * @see Docs https://developer.mozilla.org/en-US/docs/Web/CSS/order
   */
  order?: Token<CSS.Property.Order>
  /**
   * The CSS `orphans` property.
   *
   * @see Docs https://developer.mozilla.org/en-US/docs/Web/CSS/orphans
   */
  orphans?: Token<CSS.Property.Orphans>
  /**
   * The CSS `outline` property.
   *
   * @see Docs https://developer.mozilla.org/en-US/docs/Web/CSS/outline
   */
  outline?: Token<CSS.Property.Outline>
  /**
   * The CSS `outline-color` property.
   *
   * @see Docs https://developer.mozilla.org/en-US/docs/Web/CSS/outline-color
   */
  outlineColor?: Token<CSS.Property.OutlineColor, "colors">
  /**
   * The CSS `outline-offset` property.
   *
   * @see Docs https://developer.mozilla.org/en-US/docs/Web/CSS/outline-offset
   */
  outlineOffset?: Token<CSS.Property.OutlineOffset>
  /**
   * The CSS `outline-style` property.
   *
   * @see Docs https://developer.mozilla.org/en-US/docs/Web/CSS/outline-style
   */
  outlineStyle?: Token<CSS.Property.OutlineStyle>
  /**
   * The CSS `outline-width` property.
   *
   * @see Docs https://developer.mozilla.org/en-US/docs/Web/CSS/outline-width
   */
  outlineWidth?: Token<CSS.Property.OutlineWidth | number>
  /**
   * The CSS `overflow` property.
   *
   * @see Docs https://developer.mozilla.org/en-US/docs/Web/CSS/overflow
   */
  overflow?: Token<CSS.Property.Overflow>
  /**
   * The CSS `overflow-anchor` property.
   *
   * @see Docs https://developer.mozilla.org/en-US/docs/Web/CSS/overflow-anchor
   */
  overflowAnchor?: Token<CSS.Property.OverflowAnchor>
  /**
   * The CSS `overflow-block` property.
   *
   * @see Docs https://developer.mozilla.org/en-US/docs/Web/CSS/overflow-block
   */
  overflowBlock?: Token<CSS.Property.OverflowBlock>
  /**
   * The CSS `overflow-clip-margin` property.
   *
   * @see Docs https://developer.mozilla.org/en-US/docs/Web/CSS/overflow-clip-margin
   */
  overflowClipMargin?: Token<CSS.Property.OverflowClipMargin>
  /**
   * The CSS `overflow-inline` property.
   *
   * @see Docs https://developer.mozilla.org/en-US/docs/Web/CSS/overflow-inline
   */
  overflowInline?: Token<CSS.Property.OverflowInline>
  /**
   * The CSS `overflow-wrap` property.
   *
   * @see Docs https://developer.mozilla.org/en-US/docs/Web/CSS/overflow-wrap
   */
  overflowWrap?: Token<CSS.Property.OverflowWrap>
  /**
   * The CSS `overflow-x` property.
   *
   * @see Docs https://developer.mozilla.org/en-US/docs/Web/CSS/overflow-x
   */
  overflowX?: Token<CSS.Property.OverflowX>
  /**
   * The CSS `overflow-y` property.
   *
   * @see Docs https://developer.mozilla.org/en-US/docs/Web/CSS/overflow-y
   */
  overflowY?: Token<CSS.Property.OverflowY>
  /**
   * The CSS `overlay` property.
   *
   * @see Docs https://developer.mozilla.org/en-US/docs/Web/CSS/overlay
   */
  overlay?: Token<CSS.Property.Overlay>
  /**
   * The CSS `overscroll-behavior` property.
   *
   * @see Docs https://developer.mozilla.org/en-US/docs/Web/CSS/overscroll-behavior
   */
  overscrollBehavior?: Token<CSS.Property.OverscrollBehavior>
  /**
   * The CSS `overscroll-behavior` property.
   *
   * @see Docs https://developer.mozilla.org/en-US/docs/Web/CSS/overscroll-behavior
   */
  overscroll?: Token<CSS.Property.OverscrollBehavior>
  /**
   * The CSS `overscroll-behavior-block` property.
   *
   * @see Docs https://developer.mozilla.org/en-US/docs/Web/CSS/overscroll-behavior-block
   */
  overscrollBehaviorBlock?: Token<CSS.Property.OverscrollBehaviorBlock>
  /**
   * The CSS `overscroll-behavior-inline` property.
   *
   * @see Docs https://developer.mozilla.org/en-US/docs/Web/CSS/overscroll-behavior-inline
   */
  overscrollBehaviorInline?: Token<CSS.Property.OverscrollBehaviorInline>
  /**
   * The CSS `overscroll-behavior-x` property.
   *
   * @see Docs https://developer.mozilla.org/en-US/docs/Web/CSS/overscroll-behavior-x
   */
  overscrollBehaviorX?: Token<CSS.Property.OverscrollBehaviorX>
  /**
   * The CSS `overscroll-behavior-x` property.
   *
   * @see Docs https://developer.mozilla.org/en-US/docs/Web/CSS/overscroll-behavior-x
   */
  overscrollX?: Token<CSS.Property.OverscrollBehaviorX>
  /**
   * The CSS `overscroll-behavior-y` property.
   *
   * @see Docs https://developer.mozilla.org/en-US/docs/Web/CSS/overscroll-behavior-y
   */
  overscrollBehaviorY?: Token<CSS.Property.OverscrollBehaviorY>
  /**
   * The CSS `overscroll-behavior-y` property.
   *
   * @see Docs https://developer.mozilla.org/en-US/docs/Web/CSS/overscroll-behavior-y
   */
  overscrollY?: Token<CSS.Property.OverscrollBehaviorY>
  /**
   * The CSS `padding` property.
   *
   * @see Docs https://developer.mozilla.org/en-US/docs/Web/CSS/padding
   */
  padding?: Token<CSS.Property.Padding | number, "spaces">
  /**
   * The CSS `padding` property.
   *
   * @see Docs https://developer.mozilla.org/en-US/docs/Web/CSS/padding
   */
  p?: Token<CSS.Property.Padding | number, "spaces">
  /**
   * The CSS `padding-block` property.
   *
   * @see Docs https://developer.mozilla.org/en-US/docs/Web/CSS/padding-block
   */
  paddingBlock?: Token<CSS.Property.PaddingBlock | number, "spaces">
  /**
   * The CSS `padding-block-end` property.
   *
   * @see Docs https://developer.mozilla.org/en-US/docs/Web/CSS/padding-block-end
   */
  paddingBlockEnd?: Token<CSS.Property.PaddingBlockEnd | number, "spaces">
  /**
   * The CSS `padding-block-start` property.
   *
   * @see Docs https://developer.mozilla.org/en-US/docs/Web/CSS/padding-block-start
   */
  paddingBlockStart?: Token<CSS.Property.PaddingBlockStart | number, "spaces">
  /**
   * The CSS `padding-bottom` property.
   *
   * @see Docs https://developer.mozilla.org/en-US/docs/Web/CSS/padding-bottom
   */
  paddingBottom?: Token<CSS.Property.PaddingBottom | number, "spaces">
  /**
   * The CSS `padding-bottom` property.
   *
   * @see Docs https://developer.mozilla.org/en-US/docs/Web/CSS/padding-bottom
   */
  pb?: Token<CSS.Property.PaddingBottom | number, "spaces">
  /**
   * The CSS `padding-inline` property.
   *
   * @see Docs https://developer.mozilla.org/en-US/docs/Web/CSS/padding-inline
   */
  paddingInline?: Token<CSS.Property.PaddingInline | number, "spaces">
  /**
   * The CSS `padding-inline-end` property.
   *
   * @see Docs https://developer.mozilla.org/en-US/docs/Web/CSS/padding-inline-end
   */
  paddingInlineEnd?: Token<CSS.Property.PaddingInlineEnd | number, "spaces">
  /**
   * The CSS `padding-inline-end` property.
   *
   * @see Docs https://developer.mozilla.org/en-US/docs/Web/CSS/padding-inline-end
   */
  pe?: Token<CSS.Property.PaddingInlineEnd | number, "spaces">
  /**
   * The CSS `padding-inline-end` property.
   *
   * @see Docs https://developer.mozilla.org/en-US/docs/Web/CSS/padding-inline-end
   */
  paddingEnd?: Token<CSS.Property.PaddingInlineEnd | number, "spaces">
  /**
   * The CSS `padding-inline-start` property.
   *
   * @see Docs https://developer.mozilla.org/en-US/docs/Web/CSS/padding-inline-start
   */
  paddingInlineStart?: Token<CSS.Property.PaddingInlineStart | number, "spaces">
  /**
   * The CSS `padding-inline-start` property.
   *
   * @see Docs https://developer.mozilla.org/en-US/docs/Web/CSS/padding-inline-start
   */
  ps?: Token<CSS.Property.PaddingInlineStart | number, "spaces">
  /**
   * The CSS `padding-inline-start` property.
   *
   * @see Docs https://developer.mozilla.org/en-US/docs/Web/CSS/padding-inline-start
   */
  paddingStart?: Token<CSS.Property.PaddingInlineStart | number, "spaces">
  /**
   * The CSS `padding-left` property.
   *
   * @see Docs https://developer.mozilla.org/en-US/docs/Web/CSS/padding-left
   */
  paddingLeft?: Token<CSS.Property.PaddingLeft | number, "spaces">
  /**
   * The CSS `padding-left` property.
   *
   * @see Docs https://developer.mozilla.org/en-US/docs/Web/CSS/padding-left
   */
  pl?: Token<CSS.Property.PaddingLeft | number, "spaces">
  /**
   * The CSS `padding-right` property.
   *
   * @see Docs https://developer.mozilla.org/en-US/docs/Web/CSS/padding-right
   */
  paddingRight?: Token<CSS.Property.PaddingRight | number, "spaces">
  /**
   * The CSS `padding-right` property.
   *
   * @see Docs https://developer.mozilla.org/en-US/docs/Web/CSS/padding-right
   */
  pr?: Token<CSS.Property.PaddingRight | number, "spaces">
  /**
   * The CSS `padding-top` property.
   *
   * @see Docs https://developer.mozilla.org/en-US/docs/Web/CSS/padding-top
   */
  paddingTop?: Token<CSS.Property.PaddingTop | number, "spaces">
  /**
   * The CSS `padding-top` property.
   *
   * @see Docs https://developer.mozilla.org/en-US/docs/Web/CSS/padding-top
   */
  pt?: Token<CSS.Property.PaddingTop | number, "spaces">
  /**
   * The CSS `page` property.
   *
   * @see Docs https://developer.mozilla.org/en-US/docs/Web/CSS/page
   */
  page?: Token<CSS.Property.Page>
  /**
   * The CSS `page-break-after` property.
   *
   * @see Docs https://developer.mozilla.org/en-US/docs/Web/CSS/page-break-after
   */
  pageBreakAfter?: Token<CSS.Property.PageBreakAfter>
  /**
   * The CSS `page-break-before` property.
   *
   * @see Docs https://developer.mozilla.org/en-US/docs/Web/CSS/page-break-before
   */
  pageBreakBefore?: Token<CSS.Property.PageBreakBefore>
  /**
   * The CSS `page-break-inside` property.
   *
   * @see Docs https://developer.mozilla.org/en-US/docs/Web/CSS/page-break-inside
   */
  pageBreakInside?: Token<CSS.Property.PageBreakInside>
  /**
   * The CSS `paint-order` property.
   *
   * @see Docs https://developer.mozilla.org/en-US/docs/Web/CSS/paint-order
   */
  paintOrder?: Token<CSS.Property.PaintOrder>
  /**
   * The CSS `perspective` property.
   *
   * @see Docs https://developer.mozilla.org/en-US/docs/Web/CSS/perspective
   */
  perspective?: Token<CSS.Property.Perspective>
  /**
   * The CSS `perspective-origin` property.
   *
   * @see Docs https://developer.mozilla.org/en-US/docs/Web/CSS/perspective-origin
   */
  perspectiveOrigin?: Token<CSS.Property.PerspectiveOrigin>
  /**
   * The CSS `place-content` property.
   *
   * @see Docs https://developer.mozilla.org/en-US/docs/Web/CSS/place-content
   */
  placeContent?: Token<CSS.Property.PlaceContent>
  /**
   * The CSS `place-items` property.
   *
   * @see Docs https://developer.mozilla.org/en-US/docs/Web/CSS/place-items
   */
  placeItems?: Token<CSS.Property.PlaceItems>
  /**
   * The CSS `place-self` property.
   *
   * @see Docs https://developer.mozilla.org/en-US/docs/Web/CSS/place-self
   */
  placeSelf?: Token<CSS.Property.PlaceSelf>
  /**
   * The CSS `pointer-events` property.
   *
   * @see Docs https://developer.mozilla.org/en-US/docs/Web/CSS/pointer-events
   */
  pointerEvents?: Token<CSS.Property.PointerEvents>
  /**
   * The CSS `position` property.
   *
   * @see Docs https://developer.mozilla.org/en-US/docs/Web/CSS/position
   */
  position?: Token<CSS.Property.Position>
  /**
   * The CSS `position` property.
   *
   * @see Docs https://developer.mozilla.org/en-US/docs/Web/CSS/position
   */
  pos?: Token<CSS.Property.Position>
  /**
   * The CSS `print-color-adjust` property.
   *
   * @see Docs https://developer.mozilla.org/en-US/docs/Web/CSS/print-color-adjust
   */
  printColorAdjust?: Token<CSS.Property.PrintColorAdjust>
  /**
   * The CSS `quotes` property.
   *
   * @see Docs https://developer.mozilla.org/en-US/docs/Web/CSS/quotes
   */
  quotes?: Token<CSS.Property.Quotes>
  /**
   * The CSS `resize` property.
   *
   * @see Docs https://developer.mozilla.org/en-US/docs/Web/CSS/resize
   */
  resize?: Token<CSS.Property.Resize>
  /**
   * The CSS `right` property.
   *
   * @see Docs https://developer.mozilla.org/en-US/docs/Web/CSS/right
   */
  right?: Token<CSS.Property.Right | number, "spaces">
  /**
   * The CSS `row-gap` property.
   *
   * @see Docs https://developer.mozilla.org/en-US/docs/Web/CSS/row-gap
   */
  rowGap?: Token<CSS.Property.RowGap | number, "spaces">
  /**
   * The CSS `row-gap` property.
   *
   * @see Docs https://developer.mozilla.org/en-US/docs/Web/CSS/row-gap
   */
  gy?: Token<CSS.Property.RowGap | number, "spaces">
  /**
   * The CSS `row-gap` property.
   *
   * @see Docs https://developer.mozilla.org/en-US/docs/Web/CSS/row-gap
   */
  gapY?: Token<CSS.Property.RowGap | number, "spaces">
  /**
   * The CSS `ruby-align` property.
   *
   * @see Docs https://developer.mozilla.org/en-US/docs/Web/CSS/ruby-align
   */
  rubyAlign?: Token<CSS.Property.RubyAlign>
  /**
   * The CSS `ruby-position` property.
   *
   * @see Docs https://developer.mozilla.org/en-US/docs/Web/CSS/ruby-position
   */
  rubyPosition?: Token<CSS.Property.RubyPosition>
  /**
   * The CSS `scroll-behavior` property.
   *
   * @see Docs https://developer.mozilla.org/en-US/docs/Web/CSS/scroll-behavior
   */
  scrollBehavior?: Token<CSS.Property.ScrollBehavior>
  /**
   * The CSS `scroll-margin` property.
   *
   * @see Docs https://developer.mozilla.org/en-US/docs/Web/CSS/scroll-margin
   */
  scrollMargin?: Token<CSS.Property.ScrollMargin | number, "spaces">
  /**
   * The CSS `scroll-margin-block` property.
   *
   * @see Docs https://developer.mozilla.org/en-US/docs/Web/CSS/scroll-margin-block
   */
  scrollMarginBlock?: Token<CSS.Property.ScrollMarginBlock>
  /**
   * The CSS `scroll-margin-block-end` property.
   *
   * @see Docs https://developer.mozilla.org/en-US/docs/Web/CSS/scroll-margin-block-end
   */
  scrollMarginBlockEnd?: Token<CSS.Property.ScrollMarginBlockEnd>
  /**
   * The CSS `scroll-margin-block-start` property.
   *
   * @see Docs https://developer.mozilla.org/en-US/docs/Web/CSS/scroll-margin-block-start
   */
  scrollMarginBlockStart?: Token<CSS.Property.ScrollMarginBlockStart>
  /**
   * The CSS `scroll-margin-bottom` property.
   *
   * @see Docs https://developer.mozilla.org/en-US/docs/Web/CSS/scroll-margin-bottom
   */
  scrollMarginBottom?: Token<CSS.Property.ScrollMarginBottom | number, "spaces">
  /**
   * The CSS `scroll-margin-inline` property.
   *
   * @see Docs https://developer.mozilla.org/en-US/docs/Web/CSS/scroll-margin-inline
   */
  scrollMarginInline?: Token<CSS.Property.ScrollMarginInline>
  /**
   * The CSS `scroll-margin-inline-end` property.
   *
   * @see Docs https://developer.mozilla.org/en-US/docs/Web/CSS/scroll-margin-inline-end
   */
  scrollMarginInlineEnd?: Token<CSS.Property.ScrollMarginInlineEnd>
  /**
   * The CSS `scroll-margin-inline-start` property.
   *
   * @see Docs https://developer.mozilla.org/en-US/docs/Web/CSS/scroll-margin-inline-start
   */
  scrollMarginInlineStart?: Token<CSS.Property.ScrollMarginInlineStart>
  /**
   * The CSS `scroll-margin-left` property.
   *
   * @see Docs https://developer.mozilla.org/en-US/docs/Web/CSS/scroll-margin-left
   */
  scrollMarginLeft?: Token<CSS.Property.ScrollMarginLeft | number, "spaces">
  /**
   * The CSS `scroll-margin-right` property.
   *
   * @see Docs https://developer.mozilla.org/en-US/docs/Web/CSS/scroll-margin-right
   */
  scrollMarginRight?: Token<CSS.Property.ScrollMarginRight | number, "spaces">
  /**
   * The CSS `scroll-margin-top` property.
   *
   * @see Docs https://developer.mozilla.org/en-US/docs/Web/CSS/scroll-margin-top
   */
  scrollMarginTop?: Token<CSS.Property.ScrollMarginTop | number, "spaces">
  /**
   * The CSS `scroll-padding` property.
   *
   * @see Docs https://developer.mozilla.org/en-US/docs/Web/CSS/scroll-padding
   */
  scrollPadding?: Token<CSS.Property.ScrollPadding | number, "spaces">
  /**
   * The CSS `scroll-padding-block` property.
   *
   * @see Docs https://developer.mozilla.org/en-US/docs/Web/CSS/scroll-padding-block
   */
  scrollPaddingBlock?: Token<CSS.Property.ScrollPaddingBlock>
  /**
   * The CSS `scroll-padding-block-end` property.
   *
   * @see Docs https://developer.mozilla.org/en-US/docs/Web/CSS/scroll-padding-block-end
   */
  scrollPaddingBlockEnd?: Token<CSS.Property.ScrollPaddingBlockEnd>
  /**
   * The CSS `scroll-padding-block-start` property.
   *
   * @see Docs https://developer.mozilla.org/en-US/docs/Web/CSS/scroll-padding-block-start
   */
  scrollPaddingBlockStart?: Token<CSS.Property.ScrollPaddingBlockStart>
  /**
   * The CSS `scroll-padding-bottom` property.
   *
   * @see Docs https://developer.mozilla.org/en-US/docs/Web/CSS/scroll-padding-bottom
   */
  scrollPaddingBottom?: Token<
    CSS.Property.ScrollPaddingBottom | number,
    "spaces"
  >
  /**
   * The CSS `scroll-padding-inline` property.
   *
   * @see Docs https://developer.mozilla.org/en-US/docs/Web/CSS/scroll-padding-inline
   */
  scrollPaddingInline?: Token<CSS.Property.ScrollPaddingInline>
  /**
   * The CSS `scroll-padding-inline-end` property.
   *
   * @see Docs https://developer.mozilla.org/en-US/docs/Web/CSS/scroll-padding-inline-end
   */
  scrollPaddingInlineEnd?: Token<CSS.Property.ScrollPaddingInlineEnd>
  /**
   * The CSS `scroll-padding-inline-start` property.
   *
   * @see Docs https://developer.mozilla.org/en-US/docs/Web/CSS/scroll-padding-inline-start
   */
  scrollPaddingInlineStart?: Token<CSS.Property.ScrollPaddingInlineStart>
  /**
   * The CSS `scroll-padding-left` property.
   *
   * @see Docs https://developer.mozilla.org/en-US/docs/Web/CSS/scroll-padding-left
   */
  scrollPaddingLeft?: Token<CSS.Property.ScrollPaddingLeft | number, "spaces">
  /**
   * The CSS `scroll-padding-right` property.
   *
   * @see Docs https://developer.mozilla.org/en-US/docs/Web/CSS/scroll-padding-right
   */
  scrollPaddingRight?: Token<CSS.Property.ScrollPaddingRight | number, "spaces">
  /**
   * The CSS `scroll-padding-top` property.
   *
   * @see Docs https://developer.mozilla.org/en-US/docs/Web/CSS/scroll-padding-top
   */
  scrollPaddingTop?: Token<CSS.Property.ScrollPaddingTop | number, "spaces">
  /**
   * The CSS `scroll-snap-align` property.
   *
   * @see Docs https://developer.mozilla.org/en-US/docs/Web/CSS/scroll-snap-align
   */
  scrollSnapAlign?: Token<CSS.Property.ScrollSnapAlign>
  /**
   * The CSS `scroll-snap-stop` property.
   *
   * @see Docs https://developer.mozilla.org/en-US/docs/Web/CSS/scroll-snap-stop
   */
  scrollSnapStop?: Token<CSS.Property.ScrollSnapStop>
  /**
   * The CSS `scroll-snap-type` property.
   *
   * @see Docs https://developer.mozilla.org/en-US/docs/Web/CSS/scroll-snap-type
   */
  scrollSnapType?: Token<CSS.Property.ScrollSnapType>
  /**
   * The CSS `scroll-timeline` property.
   *
   * @see Docs https://developer.mozilla.org/en-US/docs/Web/CSS/scroll-timeline
   */
  scrollTimeline?: Token<CSS.Property.ScrollTimeline>
  /**
   * The CSS `scroll-timeline-axis` property.
   *
   * @see Docs https://developer.mozilla.org/en-US/docs/Web/CSS/scroll-timeline-axis
   */
  scrollTimelineAxis?: Token<CSS.Property.ScrollTimelineAxis>
  /**
   * The CSS `scroll-timeline-name` property.
   *
   * @see Docs https://developer.mozilla.org/en-US/docs/Web/CSS/scroll-timeline-name
   */
  scrollTimelineName?: Token<CSS.Property.ScrollTimelineName>
  /**
   * The CSS `scrollbar-color` property.
   *
   * @see Docs https://developer.mozilla.org/en-US/docs/Web/CSS/scrollbar-color
   */
  scrollbarColor?: Token<CSS.Property.ScrollbarColor, "colors">
  /**
   * The CSS `scrollbar-gutter` property.
   *
   * @see Docs https://developer.mozilla.org/en-US/docs/Web/CSS/scrollbar-gutter
   */
  scrollbarGutter?: Token<CSS.Property.ScrollbarGutter>
  /**
   * The CSS `scrollbar-width` property.
   *
   * @see Docs https://developer.mozilla.org/en-US/docs/Web/CSS/scrollbar-width
   */
  scrollbarWidth?: Token<CSS.Property.ScrollbarWidth | number>
  /**
   * The CSS `shape-image-threshold` property.
   *
   * @see Docs https://developer.mozilla.org/en-US/docs/Web/CSS/shape-image-threshold
   */
  shapeImageThreshold?: Token<CSS.Property.ShapeImageThreshold>
  /**
   * The CSS `shape-margin` property.
   *
   * @see Docs https://developer.mozilla.org/en-US/docs/Web/CSS/shape-margin
   */
  shapeMargin?: Token<CSS.Property.ShapeMargin>
  /**
   * The CSS `shape-outside` property.
   *
   * @see Docs https://developer.mozilla.org/en-US/docs/Web/CSS/shape-outside
   */
  shapeOutside?: Token<CSS.Property.ShapeOutside>
  /**
   * The CSS `shape-rendering` property.
   *
   * @see Docs https://developer.mozilla.org/en-US/docs/Web/CSS/shape-rendering
   */
  shapeRendering?: Token<CSS.Property.ShapeRendering>
  /**
   * The CSS `stop-color` property.
   *
   * @see Docs https://developer.mozilla.org/en-US/docs/Web/CSS/stop-color
   */
  stopColor?: Token<CSS.Property.StopColor>
  /**
   * The CSS `stop-opacity` property.
   *
   * @see Docs https://developer.mozilla.org/en-US/docs/Web/CSS/stop-opacity
   */
  stopOpacity?: Token<CSS.Property.StopOpacity>
  /**
<<<<<<< HEAD
   * The CSS `stroke` property.
   *
   * @see Docs https://developer.mozilla.org/en-US/docs/Web/CSS/stroke
   */
  stroke?: Token<CSS.Property.Stroke, "colors">
  /**
=======
>>>>>>> 7dc0313a
   * The CSS `tab-size` property.
   *
   * @see Docs https://developer.mozilla.org/en-US/docs/Web/CSS/tab-size
   */
  tabSize?: Token<CSS.Property.TabSize>
  /**
   * The CSS `table-layout` property.
   *
   * @see Docs https://developer.mozilla.org/en-US/docs/Web/CSS/table-layout
   */
  tableLayout?: Token<CSS.Property.TableLayout>
  /**
   * The CSS `text-align` property.
   *
   * @see Docs https://developer.mozilla.org/en-US/docs/Web/CSS/text-align
   */
  textAlign?: Token<CSS.Property.TextAlign>
  /**
   * The CSS `text-align-last` property.
   *
   * @see Docs https://developer.mozilla.org/en-US/docs/Web/CSS/text-align-last
   */
  textAlignLast?: Token<CSS.Property.TextAlignLast>
  /**
   * The CSS `text-anchor` property.
   *
   * @see Docs https://developer.mozilla.org/en-US/docs/Web/CSS/text-anchor
   */
  textAnchor?: Token<CSS.Property.TextAnchor>
  /**
   * The CSS `text-combine-upright` property.
   *
   * @see Docs https://developer.mozilla.org/en-US/docs/Web/CSS/text-combine-upright
   */
  textCombineUpright?: Token<CSS.Property.TextCombineUpright>
  /**
   * The CSS `text-decoration` property.
   *
   * @see Docs https://developer.mozilla.org/en-US/docs/Web/CSS/text-decoration
   */
  textDecoration?: Token<CSS.Property.TextDecoration>
  /**
   * The CSS `text-decoration` property.
   *
   * @see Docs https://developer.mozilla.org/en-US/docs/Web/CSS/text-decoration
   */
  textDecor?: Token<CSS.Property.TextDecoration>
  /**
   * The CSS `text-decoration-color` property.
   *
   * @see Docs https://developer.mozilla.org/en-US/docs/Web/CSS/text-decoration-color
   */
  textDecorationColor?: Token<CSS.Property.TextDecorationColor, "colors">
  /**
   * The CSS `text-decoration-line` property.
   *
   * @see Docs https://developer.mozilla.org/en-US/docs/Web/CSS/text-decoration-line
   */
  textDecorationLine?: Token<CSS.Property.TextDecorationLine>
  /**
   * The CSS `text-decoration-skip` property.
   *
   * @see Docs https://developer.mozilla.org/en-US/docs/Web/CSS/text-decoration-skip
   */
  textDecorationSkip?: Token<CSS.Property.TextDecorationSkip>
  /**
   * The CSS `text-decoration-skip-ink` property.
   *
   * @see Docs https://developer.mozilla.org/en-US/docs/Web/CSS/text-decoration-skip-ink
   */
  textDecorationSkipInk?: Token<CSS.Property.TextDecorationSkipInk>
  /**
   * The CSS `text-decoration-style` property.
   *
   * @see Docs https://developer.mozilla.org/en-US/docs/Web/CSS/text-decoration-style
   */
  textDecorationStyle?: Token<CSS.Property.TextDecorationStyle>
  /**
   * The CSS `text-decoration-thickness` property.
   *
   * @see Docs https://developer.mozilla.org/en-US/docs/Web/CSS/text-decoration-thickness
   */
  textDecorationThickness?: Token<CSS.Property.TextDecorationThickness>
  /**
   * The CSS `text-emphasis` property.
   *
   * @see Docs https://developer.mozilla.org/en-US/docs/Web/CSS/text-emphasis
   */
  textEmphasis?: Token<CSS.Property.TextEmphasis>
  /**
   * The CSS `text-emphasis-color` property.
   *
   * @see Docs https://developer.mozilla.org/en-US/docs/Web/CSS/text-emphasis-color
   */
  textEmphasisColor?: Token<CSS.Property.TextEmphasisColor, "colors">
  /**
   * The CSS `text-emphasis-position` property.
   *
   * @see Docs https://developer.mozilla.org/en-US/docs/Web/CSS/text-emphasis-position
   */
  textEmphasisPosition?: Token<CSS.Property.TextEmphasisPosition>
  /**
   * The CSS `text-emphasis-style` property.
   *
   * @see Docs https://developer.mozilla.org/en-US/docs/Web/CSS/text-emphasis-style
   */
  textEmphasisStyle?: Token<CSS.Property.TextEmphasisStyle>
  /**
   * The CSS `text-indent` property.
   *
   * @see Docs https://developer.mozilla.org/en-US/docs/Web/CSS/text-indent
   */
  textIndent?: Token<CSS.Property.TextIndent>
  /**
   * The CSS `text-justify` property.
   *
   * @see Docs https://developer.mozilla.org/en-US/docs/Web/CSS/text-justify
   */
  textJustify?: Token<CSS.Property.TextJustify>
  /**
   * The CSS `text-orientation` property.
   *
   * @see Docs https://developer.mozilla.org/en-US/docs/Web/CSS/text-orientation
   */
  textOrientation?: Token<CSS.Property.TextOrientation>
  /**
   * The CSS `text-overflow` property.
   *
   * @see Docs https://developer.mozilla.org/en-US/docs/Web/CSS/text-overflow
   */
  textOverflow?: Token<CSS.Property.TextOverflow>
  /**
   * The CSS `text-rendering` property.
   *
   * @see Docs https://developer.mozilla.org/en-US/docs/Web/CSS/text-rendering
   */
  textRendering?: Token<CSS.Property.TextRendering>
  /**
   * The CSS `text-shadow` property.
   *
   * @see Docs https://developer.mozilla.org/en-US/docs/Web/CSS/text-shadow
   */
  textShadow?: Token<CSS.Property.TextShadow, "shadows">
  /**
   * The CSS `text-size-adjust` property.
   *
   * @see Docs https://developer.mozilla.org/en-US/docs/Web/CSS/text-size-adjust
   */
  textSizeAdjust?: Token<CSS.Property.TextSizeAdjust>
  /**
   * The CSS `text-transform` property.
   *
   * @see Docs https://developer.mozilla.org/en-US/docs/Web/CSS/text-transform
   */
  textTransform?: Token<CSS.Property.TextTransform>
  /**
   * The CSS `text-underline-offset` property.
   *
   * @see Docs https://developer.mozilla.org/en-US/docs/Web/CSS/text-underline-offset
   */
  textUnderlineOffset?: Token<CSS.Property.TextUnderlineOffset>
  /**
   * The CSS `text-underline-position` property.
   *
   * @see Docs https://developer.mozilla.org/en-US/docs/Web/CSS/text-underline-position
   */
  textUnderlinePosition?: Token<CSS.Property.TextUnderlinePosition>
  /**
   * The CSS `text-wrap` property.
   *
   * @see Docs https://developer.mozilla.org/en-US/docs/Web/CSS/text-wrap
   */
  textWrap?: Token<CSS.Property.TextWrap>
  /**
   * The CSS `timeline-scope` property.
   *
   * @see Docs https://developer.mozilla.org/en-US/docs/Web/CSS/timeline-scope
   */
  timelineScope?: Token<CSS.Property.TimelineScope>
  /**
   * The CSS `top` property.
   *
   * @see Docs https://developer.mozilla.org/en-US/docs/Web/CSS/top
   */
  top?: Token<CSS.Property.Top | number, "spaces">
  /**
   * The CSS `touch-action` property.
   *
   * @see Docs https://developer.mozilla.org/en-US/docs/Web/CSS/touch-action
   */
  touchAction?: Token<CSS.Property.TouchAction>
  /**
   * The CSS `transform` property.
   *
   * @see Docs https://developer.mozilla.org/en-US/docs/Web/CSS/transform
   */
  transform?: Token<CSS.Property.Transform>
  /**
   * The CSS `transform-box` property.
   *
   * @see Docs https://developer.mozilla.org/en-US/docs/Web/CSS/transform-box
   */
  transformBox?: Token<CSS.Property.TransformBox>
  /**
   * The CSS `transform-origin` property.
   *
   * @see Docs https://developer.mozilla.org/en-US/docs/Web/CSS/transform-origin
   */
  transformOrigin?: Token<CSS.Property.TransformOrigin>
  /**
   * The CSS `transform-style` property.
   *
   * @see Docs https://developer.mozilla.org/en-US/docs/Web/CSS/transform-style
   */
  transformStyle?: Token<CSS.Property.TransformStyle>
  /**
   * The CSS `transition-behavior` property.
   *
   * @see Docs https://developer.mozilla.org/en-US/docs/Web/CSS/transition-behavior
   */
  transitionBehavior?: Token<CSS.Property.TransitionBehavior>
  /**
   * The CSS `transition-delay` property.
   *
   * @see Docs https://developer.mozilla.org/en-US/docs/Web/CSS/transition-delay
   */
  transitionDelay?: Token<CSS.Property.TransitionDelay>
  /**
   * The CSS `transition-duration` property.
   *
   * @see Docs https://developer.mozilla.org/en-US/docs/Web/CSS/transition-duration
   */
  transitionDuration?: Token<
    CSS.Property.TransitionDuration,
    "transitionDuration"
  >
  /**
   * The CSS `transition-property` property.
   *
   * @see Docs https://developer.mozilla.org/en-US/docs/Web/CSS/transition-property
   */
  transitionProperty?: Token<
    CSS.Property.TransitionProperty,
    "transitionProperty"
  >
  /**
   * The CSS `transition-timing-function` property.
   *
   * @see Docs https://developer.mozilla.org/en-US/docs/Web/CSS/transition-timing-function
   */
  transitionTimingFunction?: Token<
    CSS.Property.TransitionTimingFunction,
    "transitionEasing"
  >
  /**
   * The CSS `translate` property.
   *
   * @see Docs https://developer.mozilla.org/en-US/docs/Web/CSS/translate
   */
  translate?: Token<CSS.Property.Translate | "yes" | "no">
  /**
   * The CSS `unicode-bidi` property.
   *
   * @see Docs https://developer.mozilla.org/en-US/docs/Web/CSS/unicode-bidi
   */
  unicodeBidi?: Token<CSS.Property.UnicodeBidi>
  /**
   * The CSS `user-select` property.
   *
   * @see Docs https://developer.mozilla.org/en-US/docs/Web/CSS/user-select
   */
  userSelect?: Token<CSS.Property.UserSelect>
  /**
   * The CSS `vector-effect` property.
   *
   * @see Docs https://developer.mozilla.org/en-US/docs/Web/CSS/vector-effect
   */
  vectorEffect?: Token<CSS.Property.VectorEffect>
  /**
   * The CSS `vertical-align` property.
   *
   * @see Docs https://developer.mozilla.org/en-US/docs/Web/CSS/vertical-align
   */
  verticalAlign?: Token<CSS.Property.VerticalAlign>
  /**
   * The CSS `view-timeline` property.
   *
   * @see Docs https://developer.mozilla.org/en-US/docs/Web/CSS/view-timeline
   */
  viewTimeline?: Token<CSS.Property.ViewTimeline>
  /**
   * The CSS `view-timeline-axis` property.
   *
   * @see Docs https://developer.mozilla.org/en-US/docs/Web/CSS/view-timeline-axis
   */
  viewTimelineAxis?: Token<CSS.Property.ViewTimelineAxis>
  /**
   * The CSS `view-timeline-inset` property.
   *
   * @see Docs https://developer.mozilla.org/en-US/docs/Web/CSS/view-timeline-inset
   */
  viewTimelineInset?: Token<CSS.Property.ViewTimelineInset>
  /**
   * The CSS `view-timeline-name` property.
   *
   * @see Docs https://developer.mozilla.org/en-US/docs/Web/CSS/view-timeline-name
   */
  viewTimelineName?: Token<CSS.Property.ViewTimelineName>
  /**
   * The CSS `view-transition-name` property.
   *
   * @see Docs https://developer.mozilla.org/en-US/docs/Web/CSS/view-transition-name
   */
  viewTransitionName?: Token<CSS.Property.ViewTransitionName>
  /**
   * The CSS `visibility` property.
   *
   * @see Docs https://developer.mozilla.org/en-US/docs/Web/CSS/visibility
   */
  visibility?: Token<CSS.Property.Visibility>
  /**
   * The CSS `white-space` property.
   *
   * @see Docs https://developer.mozilla.org/en-US/docs/Web/CSS/white-space
   */
  whiteSpace?: Token<CSS.Property.WhiteSpace>
  /**
   * The CSS `white-space-collapse` property.
   *
   * @see Docs https://developer.mozilla.org/en-US/docs/Web/CSS/white-space-collapse
   */
  whiteSpaceCollapse?: Token<CSS.Property.WhiteSpaceCollapse>
  /**
   * The CSS `widows` property.
   *
   * @see Docs https://developer.mozilla.org/en-US/docs/Web/CSS/widows
   */
  widows?: Token<CSS.Property.Widows>
  /**
   * The CSS `width` property.
   *
   * @see Docs https://developer.mozilla.org/en-US/docs/Web/CSS/width
   */
  width?: Token<CSS.Property.Width | number, "sizes">
  /**
   * The CSS `width` property.
   *
   * @see Docs https://developer.mozilla.org/en-US/docs/Web/CSS/width
   */
  w?: Token<CSS.Property.Width | number, "sizes">
  /**
   * The CSS `will-change` property.
   *
   * @see Docs https://developer.mozilla.org/en-US/docs/Web/CSS/will-change
   */
  willChange?: Token<CSS.Property.WillChange>
  /**
   * The CSS `word-break` property.
   *
   * @see Docs https://developer.mozilla.org/en-US/docs/Web/CSS/word-break
   */
  wordBreak?: Token<CSS.Property.WordBreak>
  /**
   * The CSS `word-spacing` property.
   *
   * @see Docs https://developer.mozilla.org/en-US/docs/Web/CSS/word-spacing
   */
  wordSpacing?: Token<CSS.Property.WordSpacing>
  /**
   * The CSS `writing-mode` property.
   *
   * @see Docs https://developer.mozilla.org/en-US/docs/Web/CSS/writing-mode
   */
  writingMode?: Token<CSS.Property.WritingMode>
  /**
   * The CSS `z-index` property.
   *
   * @see Docs https://developer.mozilla.org/en-US/docs/Web/CSS/z-index
   */
  zIndex?: Token<CSS.Property.ZIndex, "zIndices">
  /**
   * The CSS `z-index` property.
   *
   * @see Docs https://developer.mozilla.org/en-US/docs/Web/CSS/z-index
   */
  z?: Token<CSS.Property.ZIndex, "zIndices">
  /**
   * The CSS `zoom` property.
   *
   * @see Docs https://developer.mozilla.org/en-US/docs/Web/CSS/zoom
   */
  zoom?: Token<CSS.Property.Zoom>
  /**
   * The CSS `alignment-baseline` property.
   *
   * @see Docs https://developer.mozilla.org/en-US/docs/Web/SVG/Attribute/alignment-baseline
   */
  alignmentBaseline?: Token<CSS.Property.AlignmentBaseline>
  /**
   * The CSS `azimuth` property.
   *
   * @see Docs https://developer.mozilla.org/en-US/docs/Web/SVG/Attribute/azimuth
   *
   * @deprecated
   */
  azimuth?: Token<CSS.Property.Azimuth>
  /**
   * The CSS `baseline-shift` property.
   *
   * @see Docs https://developer.mozilla.org/en-US/docs/Web/SVG/Attribute/baseline-shift
   */
  baselineShift?: Token<CSS.Property.BaselineShift>
  /**
   * The CSS `dominant-baseline` property.
   *
   * @see Docs https://developer.mozilla.org/en-US/docs/Web/SVG/Attribute/dominant-baseline
   */
  dominantBaseline?: Token<CSS.Property.DominantBaseline>
  /**
   * The CSS `flood-color` property.
   *
   * @see Docs https://developer.mozilla.org/en-US/docs/Web/SVG/Attribute/flood-color
   */
  floodColor?: Token<CSS.Property.FloodColor, "colors">
  /**
   * The CSS `flood-opacity` property.
   *
   * @see Docs https://developer.mozilla.org/en-US/docs/Web/SVG/Attribute/flood-opacity
   */
  floodOpacity?: Token<CSS.Property.FloodOpacity>
  /**
   * The CSS `glyph-orientation-vertical` property.
   *
   * @see Docs https://developer.mozilla.org/en-US/docs/Web/SVG/Attribute/glyph-orientation-vertical
   */
  glyphOrientationVertical?: Token<CSS.Property.GlyphOrientationVertical>
  /**
   * The CSS `lighting-color` property.
   *
   * @see Docs https://developer.mozilla.org/en-US/docs/Web/SVG/Attribute/lighting-color
   */
  lightingColor?: Token<CSS.Property.LightingColor, "colors">
  /**
<<<<<<< HEAD
=======
   * The CSS `marker-end` property.
   *
   * @see Docs https://developer.mozilla.org/en-US/docs/Web/SVG/Attribute/marker-end
   */
  markerEnd?: Token<CSS.Property.MarkerEnd>
  /**
   * The CSS `marker-mid` property.
   *
   * @see Docs https://developer.mozilla.org/en-US/docs/Web/SVG/Attribute/marker-mid
   */
  markerMid?: Token<CSS.Property.MarkerMid>
  /**
   * The CSS `marker-start` property.
   *
   * @see Docs https://developer.mozilla.org/en-US/docs/Web/SVG/Attribute/marker-start
   */
  markerStart?: Token<CSS.Property.MarkerStart>
  /**
   * The CSS `stroke` property.
   *
   * @see Docs https://developer.mozilla.org/en-US/docs/Web/SVG/Attribute/stroke
   */
  stroke?: Token<CSS.Property.Stroke, "colors">
  /**
>>>>>>> 7dc0313a
   * The CSS `stroke-dasharray` property.
   *
   * @see Docs https://developer.mozilla.org/en-US/docs/Web/SVG/Attribute/stroke-dasharray
   */
  strokeDasharray?: Token<CSS.Property.StrokeDasharray>
  /**
   * The CSS `stroke-dashoffset` property.
   *
   * @see Docs https://developer.mozilla.org/en-US/docs/Web/SVG/Attribute/stroke-dashoffset
   */
  strokeDashoffset?: Token<CSS.Property.StrokeDashoffset | number>
  /**
   * The CSS `stroke-linecap` property.
   *
   * @see Docs https://developer.mozilla.org/en-US/docs/Web/SVG/Attribute/stroke-linecap
   */
  strokeLinecap?: Token<CSS.Property.StrokeLinecap>
  /**
   * The CSS `stroke-linejoin` property.
   *
   * @see Docs https://developer.mozilla.org/en-US/docs/Web/SVG/Attribute/stroke-linejoin
   */
  strokeLinejoin?: Token<CSS.Property.StrokeLinejoin>
  /**
   * The CSS `stroke-miterlimit` property.
   *
   * @see Docs https://developer.mozilla.org/en-US/docs/Web/SVG/Attribute/stroke-miterlimit
   */
  strokeMiterlimit?: Token<CSS.Property.StrokeMiterlimit>
  /**
   * The CSS `stroke-opacity` property.
   *
   * @see Docs https://developer.mozilla.org/en-US/docs/Web/SVG/Attribute/stroke-opacity
   */
  strokeOpacity?: Token<CSS.Property.StrokeOpacity>
  /**
   * The CSS `stroke-width` property.
   *
   * @see Docs https://developer.mozilla.org/en-US/docs/Web/SVG/Attribute/stroke-width
   */
  strokeWidth?: Token<CSS.Property.StrokeWidth | number>
  /**
<<<<<<< HEAD
=======
   * The CSS `vector-effect` property.
   *
   * @see Docs https://developer.mozilla.org/en-US/docs/Web/SVG/Attribute/vector-effect
   */
  vectorEffect?: Token<CSS.Property.VectorEffect>
  /**
>>>>>>> 7dc0313a
   * The CSS `margin-inline-start` and `margin-inline-end` property.
   *
   * @see Docs https://developer.mozilla.org/en-US/docs/Web/CSS/margin-inline-end
   * @see Docs https://developer.mozilla.org/en-US/docs/Web/CSS/margin-inline-start
   */
  marginX?: Token<
    CSS.Property.MarginInlineEnd | CSS.Property.MarginInlineStart | number,
    "spaces"
  >
  /**
   * The CSS `margin-inline-start` and `margin-inline-end` property.
   *
   * @see Docs https://developer.mozilla.org/en-US/docs/Web/CSS/margin-inline-end
   * @see Docs https://developer.mozilla.org/en-US/docs/Web/CSS/margin-inline-start
   */
  mx?: Token<
    CSS.Property.MarginInlineEnd | CSS.Property.MarginInlineStart | number,
    "spaces"
  >
  /**
   * The CSS `margin-top` and `margin-bottom` property.
   *
   * @see Docs https://developer.mozilla.org/en-US/docs/Web/CSS/margin-bottom
   * @see Docs https://developer.mozilla.org/en-US/docs/Web/CSS/margin-top
   */
  marginY?: Token<
    CSS.Property.MarginBottom | CSS.Property.MarginTop | number,
    "spaces"
  >
  /**
   * The CSS `margin-top` and `margin-bottom` property.
   *
   * @see Docs https://developer.mozilla.org/en-US/docs/Web/CSS/margin-bottom
   * @see Docs https://developer.mozilla.org/en-US/docs/Web/CSS/margin-top
   */
  my?: Token<
    CSS.Property.MarginBottom | CSS.Property.MarginTop | number,
    "spaces"
  >
  /**
   * The CSS `padding-inline-start` and `padding-inline-end` property.
   *
   * @see Docs https://developer.mozilla.org/en-US/docs/Web/CSS/padding-inline-end
   * @see Docs https://developer.mozilla.org/en-US/docs/Web/CSS/padding-inline-start
   */
  paddingX?: Token<
    CSS.Property.PaddingInlineEnd | CSS.Property.PaddingInlineStart | number,
    "spaces"
  >
  /**
   * The CSS `padding-inline-start` and `padding-inline-end` property.
   *
   * @see Docs https://developer.mozilla.org/en-US/docs/Web/CSS/padding-inline-end
   * @see Docs https://developer.mozilla.org/en-US/docs/Web/CSS/padding-inline-start
   */
  px?: Token<
    CSS.Property.PaddingInlineEnd | CSS.Property.PaddingInlineStart | number,
    "spaces"
  >
  /**
   * The CSS `padding-top` and `padding-bottom` property.
   *
   * @see Docs https://developer.mozilla.org/en-US/docs/Web/CSS/padding-bottom
   * @see Docs https://developer.mozilla.org/en-US/docs/Web/CSS/padding-top
   */
  paddingY?: Token<
    CSS.Property.PaddingBottom | CSS.Property.PaddingTop | number,
    "spaces"
  >
  /**
   * The CSS `padding-top` and `padding-bottom` property.
   *
   * @see Docs https://developer.mozilla.org/en-US/docs/Web/CSS/padding-bottom
   * @see Docs https://developer.mozilla.org/en-US/docs/Web/CSS/padding-top
   */
  py?: Token<
    CSS.Property.PaddingBottom | CSS.Property.PaddingTop | number,
    "spaces"
  >
  /**
   * The CSS `scroll-margin-left` and `scroll-margin-right` property.
   *
   * @see Docs https://developer.mozilla.org/en-US/docs/Web/CSS/scroll-margin-left
   * @see Docs https://developer.mozilla.org/en-US/docs/Web/CSS/scroll-margin-right
   */
  scrollMarginX?: Token<
    CSS.Property.ScrollMarginLeft | CSS.Property.ScrollMarginRight | number,
    "spaces"
  >
  /**
   * The CSS `scroll-margin-top` and `scroll-margin-bottom` property.
   *
   * @see Docs https://developer.mozilla.org/en-US/docs/Web/CSS/scroll-margin-bottom
   * @see Docs https://developer.mozilla.org/en-US/docs/Web/CSS/scroll-margin-top
   */
  scrollMarginY?: Token<
    CSS.Property.ScrollMarginBottom | CSS.Property.ScrollMarginTop | number,
    "spaces"
  >
  /**
   * The CSS `scroll-padding-left` and `scroll-padding-right` property.
   *
   * @see Docs https://developer.mozilla.org/en-US/docs/Web/CSS/scroll-padding-left
   * @see Docs https://developer.mozilla.org/en-US/docs/Web/CSS/scroll-padding-right
   */
  scrollPaddingX?: Token<
    CSS.Property.ScrollPaddingLeft | CSS.Property.ScrollPaddingRight | number,
    "spaces"
  >
  /**
   * The CSS `scroll-padding-top` and `scroll-padding-bottom` property.
   *
   * @see Docs https://developer.mozilla.org/en-US/docs/Web/CSS/scroll-padding-bottom
   * @see Docs https://developer.mozilla.org/en-US/docs/Web/CSS/scroll-padding-top
   */
  scrollPaddingY?: Token<
    CSS.Property.ScrollPaddingBottom | CSS.Property.ScrollPaddingTop | number,
    "spaces"
  >
  /**
   * The CSS `left` and `right` property.
   *
   * @see Docs https://developer.mozilla.org/en-US/docs/Web/CSS/left
   * @see Docs https://developer.mozilla.org/en-US/docs/Web/CSS/right
   */
  insetX?: Token<CSS.Property.Left | CSS.Property.Right | number, "spaces">
  /**
   * The CSS `top` and `bottom` property.
   *
   * @see Docs https://developer.mozilla.org/en-US/docs/Web/CSS/bottom
   * @see Docs https://developer.mozilla.org/en-US/docs/Web/CSS/top
   */
  insetY?: Token<CSS.Property.Bottom | CSS.Property.Top | number, "spaces">
  /**
   * The CSS `border-top` and `border-bottom` property.
   *
   * @see Docs https://developer.mozilla.org/en-US/docs/Web/CSS/border-bottom
   * @see Docs https://developer.mozilla.org/en-US/docs/Web/CSS/border-top
   */
  borderY?: Token<CSS.Property.BorderBottom | CSS.Property.BorderTop, "borders">
  /**
   * The CSS `border-left` and `border-right` property.
   *
   * @see Docs https://developer.mozilla.org/en-US/docs/Web/CSS/border-left
   * @see Docs https://developer.mozilla.org/en-US/docs/Web/CSS/border-right
   */
  borderX?: Token<CSS.Property.BorderLeft | CSS.Property.BorderRight, "borders">
  /**
   * The CSS `border-top-left-radius` and `border-top-right-radius` property.
   *
   * @see Docs https://developer.mozilla.org/en-US/docs/Web/CSS/border-top-left-radius
   * @see Docs https://developer.mozilla.org/en-US/docs/Web/CSS/border-top-right-radius
   */
  borderTopRadius?: Token<
    | CSS.Property.BorderTopLeftRadius
    | CSS.Property.BorderTopRightRadius
    | number,
    "radii"
  >
  /**
   * The CSS `border-top-left-radius` and `border-top-right-radius` property.
   *
   * @see Docs https://developer.mozilla.org/en-US/docs/Web/CSS/border-top-left-radius
   * @see Docs https://developer.mozilla.org/en-US/docs/Web/CSS/border-top-right-radius
   */
  roundedTop?: Token<
    | CSS.Property.BorderTopLeftRadius
    | CSS.Property.BorderTopRightRadius
    | number,
    "radii"
  >
  /**
   * The CSS `border-bottom-left-radius` and `border-bottom-right-radius` property.
   *
   * @see Docs https://developer.mozilla.org/en-US/docs/Web/CSS/border-bottom-left-radius
   * @see Docs https://developer.mozilla.org/en-US/docs/Web/CSS/border-bottom-right-radius
   */
  borderBottomRadius?: Token<
    | CSS.Property.BorderBottomLeftRadius
    | CSS.Property.BorderBottomRightRadius
    | number,
    "radii"
  >
  /**
   * The CSS `border-bottom-left-radius` and `border-bottom-right-radius` property.
   *
   * @see Docs https://developer.mozilla.org/en-US/docs/Web/CSS/border-bottom-left-radius
   * @see Docs https://developer.mozilla.org/en-US/docs/Web/CSS/border-bottom-right-radius
   */
  roundedBottom?: Token<
    | CSS.Property.BorderBottomLeftRadius
    | CSS.Property.BorderBottomRightRadius
    | number,
    "radii"
  >
  /**
   * The CSS `border-top-right-radius` and `border-bottom-right-radius` property.
   *
   * @see Docs https://developer.mozilla.org/en-US/docs/Web/CSS/border-bottom-right-radius
   * @see Docs https://developer.mozilla.org/en-US/docs/Web/CSS/border-top-right-radius
   */
  borderRightRadius?: Token<
    | CSS.Property.BorderBottomRightRadius
    | CSS.Property.BorderTopRightRadius
    | number,
    "radii"
  >
  /**
   * The CSS `border-top-right-radius` and `border-bottom-right-radius` property.
   *
   * @see Docs https://developer.mozilla.org/en-US/docs/Web/CSS/border-bottom-right-radius
   * @see Docs https://developer.mozilla.org/en-US/docs/Web/CSS/border-top-right-radius
   */
  roundedRight?: Token<
    | CSS.Property.BorderBottomRightRadius
    | CSS.Property.BorderTopRightRadius
    | number,
    "radii"
  >
  /**
   * The CSS `border-top-left-radius` and `border-bottom-left-radius` property.
   *
   * @see Docs https://developer.mozilla.org/en-US/docs/Web/CSS/border-bottom-left-radius
   * @see Docs https://developer.mozilla.org/en-US/docs/Web/CSS/border-top-left-radius
   */
  borderLeftRadius?: Token<
    | CSS.Property.BorderBottomLeftRadius
    | CSS.Property.BorderTopLeftRadius
    | number,
    "radii"
  >
  /**
   * The CSS `border-top-left-radius` and `border-bottom-left-radius` property.
   *
   * @see Docs https://developer.mozilla.org/en-US/docs/Web/CSS/border-bottom-left-radius
   * @see Docs https://developer.mozilla.org/en-US/docs/Web/CSS/border-top-left-radius
   */
  roundedLeft?: Token<
    | CSS.Property.BorderBottomLeftRadius
    | CSS.Property.BorderTopLeftRadius
    | number,
    "radii"
  >
  /**
   * The CSS `border-start-start-radius` and `border-start-end-radius` property.
   *
   * @see Docs https://developer.mozilla.org/en-US/docs/Web/CSS/border-start-end-radius
   * @see Docs https://developer.mozilla.org/en-US/docs/Web/CSS/border-start-start-radius
   */
  borderInlineStartRadius?: Token<
    | CSS.Property.BorderStartEndRadius
    | CSS.Property.BorderStartStartRadius
    | number,
    "radii"
  >
  /**
   * The CSS `border-start-start-radius` and `border-start-end-radius` property.
   *
   * @see Docs https://developer.mozilla.org/en-US/docs/Web/CSS/border-start-end-radius
   * @see Docs https://developer.mozilla.org/en-US/docs/Web/CSS/border-start-start-radius
   */
  borderStartRadius?: Token<
    | CSS.Property.BorderStartEndRadius
    | CSS.Property.BorderStartStartRadius
    | number,
    "radii"
  >
  /**
   * The CSS `border-start-start-radius` and `border-start-end-radius` property.
   *
   * @see Docs https://developer.mozilla.org/en-US/docs/Web/CSS/border-start-end-radius
   * @see Docs https://developer.mozilla.org/en-US/docs/Web/CSS/border-start-start-radius
   */
  roundedStart?: Token<
    | CSS.Property.BorderStartEndRadius
    | CSS.Property.BorderStartStartRadius
    | number,
    "radii"
  >
  /**
   * The CSS `border-end-start-radius` and `border-end-end-radius` property.
   *
   * @see Docs https://developer.mozilla.org/en-US/docs/Web/CSS/border-end-end-radius
   * @see Docs https://developer.mozilla.org/en-US/docs/Web/CSS/border-end-start-radius
   */
  borderInlineEndRadius?: Token<
    | CSS.Property.BorderEndEndRadius
    | CSS.Property.BorderEndStartRadius
    | number,
    "radii"
  >
  /**
   * The CSS `border-end-start-radius` and `border-end-end-radius` property.
   *
   * @see Docs https://developer.mozilla.org/en-US/docs/Web/CSS/border-end-end-radius
   * @see Docs https://developer.mozilla.org/en-US/docs/Web/CSS/border-end-start-radius
   */
  borderEndRadius?: Token<
    | CSS.Property.BorderEndEndRadius
    | CSS.Property.BorderEndStartRadius
    | number,
    "radii"
  >
  /**
   * The CSS `border-end-start-radius` and `border-end-end-radius` property.
   *
   * @see Docs https://developer.mozilla.org/en-US/docs/Web/CSS/border-end-end-radius
   * @see Docs https://developer.mozilla.org/en-US/docs/Web/CSS/border-end-start-radius
   */
  roundedEnd?: Token<
    | CSS.Property.BorderEndEndRadius
    | CSS.Property.BorderEndStartRadius
    | number,
    "radii"
  >
  /**
   * The CSS `width` and `height` property.
   *
   * @see Docs https://developer.mozilla.org/en-US/docs/Web/CSS/height
   * @see Docs https://developer.mozilla.org/en-US/docs/Web/CSS/width
   */
  boxSize?: Token<CSS.Property.Height | CSS.Property.Width | number, "sizes">
  /**
   * The CSS `min-width` and `min-height` property.
   *
   * @see Docs https://developer.mozilla.org/en-US/docs/Web/CSS/min-height
   * @see Docs https://developer.mozilla.org/en-US/docs/Web/CSS/min-width
   */
  minBoxSize?: Token<
    CSS.Property.MinHeight | CSS.Property.MinWidth | number,
    "sizes"
  >
  /**
   * The CSS `max-width` and `max-height` property.
   *
   * @see Docs https://developer.mozilla.org/en-US/docs/Web/CSS/max-height
   * @see Docs https://developer.mozilla.org/en-US/docs/Web/CSS/max-width
   */
  maxBoxSize?: Token<CSS.Property.MaxHeight | CSS.Property.MaxWidth | number>
  /**
   * If `transform=auto` or `transform=auto-3d`, sets the value of `--ui-translate-x`.
   */
  translateX?: Token<StringLiteral | number, "spaces">
  /**
   * If `transform=auto` or `transform=auto-3d`, sets the value of `--ui-translate-y`.
   */
  translateY?: Token<StringLiteral | number, "spaces">
  /**
   * If `transform=auto` or `transform=auto-3d`, sets the value of `--ui-scale-x` and `--ui-scale-y`.
   */
  scale?: Token<StringLiteral>
  /**
   * If `transform=auto` or `transform=auto-3d`, sets the value of `--ui-scale-x`.
   */
  scaleX?: Token<StringLiteral>
  /**
   * If `transform=auto` or `transform=auto-3d`, sets the value of `--ui-scale-y`.
   */
  scaleY?: Token<StringLiteral>
  /**
   * If `transform=auto` or `transform=auto-3d`, sets the value of `--ui-rotate`.
   */
  rotate?: Token<StringLiteral>
  /**
   * If `transform=auto` or `transform=auto-3d`, sets the value of `--ui-skew-x`.
   */
  skewX?: Token<StringLiteral>
  /**
   * If `transform=auto` or `transform=auto-3d`, sets the value of `--ui-skew-y`.
   */
  skewY?: Token<StringLiteral>
  /**
   * The CSS `filter` property.
   *
   * @see Docs https://developer.mozilla.org/en-US/docs/Web/CSS/filter
   */
  filter?: Token<CSS.Property.Filter | "auto">
  /**
   * If `filter=auto`, sets the value of `--ui-blur`.
   */
  blur?: Token<StringLiteral, "blurs">
  /**
   * If `filter=auto`, sets the value of `--ui-brightness`.
   */
  brightness?: Token<StringLiteral>
  /**
   * If `filter=auto`, sets the value of `--ui-contrast`.
   */
  contrast?: Token<StringLiteral>
  /**
   * If `filter=auto`, sets the value of `--ui-drop-shadow`.
   */
  dropShadow?: Token<StringLiteral, "shadows">
  /**
   * If `filter=auto`, sets the value of `--ui-grayscale`.
   */
  grayscale?: Token<StringLiteral>
  /**
   * If `filter=auto`, sets the value of `--ui-hue-rotate`.
   */
  hueRotate?: Token<StringLiteral>
  /**
   * If `filter=auto`, sets the value of `--ui-invert`.
   */
  invert?: Token<StringLiteral>
  /**
   * If `filter=auto`, sets the value of `--ui-saturate`.
   */
  saturate?: Token<StringLiteral>
  /**
   * If `filter=auto`, sets the value of `--ui-sepia`.
   */
  sepia?: Token<StringLiteral>
  /**
   * The CSS `backdrop-filter` property.
   *
   * @see Docs https://developer.mozilla.org/en-US/docs/Web/CSS/backdrop-filter
   */
  backdropFilter?: Token<CSS.Property.BackdropFilter | "auto">
  /**
   * If `backdropBlur=auto`, sets the value of `--ui-backdrop-blur`.
   */
  backdropBlur?: Token<StringLiteral, "blurs">
  /**
   * If `backdropBlur=auto`, sets the value of `--ui-backdrop-brightness`.
   */
  backdropBrightness?: Token<StringLiteral>
  /**
   * If `backdropBlur=auto`, sets the value of `--ui-backdrop-contrast`.
   */
  backdropContrast?: Token<StringLiteral>
  /**
   * If `backdropBlur=auto`, sets the value of `--ui-backdrop-drop-shadow`.
   */
  backdropDropShadow?: Token<StringLiteral, "shadows">
  /**
   * If `backdropBlur=auto`, sets the value of `--ui-backdrop-grayscale`.
   */
  backdropGrayscale?: Token<StringLiteral>
  /**
   * If `backdropBlur=auto`, sets the value of `--ui-backdrop-hue-rotate`.
   */
  backdropHueRotate?: Token<StringLiteral>
  /**
   * If `backdropBlur=auto`, sets the value of `--ui-backdrop-invert`.
   */
  backdropInvert?: Token<StringLiteral>
  /**
   * If `backdropBlur=auto`, sets the value of `--ui-backdrop-saturate`.
   */
  backdropSaturate?: Token<StringLiteral>
  /**
   * If `backdropBlur=auto`, sets the value of `--ui-backdrop-sepia`.
   */
  backdropSepia?: Token<StringLiteral>
  /**
   * The CSS `color-scheme` property.
   *
   * @see Docs https://developer.mozilla.org/en-US/docs/Web/CSS/color-scheme
   */
  colorMode?: Token<CSS.Property.ColorScheme>
  /**
   * Used to visually truncate a text after a number of lines.
   */
  lineClamp?: Token<number>
  /**
   * If `true`, it clamps truncate a text after one line.
   */
  isTruncated?: Token<boolean>
  /**
   * Apply layer styles defined in `theme.layerStyles`.
   */
  layerStyle?: Token<StringLiteral, "layerStyles">
  /**
   * Apply text styles defined in `theme.textStyles`.
   */
  textStyle?: Token<StringLiteral, "textStyles">
  /**
   * Apply other styles defined in `theme.styles`.
   *
   * @example
   * ```jsx
   * <Box apply='mdx.h1'>Box</Box>
   * ```
   *
   * This will apply styles defined in `theme.styles.mdx.h1`
   */
  apply?: Token<StringLiteral>
  /**
   * Set CSS variables.
   * @experimental
   *
   * @example
   * ```jsx
   * <Box
   *   var={[{ name:"space", token: "spaces", value: "md" }]
   *   m="calc(var(--ui-space) * 2)"
   * >
   *   Box
   * </Box>
   * ```
   */
  var?: {
    __prefix?: string
    name: string
    token?: keyof Omit<Theme, "components" | "colorSchemes" | "themeSchemes">
    value?: Token<number | StringLiteral>
  }[]
  /**
   * The `@media` of CSS at-rule.
   * @experimental
   *
   * @example
   * ```jsx
   * <Box
   *   _media={[{ maxW: "1200px", css: { color: "red" } }]
   * >
   *   Box
   * </Box>
   * ```
   */
  _media?: {
    type?: "all" | "print" | "screen" | "speech" | StringLiteral
    query?: StringLiteral
    w?: CSS.Property.Width | number | Theme["sizes"]
    width?: CSS.Property.Width | number | Theme["sizes"]
    minW?: CSS.Property.MinWidth | number | Theme["sizes"]
    minWidth?: CSS.Property.MinWidth | number | Theme["sizes"]
    maxW?: CSS.Property.MaxWidth | number | Theme["sizes"]
    maxWidth?: CSS.Property.MaxWidth | number | Theme["sizes"]
    h?: CSS.Property.Height | number | Theme["sizes"]
    height?: CSS.Property.Height | number | Theme["sizes"]
    minH?: CSS.Property.MinHeight | number | Theme["sizes"]
    minHeight?: CSS.Property.MinHeight | number | Theme["sizes"]
    maxH?: CSS.Property.MaxHeight | number | Theme["sizes"]
    maxHeight?: CSS.Property.MaxHeight | number | Theme["sizes"]
    anyHover?: "none" | "hover" | StringLiteral
    anyPointer?: "none" | "coarse" | "fine" | StringLiteral
    aspectRatio?: CSS.Property.AspectRatio
    color?: number | StringLiteral
    minColor?: number | StringLiteral
    maxColor?: number | StringLiteral
    colorGamut?: "srgb" | "p3" | "rec2020" | StringLiteral
    colorIndex?: number | StringLiteral
    minColorIndex?: number | StringLiteral
    maxColorIndex?: number | StringLiteral
    deviceAspectRatio?: CSS.Property.AspectRatio
    minDeviceAspectRatio?: CSS.Property.AspectRatio
    maxDeviceAspectRatio?: CSS.Property.AspectRatio
    deviceHeight?: CSS.Property.Height | number | Theme["sizes"]
    minDeviceHeight?: CSS.Property.MinHeight | number | Theme["sizes"]
    maxDeviceHeight?: CSS.Property.MaxHeight | number | Theme["sizes"]
    deviceWidth?: CSS.Property.Width | number | Theme["sizes"]
    minDeviceWidth?: CSS.Property.Width | number | Theme["sizes"]
    mazDeviceWidth?: CSS.Property.Width | number | Theme["sizes"]
    displayMode?:
      | "browser"
      | "fullscreen"
      | "minimal-ui"
      | "picture-in-picture"
      | "standalone"
      | "window-controls-overlay"
      | StringLiteral
    dynamicRange?: "standard" | "high" | StringLiteral
    forcedColors?: "none" | "active" | StringLiteral
    grid?: 0 | 1 | "StringLiteral"
    hover?: "none" | "hover" | StringLiteral
    invertedColors?: "none" | "inverted" | StringLiteral
    monochrome?: number | StringLiteral
    minMonochrome?: number | StringLiteral
    maxMonochrome?: number | StringLiteral
    orientation?: "portrait" | "landscape" | StringLiteral
    overflowBlock?:
      | "none"
      | "scroll"
      | "paged"
      | "optional-paged"
      | StringLiteral
    overflowInline?: "none" | "scroll" | StringLiteral
    pointer?: "none" | "coarse" | "fine" | StringLiteral
    prefersColorScheme?: "light" | "dark" | StringLiteral
    prefersContrast?:
      | "no-preference"
      | "high"
      | "low"
      | "custom"
      | StringLiteral
    prefersReducedMotion?: "no-preference" | "reduce" | StringLiteral
    resolution?: StringLiteral
    minResolution?: StringLiteral
    maxResolution?: StringLiteral
    scan?: "interlace" | "progressive" | StringLiteral
    scripting?: "none" | "initial-only" | "enabled" | StringLiteral
    update?: "none" | "slow" | "fast" | StringLiteral
    videoDynamicRange?: "standard" | "high" | StringLiteral
    css?: CSSUIObject
    [key: string]: any
  }[]
  /**
   * The `@container` of CSS at-rule.
   * @experimental
   *
   * @example
   * ```jsx
   * <Box containerType="size">
   *   <Text _container={[{ maxW: "1200px", css: { color: "red" } }]}>
   *     Box
   *   </Text>
   * </Box>
   * ```
   */
  _container?: {
    name?: StringLiteral
    query?: StringLiteral
    w?: CSS.Property.Width | number | Theme["sizes"]
    width?: CSS.Property.Width | number | Theme["sizes"]
    minW?: CSS.Property.MinWidth | number | Theme["sizes"]
    minWidth?: CSS.Property.MinWidth | number | Theme["sizes"]
    maxW?: CSS.Property.MaxWidth | number | Theme["sizes"]
    maxWidth?: CSS.Property.MaxWidth | number | Theme["sizes"]
    h?: CSS.Property.Height | number | Theme["sizes"]
    height?: CSS.Property.Height | number | Theme["sizes"]
    minH?: CSS.Property.MinHeight | number | Theme["sizes"]
    minHeight?: CSS.Property.MinHeight | number | Theme["sizes"]
    maxH?: CSS.Property.MaxHeight | number | Theme["sizes"]
    maxHeight?: CSS.Property.MaxHeight | number | Theme["sizes"]
    aspectRatio?: CSS.Property.AspectRatio
    minAspectRatio?: CSS.Property.AspectRatio
    maxAspectRatio?: CSS.Property.AspectRatio
    blockSize?: CSS.Property.BlockSize | number | Theme["sizes"]
    minBlockSize?: CSS.Property.MinBlockSize | number | Theme["sizes"]
    maxBlockSize?: CSS.Property.MaxBlockSize | number | Theme["sizes"]
    inlineSize?: CSS.Property.InlineSize | number | Theme["sizes"]
    minInlineSize?: CSS.Property.MinInlineSize | number | Theme["sizes"]
    maxInlineSize?: CSS.Property.MaxInlineSize | number | Theme["sizes"]
    orientation?: "portrait" | "landscape" | StringLiteral
    css?: CSSUIObject
    [key: string]: any
  }[]
  /**
   * The `@supports` of CSS at-rule.
   * @experimental
   *
   * @example
   * ```jsx
   * <Box containerType="size">
   *   <Text _supports={[{ display: "flex", css: { display: "flex" } }]}>
   *     Box
   *   </Text>
   * </Box>
   * ```
   */
  _supports?: { query?: StringLiteral; css?: CSSUIObject }[]
}<|MERGE_RESOLUTION|>--- conflicted
+++ resolved
@@ -380,11 +380,7 @@
   fill: {
     properties: "fill",
     token: "colors",
-<<<<<<< HEAD
     transform: transforms.token("colors", transforms.colorMix),
-=======
-    transform: transforms.token("colors"),
->>>>>>> 7dc0313a
   },
   fillOpacity: true,
   fillRule: true,
@@ -861,14 +857,11 @@
   shapeRendering: true,
   stopColor: true,
   stopOpacity: true,
-<<<<<<< HEAD
   stroke: {
     properties: "stroke",
     token: "colors",
     transform: transforms.token("colors", transforms.colorMix),
   },
-=======
->>>>>>> 7dc0313a
   tabSize: true,
   tableLayout: true,
   textAlign: true,
@@ -980,19 +973,7 @@
   lightingColor: {
     properties: "lightingColor",
     token: "colors",
-<<<<<<< HEAD
     transform: transforms.token("colors", transforms.colorMix),
-=======
-    transform: transforms.token("colors"),
-  },
-  markerEnd: true,
-  markerMid: true,
-  markerStart: true,
-  stroke: {
-    properties: "stroke",
-    token: "colors",
-    transform: transforms.token("colors"),
->>>>>>> 7dc0313a
   },
   strokeDasharray: true,
   strokeDashoffset: true,
@@ -1001,10 +982,6 @@
   strokeMiterlimit: true,
   strokeOpacity: true,
   strokeWidth: { properties: "strokeWidth", transform: transforms.px },
-<<<<<<< HEAD
-=======
-  vectorEffect: true,
->>>>>>> 7dc0313a
   marginX: {
     properties: ["marginInlineStart", "marginInlineEnd"],
     token: "spaces",
@@ -4327,15 +4304,12 @@
    */
   stopOpacity?: Token<CSS.Property.StopOpacity>
   /**
-<<<<<<< HEAD
    * The CSS `stroke` property.
    *
    * @see Docs https://developer.mozilla.org/en-US/docs/Web/CSS/stroke
    */
   stroke?: Token<CSS.Property.Stroke, "colors">
   /**
-=======
->>>>>>> 7dc0313a
    * The CSS `tab-size` property.
    *
    * @see Docs https://developer.mozilla.org/en-US/docs/Web/CSS/tab-size
@@ -4779,33 +4753,6 @@
    */
   lightingColor?: Token<CSS.Property.LightingColor, "colors">
   /**
-<<<<<<< HEAD
-=======
-   * The CSS `marker-end` property.
-   *
-   * @see Docs https://developer.mozilla.org/en-US/docs/Web/SVG/Attribute/marker-end
-   */
-  markerEnd?: Token<CSS.Property.MarkerEnd>
-  /**
-   * The CSS `marker-mid` property.
-   *
-   * @see Docs https://developer.mozilla.org/en-US/docs/Web/SVG/Attribute/marker-mid
-   */
-  markerMid?: Token<CSS.Property.MarkerMid>
-  /**
-   * The CSS `marker-start` property.
-   *
-   * @see Docs https://developer.mozilla.org/en-US/docs/Web/SVG/Attribute/marker-start
-   */
-  markerStart?: Token<CSS.Property.MarkerStart>
-  /**
-   * The CSS `stroke` property.
-   *
-   * @see Docs https://developer.mozilla.org/en-US/docs/Web/SVG/Attribute/stroke
-   */
-  stroke?: Token<CSS.Property.Stroke, "colors">
-  /**
->>>>>>> 7dc0313a
    * The CSS `stroke-dasharray` property.
    *
    * @see Docs https://developer.mozilla.org/en-US/docs/Web/SVG/Attribute/stroke-dasharray
@@ -4848,15 +4795,6 @@
    */
   strokeWidth?: Token<CSS.Property.StrokeWidth | number>
   /**
-<<<<<<< HEAD
-=======
-   * The CSS `vector-effect` property.
-   *
-   * @see Docs https://developer.mozilla.org/en-US/docs/Web/SVG/Attribute/vector-effect
-   */
-  vectorEffect?: Token<CSS.Property.VectorEffect>
-  /**
->>>>>>> 7dc0313a
    * The CSS `margin-inline-start` and `margin-inline-end` property.
    *
    * @see Docs https://developer.mozilla.org/en-US/docs/Web/CSS/margin-inline-end

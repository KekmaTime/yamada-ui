--- conflicted
+++ resolved
@@ -11,19 +11,14 @@
   merge,
   isArray,
 } from "@yamada-ui/utils"
-<<<<<<< HEAD
 import type {
-  CreateVars,
+  CreateThemeVars,
   CSSUIObject,
   ThemeProps,
   UIStyle,
   UIStyleProps,
 } from "./css"
-import { analyzeBreakpoints, createVars } from "./css"
-=======
-import type { CSSUIObject, ThemeProps, UIStyle, UIStyleProps } from "./css"
 import { analyzeBreakpoints, createThemeVars } from "./css"
->>>>>>> 483257a4
 import type {
   CSSMap,
   ComponentMultiSizes,
@@ -199,7 +194,7 @@
 }
 
 const mergeVars =
-  (...funcs: CreateVars[]) =>
+  (...funcs: CreateThemeVars[]) =>
   (prevTokens?: VariableTokens) => {
     let resolvedCSSMap: CSSMap = {}
     let resolvedCSSVars: Dict = {}

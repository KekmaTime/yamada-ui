--- conflicted
+++ resolved
@@ -170,25 +170,7 @@
       return resolvedCSS
     }
 
-<<<<<<< HEAD
-    return resolvedCSS
+    return createCSS(cssOrFunc)
   }
 
-  return createCSS
-}
-
-export const css =
-  (cssOrFunc: CSSObjectOrFunc | CSSUIObject) =>
-  (theme: StyledTheme, disableStyleProp?: (prop: string) => boolean): Dict =>
-    getCSS({
-      theme,
-      styles,
-      pseudos,
-      disableStyleProp,
-    })(cssOrFunc)
-
-export type CSSFunction = typeof css
-=======
-    return createCSS(cssOrFunc)
-  }
->>>>>>> 483257a4
+export type CSSFunction = typeof css
# @yamada-ui/theme-tools

<<<<<<< HEAD
=======
## 1.0.16

### Patch Changes

- Updated dependencies [[`d8febe5`](https://github.com/hirotomoyamada/yamada-ui/commit/d8febe550ef6159cdb1ddbcbaff1a56e310a6529)]:
  - @yamada-ui/utils@1.0.5
  - @yamada-ui/core@1.3.2
  - @yamada-ui/theme@1.4.3

>>>>>>> 00f9a340
## 1.0.15

### Patch Changes

- Updated dependencies [[`398124a`](https://github.com/hirotomoyamada/yamada-ui/commit/398124ac60b0481c92c9ab983d932dd405c9d7ab), [`242afe6`](https://github.com/hirotomoyamada/yamada-ui/commit/242afe6508f50d67780f36b1b411810cb08a7238)]:
  - @yamada-ui/theme@1.4.2
  - @yamada-ui/core@1.3.1

## 1.0.14

### Patch Changes

- Updated dependencies [[`6255da0`](https://github.com/hirotomoyamada/yamada-ui/commit/6255da0d4f04ac6c1145a1fe3c9f627fcf905c0f)]:
  - @yamada-ui/theme@1.4.1

## 1.0.13

### Patch Changes

- Updated dependencies [[`021f818`](https://github.com/hirotomoyamada/yamada-ui/commit/021f818babd2d04a8163807fa6fe8122b60738bf), [`021f818`](https://github.com/hirotomoyamada/yamada-ui/commit/021f818babd2d04a8163807fa6fe8122b60738bf), [`021f818`](https://github.com/hirotomoyamada/yamada-ui/commit/021f818babd2d04a8163807fa6fe8122b60738bf), [`b678019`](https://github.com/hirotomoyamada/yamada-ui/commit/b6780198dc3441eac04bf1f7fd9210c726f32edb), [`73b2111`](https://github.com/hirotomoyamada/yamada-ui/commit/73b211195ffa3dd8a2e10897ccf103549b10906c), [`021f818`](https://github.com/hirotomoyamada/yamada-ui/commit/021f818babd2d04a8163807fa6fe8122b60738bf), [`021f818`](https://github.com/hirotomoyamada/yamada-ui/commit/021f818babd2d04a8163807fa6fe8122b60738bf), [`021f818`](https://github.com/hirotomoyamada/yamada-ui/commit/021f818babd2d04a8163807fa6fe8122b60738bf), [`75f90ea`](https://github.com/hirotomoyamada/yamada-ui/commit/75f90ea007a9abc32ac9a863f637644f8a36085b), [`021f818`](https://github.com/hirotomoyamada/yamada-ui/commit/021f818babd2d04a8163807fa6fe8122b60738bf)]:
  - @yamada-ui/theme@1.4.0
  - @yamada-ui/utils@1.0.4
  - @yamada-ui/core@1.3.0

## 1.0.12

### Patch Changes

- Updated dependencies [[`ed0b334`](https://github.com/hirotomoyamada/yamada-ui/commit/ed0b33495e8ac9add8baf5591951c849cc125cd0)]:
  - @yamada-ui/core@1.2.2
  - @yamada-ui/theme@1.3.3

## 1.0.11

### Patch Changes

- Updated dependencies [[`101b814`](https://github.com/hirotomoyamada/yamada-ui/commit/101b814104403c3089eb144938ad0e0d65af41ca)]:
  - @yamada-ui/core@1.2.1
  - @yamada-ui/theme@1.3.2

## 1.0.10

### Patch Changes

- Updated dependencies [[`2c95896`](https://github.com/hirotomoyamada/yamada-ui/commit/2c95896137948e34c6b6459cb601eba0c6d4a1b4), [`6333168`](https://github.com/hirotomoyamada/yamada-ui/commit/633316826c00a278aeefbffe53174296b2fddf01), [`59ef0ff`](https://github.com/hirotomoyamada/yamada-ui/commit/59ef0ff1fc1dcae8bf8486d446d777786c7c23e3)]:
  - @yamada-ui/core@1.2.0
  - @yamada-ui/utils@1.0.3
  - @yamada-ui/theme@1.3.1

## 1.0.9

### Patch Changes

- Updated dependencies [[`083892a`](https://github.com/hirotomoyamada/yamada-ui/commit/083892a557c2f94fea536657c8258ccdcc1eb8c9), [`0c9e7c2`](https://github.com/hirotomoyamada/yamada-ui/commit/0c9e7c26a0346a1ee5eb644af125072b1906d295), [`251f200`](https://github.com/hirotomoyamada/yamada-ui/commit/251f20027571426f81a440bf814277de5156bfc9), [`1d27f16`](https://github.com/hirotomoyamada/yamada-ui/commit/1d27f16b73b2cf27c61bf70509c8aeb3524c006b), [`0069f8c`](https://github.com/hirotomoyamada/yamada-ui/commit/0069f8c5a28d126bb6d0c9eecb972635bd560e17), [`8aaf81d`](https://github.com/hirotomoyamada/yamada-ui/commit/8aaf81d6621df0e37edb7933364c0bedd5754589), [`d954e79`](https://github.com/hirotomoyamada/yamada-ui/commit/d954e792097c217d39009935722d211026edd2ab)]:
  - @yamada-ui/theme@1.3.0
  - @yamada-ui/core@1.1.4
  - @yamada-ui/utils@1.0.2

## 1.0.8

### Patch Changes

- Updated dependencies [[`88ef91b`](https://github.com/hirotomoyamada/yamada-ui/commit/88ef91b854cee510389095267db8e052094c8bd5)]:
  - @yamada-ui/theme@1.2.2

## 1.0.7

### Patch Changes

- Updated dependencies [[`a31abbc`](https://github.com/hirotomoyamada/yamada-ui/commit/a31abbc17f1784514975d863d57f22c7f488ae2e), [`536720b`](https://github.com/hirotomoyamada/yamada-ui/commit/536720b79837a14be9e2c7b74e3e7e1a6f57a9c3)]:
  - @yamada-ui/core@1.1.3
  - @yamada-ui/theme@1.2.1

## 1.0.6

### Patch Changes

- Updated dependencies [[`3edb463`](https://github.com/hirotomoyamada/yamada-ui/commit/3edb4635c9b9df7bf0bd68437c2c5e94e6cdfcb0), [`489074c`](https://github.com/hirotomoyamada/yamada-ui/commit/489074c686cf15f89917caab6b9e715d3856e2e1), [`a723526`](https://github.com/hirotomoyamada/yamada-ui/commit/a7235269d4c5144eefe82c523041f22d5c3eb092), [`324f4eb`](https://github.com/hirotomoyamada/yamada-ui/commit/324f4eb82be80b634ca90d5022720af1af2b6599), [`e28a099`](https://github.com/hirotomoyamada/yamada-ui/commit/e28a099242d827f6e3a4410d4f38a62c28ae6fd7), [`e7d8cee`](https://github.com/hirotomoyamada/yamada-ui/commit/e7d8cee41f6c9b47f577e35494df09e1a2304c3f), [`fb49fe6`](https://github.com/hirotomoyamada/yamada-ui/commit/fb49fe682862bcdfec3420364f64eaa9efccc1b9), [`be74eb9`](https://github.com/hirotomoyamada/yamada-ui/commit/be74eb9b8f1285b0b66003748ffc1d0b7319aa1d), [`35b7763`](https://github.com/hirotomoyamada/yamada-ui/commit/35b7763aadeae7ef899e62e50656da4fa73e5d91), [`6289260`](https://github.com/hirotomoyamada/yamada-ui/commit/62892609fcd0f68f7c78a8c6bec37907b7a846f0), [`fb24a18`](https://github.com/hirotomoyamada/yamada-ui/commit/fb24a18863a3cdbf96afd4c30d4a76c2620ae55a)]:
  - @yamada-ui/theme@1.2.0
  - @yamada-ui/utils@1.0.1
  - @yamada-ui/core@1.1.2

## 1.0.5

### Patch Changes

- Updated dependencies [[`e488f91`](https://github.com/hirotomoyamada/yamada-ui/commit/e488f91d6facc819748f78df5b9574cc8f830ada)]:
  - @yamada-ui/theme@1.1.4

## 1.0.4

### Patch Changes

- Updated dependencies [[`60163b6`](https://github.com/hirotomoyamada/yamada-ui/commit/60163b6b1d13a904754e207da3c0840a8e265e3e)]:
  - @yamada-ui/theme@1.1.3

## 1.0.3

### Patch Changes

- Updated dependencies [[`c382711`](https://github.com/hirotomoyamada/yamada-ui/commit/c3827110e32a7528ea5bd7bf84e9dccf7b1abfdc)]:
  - @yamada-ui/theme@1.1.2

## 1.0.2

### Patch Changes

- Updated dependencies [[`1918baa`](https://github.com/hirotomoyamada/yamada-ui/commit/1918baa2c62d08a4826e2ab6faf98a271f6bdc58)]:
  - @yamada-ui/core@1.1.1
  - @yamada-ui/theme@1.1.1

## 1.0.1

### Patch Changes

- Updated dependencies [[`194c9e2`](https://github.com/hirotomoyamada/yamada-ui/commit/194c9e2d37920f9a68ec2e8bd8f5776eb948d777), [`357213f`](https://github.com/hirotomoyamada/yamada-ui/commit/357213fd487f553813c1e46b4129cb84c6fd3e47), [`357213f`](https://github.com/hirotomoyamada/yamada-ui/commit/357213fd487f553813c1e46b4129cb84c6fd3e47), [`9a5768a`](https://github.com/hirotomoyamada/yamada-ui/commit/9a5768a160d252cfe7bb2e533796f7cdcbcf5006)]:
  - @yamada-ui/theme@1.1.0
  - @yamada-ui/core@1.1.0

## 1.0.0

### Major Changes

- [#480](https://github.com/hirotomoyamada/yamada-ui/pull/480) [`5037bbc`](https://github.com/hirotomoyamada/yamada-ui/commit/5037bbc5e6dc804b6156fad716eb09e053183bf8) Thanks [@hirotomoyamada](https://github.com/hirotomoyamada)! - Added document link and description.

### Patch Changes

- Updated dependencies [[`5037bbc`](https://github.com/hirotomoyamada/yamada-ui/commit/5037bbc5e6dc804b6156fad716eb09e053183bf8)]:
  - @yamada-ui/theme@1.0.0
  - @yamada-ui/utils@1.0.0
  - @yamada-ui/core@1.0.0

## 0.2.39

### Patch Changes

- Updated dependencies [[`dc5b7fd`](https://github.com/hirotomoyamada/yamada-ui/commit/dc5b7fd7f68b1ed4206cf6117afe939a16c4596f)]:
  - @yamada-ui/core@0.15.4
  - @yamada-ui/theme@0.13.10

## 0.2.38

### Patch Changes

- Updated dependencies [[`1474fd0`](https://github.com/hirotomoyamada/yamada-ui/commit/1474fd00f3da01077ef766d959f4cbe7562ecd22), [`60c7542`](https://github.com/hirotomoyamada/yamada-ui/commit/60c75429b6e8c38964f51394a6186b9c6b646156), [`d1c7f17`](https://github.com/hirotomoyamada/yamada-ui/commit/d1c7f170ff0db7ed3a894bbbf57ef2f349df22ba), [`e091e70`](https://github.com/hirotomoyamada/yamada-ui/commit/e091e707f95ceb008c0d1ef97505515d1e2601a3), [`41ad25f`](https://github.com/hirotomoyamada/yamada-ui/commit/41ad25ff914818e0926e7814b1b0b41945708fab)]:
  - @yamada-ui/core@0.15.3
  - @yamada-ui/theme@0.13.9

## 0.2.37

### Patch Changes

- Updated dependencies [[`7d2dd8a`](https://github.com/hirotomoyamada/yamada-ui/commit/7d2dd8aa51425a49349ebaaff7275bad85cb75d0), [`d0aedb9`](https://github.com/hirotomoyamada/yamada-ui/commit/d0aedb9ab9ba4b064668655fc9d77d569c63c9bf)]:
  - @yamada-ui/theme@0.13.8
  - @yamada-ui/utils@0.5.1
  - @yamada-ui/core@0.15.2

## 0.2.36

### Patch Changes

- Updated dependencies [[`1c6b475`](https://github.com/hirotomoyamada/yamada-ui/commit/1c6b475b3b99f69f55cd5e8959bdf9be316d6292)]:
  - @yamada-ui/theme@0.13.7

## 0.2.35

### Patch Changes

- Updated dependencies [[`8c2de1b`](https://github.com/hirotomoyamada/yamada-ui/commit/8c2de1b12c7d4efa4817a273da9072803f3c85a7), [`cca4552`](https://github.com/hirotomoyamada/yamada-ui/commit/cca45527a0f8282764c3cf87568df52e1080da46)]:
  - @yamada-ui/core@0.15.1
  - @yamada-ui/theme@0.13.6

## 0.2.34

### Patch Changes

- Updated dependencies [[`0018510`](https://github.com/hirotomoyamada/yamada-ui/commit/00185106e4be9e4922b9e5753b7afd60121e4bc8), [`bf5d3bf`](https://github.com/hirotomoyamada/yamada-ui/commit/bf5d3bf4cd03b782044340419d73d0efb06a6e26), [`4817eae`](https://github.com/hirotomoyamada/yamada-ui/commit/4817eaec2177ff22f3625c3237a01c0a8abfb9f1), [`e8cdbdf`](https://github.com/hirotomoyamada/yamada-ui/commit/e8cdbdf7f03af4c5ea9378e9bd16d0ba809f98d2)]:
  - @yamada-ui/core@0.15.0
  - @yamada-ui/theme@0.13.5

## 0.2.33

### Patch Changes

- Updated dependencies [[`c874f8f`](https://github.com/hirotomoyamada/yamada-ui/commit/c874f8f9845dba67d33c6b78721f7d5b1ac266bb)]:
  - @yamada-ui/core@0.14.2
  - @yamada-ui/theme@0.13.4

## 0.2.32

### Patch Changes

- [#463](https://github.com/hirotomoyamada/yamada-ui/pull/463) [`f598113`](https://github.com/hirotomoyamada/yamada-ui/commit/f5981132b9e3c38cfa5f6592fbc15f9a49e89686) Thanks [@hirotomoyamada](https://github.com/hirotomoyamada)! - Include source map in package.

- Updated dependencies [[`019fdc9`](https://github.com/hirotomoyamada/yamada-ui/commit/019fdc9e0efce9f944eb9705b664dcf2c425bb25), [`b2efd19`](https://github.com/hirotomoyamada/yamada-ui/commit/b2efd19c42afb546dcdf97e48fb5847942784113), [`0a5b293`](https://github.com/hirotomoyamada/yamada-ui/commit/0a5b2937da6547be13c117f5efbadbb2a79eeb16), [`cfb3401`](https://github.com/hirotomoyamada/yamada-ui/commit/cfb34018d5fe0242f9312b0b32bea91d4f6721d9), [`35854a5`](https://github.com/hirotomoyamada/yamada-ui/commit/35854a5da8e43976b8699c0e82f573fff02f8592), [`fe6da2a`](https://github.com/hirotomoyamada/yamada-ui/commit/fe6da2ad1c7fb0abc8ebc924a21eeba0b06a7ae0), [`f598113`](https://github.com/hirotomoyamada/yamada-ui/commit/f5981132b9e3c38cfa5f6592fbc15f9a49e89686), [`c34136a`](https://github.com/hirotomoyamada/yamada-ui/commit/c34136a0e74354e67e1371357eace3e668dd3b83), [`2ab14b0`](https://github.com/hirotomoyamada/yamada-ui/commit/2ab14b0775560f1701f5b2cb4b34ec3f433c9438), [`8692124`](https://github.com/hirotomoyamada/yamada-ui/commit/86921243869ab941df915fe703a15fec43e8dd42), [`4dfc51e`](https://github.com/hirotomoyamada/yamada-ui/commit/4dfc51e8fb9c26d6280765935f20129e8edc0638)]:
  - @yamada-ui/core@0.14.1
  - @yamada-ui/utils@0.5.0
  - @yamada-ui/theme@0.13.3

## 0.2.31

### Patch Changes

- Updated dependencies [[`a2507f7`](https://github.com/hirotomoyamada/yamada-ui/commit/a2507f7528b9d15e32bb9ca5bac055fc91b6c7a4), [`c853190`](https://github.com/hirotomoyamada/yamada-ui/commit/c853190da3a02ce4d545fb9eeb9f227704dbb2ff)]:
  - @yamada-ui/theme@0.13.2
  - @yamada-ui/core@0.14.0

## 0.2.30

### Patch Changes

- Updated dependencies [[`00570fa`](https://github.com/hirotomoyamada/yamada-ui/commit/00570faf38843ff2786f3750594d32fae86edadc), [`1cbbef3`](https://github.com/hirotomoyamada/yamada-ui/commit/1cbbef31657f9aff7a46d960ff4d47246d2ba453)]:
  - @yamada-ui/theme@0.13.1

## 0.2.29

### Patch Changes

- Updated dependencies [[`096c97a`](https://github.com/hirotomoyamada/yamada-ui/commit/096c97a29abe6b491b78371b0600ba44899d63f2), [`15bb13a`](https://github.com/hirotomoyamada/yamada-ui/commit/15bb13a4c921dd80a617205c4875f0b9ee36ad4f), [`ba00f80`](https://github.com/hirotomoyamada/yamada-ui/commit/ba00f8017c4f3d246892073797dee2763cfe939c)]:
  - @yamada-ui/theme@0.13.0
  - @yamada-ui/utils@0.4.1
  - @yamada-ui/core@0.13.2

## 0.2.28

### Patch Changes

- Updated dependencies [[`1d152af`](https://github.com/hirotomoyamada/yamada-ui/commit/1d152af140eb90965aab962fce285e5e0053d2a0), [`58aca09`](https://github.com/hirotomoyamada/yamada-ui/commit/58aca09239d453b5d5d5ba0958ebd6dfdab31485)]:
  - @yamada-ui/utils@0.4.0
  - @yamada-ui/core@0.13.1
  - @yamada-ui/theme@0.12.1

## 0.2.27

### Patch Changes

- Updated dependencies [[`f9da8bf`](https://github.com/hirotomoyamada/yamada-ui/commit/f9da8bf23ee4c6575cd74e9bc2d1f5368f79ce06), [`278b66b`](https://github.com/hirotomoyamada/yamada-ui/commit/278b66b6ea5220fe538525613c48e4f247c63284), [`a83f07e`](https://github.com/hirotomoyamada/yamada-ui/commit/a83f07ec2753124c6d00ea25e3acde59f191d696), [`689ffcb`](https://github.com/hirotomoyamada/yamada-ui/commit/689ffcb6e0fa8099f39bb5c48e5cd792157befac), [`cc59afe`](https://github.com/hirotomoyamada/yamada-ui/commit/cc59afeb9d1bcb4cfe108f83820aa0bb93d97906)]:
  - @yamada-ui/theme@0.12.0
  - @yamada-ui/core@0.13.0

## 0.2.26

### Patch Changes

- Updated dependencies [[`27c0ff9d`](https://github.com/hirotomoyamada/yamada-ui/commit/27c0ff9d517b3a6909ff400317115b41343ee1a8)]:
  - @yamada-ui/core@0.12.8
  - @yamada-ui/theme@0.11.17

## 0.2.25

### Patch Changes

- Updated dependencies [[`67224485`](https://github.com/hirotomoyamada/yamada-ui/commit/67224485bdecb11eec23ecbe915a43904e266667)]:
  - @yamada-ui/theme@0.11.16

## 0.2.24

### Patch Changes

- Updated dependencies [[`d43c9f4b`](https://github.com/hirotomoyamada/yamada-ui/commit/d43c9f4b2baf2a1a99b3c94b83ff68b93917319c), [`37cfbdf1`](https://github.com/hirotomoyamada/yamada-ui/commit/37cfbdf180d5c6a00b9f718731412a227e8b932d)]:
  - @yamada-ui/theme@0.11.15
  - @yamada-ui/core@0.12.7

## 0.2.23

### Patch Changes

- Updated dependencies [[`832c86ef`](https://github.com/hirotomoyamada/yamada-ui/commit/832c86ef1b507eee7c394ac6c73da5891fede388), [`85997e5b`](https://github.com/hirotomoyamada/yamada-ui/commit/85997e5b883df64f457cf03513270096d18f582e)]:
  - @yamada-ui/theme@0.11.14

## 0.2.22

### Patch Changes

- Updated dependencies [[`5ce8f758`](https://github.com/hirotomoyamada/yamada-ui/commit/5ce8f75861750ef08e8a848e1a5d3d82295edfda)]:
  - @yamada-ui/theme@0.11.13

## 0.2.21

### Patch Changes

- Updated dependencies [[`a3dfcb7b`](https://github.com/hirotomoyamada/yamada-ui/commit/a3dfcb7befa31608a00e7928ee51e219810d23bd)]:
  - @yamada-ui/theme@0.11.12

## 0.2.20

### Patch Changes

- Updated dependencies [[`03be9bf8`](https://github.com/hirotomoyamada/yamada-ui/commit/03be9bf8dc949821baea727f69ee832055426392), [`2a56d9a9`](https://github.com/hirotomoyamada/yamada-ui/commit/2a56d9a91c01daf350926118cee56d141c2cf18c)]:
  - @yamada-ui/core@0.12.6
  - @yamada-ui/theme@0.11.11

## 0.2.19

### Patch Changes

- Updated dependencies [[`f23e2e3d`](https://github.com/hirotomoyamada/yamada-ui/commit/f23e2e3d5d9c7dc56bd76c0a6639e77a0210fa4b), [`6be7db00`](https://github.com/hirotomoyamada/yamada-ui/commit/6be7db002112720dbc9fc962a9380476e7481b83), [`749b2ca5`](https://github.com/hirotomoyamada/yamada-ui/commit/749b2ca5336cfc68f383be8fabe105588bd11e13)]:
  - @yamada-ui/utils@0.3.3
  - @yamada-ui/core@0.12.5
  - @yamada-ui/theme@0.11.10

## 0.2.18

### Patch Changes

- Updated dependencies [[`ec2589cb`](https://github.com/hirotomoyamada/yamada-ui/commit/ec2589cb8d426e86c8743f33f92486ee1e628e91), [`ff637114`](https://github.com/hirotomoyamada/yamada-ui/commit/ff6371144a997575d8ddaa999da22338fee13b7b)]:
  - @yamada-ui/theme@0.11.9

## 0.2.17

### Patch Changes

- Updated dependencies [[`7484afb2`](https://github.com/hirotomoyamada/yamada-ui/commit/7484afb2998f47e57818245286b91d412e8e1093)]:
  - @yamada-ui/utils@0.3.2
  - @yamada-ui/core@0.12.4
  - @yamada-ui/theme@0.11.8

## 0.2.16

### Patch Changes

- Updated dependencies [[`33df2f8d`](https://github.com/hirotomoyamada/yamada-ui/commit/33df2f8d93a0f7507bade5b7fbc89f63761f46c0), [`11c878ce`](https://github.com/hirotomoyamada/yamada-ui/commit/11c878ceb1cfa216ec33ba6780857c2c7d36a1f5)]:
  - @yamada-ui/theme@0.11.7
  - @yamada-ui/core@0.12.3

## 0.2.15

### Patch Changes

- Updated dependencies [[`219e9284`](https://github.com/hirotomoyamada/yamada-ui/commit/219e9284227a09263b555d0473c55900b0746fbe)]:
  - @yamada-ui/theme@0.11.6

## 0.2.14

### Patch Changes

- Updated dependencies [[`f4c37a4b`](https://github.com/hirotomoyamada/yamada-ui/commit/f4c37a4b4df2e14fc5d162a6a3990ce841f93331)]:
  - @yamada-ui/core@0.12.2
  - @yamada-ui/theme@0.11.5

## 0.2.13

### Patch Changes

- Updated dependencies [[`49cf0999`](https://github.com/hirotomoyamada/yamada-ui/commit/49cf0999e6b3aededb08c6f8f80fd3209cddeb27), [`58a763b4`](https://github.com/hirotomoyamada/yamada-ui/commit/58a763b49623b95c9a643e04f044dbab076e7535), [`0e5e72e1`](https://github.com/hirotomoyamada/yamada-ui/commit/0e5e72e14c8b46f8b948918312bbb2d03464b523), [`02a33f1e`](https://github.com/hirotomoyamada/yamada-ui/commit/02a33f1e619b08d2a12ce5cc277d1692a3bb4a0a), [`ebb9023a`](https://github.com/hirotomoyamada/yamada-ui/commit/ebb9023ab97f61792e149e217a7fbe635e5b48e1), [`d048b650`](https://github.com/hirotomoyamada/yamada-ui/commit/d048b650fccb91c281ea4bbebee104dd2b7d18f0)]:
  - @yamada-ui/utils@0.3.1
  - @yamada-ui/core@0.12.1
  - @yamada-ui/theme@0.11.4

## 0.2.12

### Patch Changes

- Updated dependencies [[`5c88fee0`](https://github.com/hirotomoyamada/yamada-ui/commit/5c88fee021ac2238b2f8e46cbf0d620307d235f2), [`8c80e0f4`](https://github.com/hirotomoyamada/yamada-ui/commit/8c80e0f4fa432ac775ab2e6114df67ec96a872e0), [`ad6bf131`](https://github.com/hirotomoyamada/yamada-ui/commit/ad6bf131a4a96145cfa6b00bcee3b0c0280191ce), [`f42c23ef`](https://github.com/hirotomoyamada/yamada-ui/commit/f42c23ef990c2fa303b79a64c71a5c3fbe8001f4)]:
  - @yamada-ui/theme@0.11.3
  - @yamada-ui/core@0.12.0

## 0.2.11

### Patch Changes

- Updated dependencies [[`efa39e12`](https://github.com/hirotomoyamada/yamada-ui/commit/efa39e1258e88019b5aa605ddacfbf2d2b3c757c)]:
  - @yamada-ui/core@0.11.3
  - @yamada-ui/theme@0.11.2

## 0.2.10

### Patch Changes

- Updated dependencies [[`c1a79e92`](https://github.com/hirotomoyamada/yamada-ui/commit/c1a79e921a2aa5cd6fec47ca9971aa678085dcf6)]:
  - @yamada-ui/core@0.11.2
  - @yamada-ui/theme@0.11.1

## 0.2.9

### Patch Changes

- Updated dependencies [[`3adec6b1`](https://github.com/hirotomoyamada/yamada-ui/commit/3adec6b1e3e6b5faed457a5aed354a4cb63c0e86), [`eef5b494`](https://github.com/hirotomoyamada/yamada-ui/commit/eef5b494dd3c7b582754df0a7e65ed10353e7066)]:
  - @yamada-ui/core@0.11.1
  - @yamada-ui/theme@0.11.0

## 0.2.8

### Patch Changes

- Updated dependencies [[`ce7552c2`](https://github.com/hirotomoyamada/yamada-ui/commit/ce7552c265e67d8dc580132521ece9c91b4b545a), [`834ad116`](https://github.com/hirotomoyamada/yamada-ui/commit/834ad116d1d5aa682f54ea0cca65ba2e2d495916), [`7e24d8e4`](https://github.com/hirotomoyamada/yamada-ui/commit/7e24d8e4557912cedd3856242c67ba972b824334)]:
  - @yamada-ui/core@0.11.0
  - @yamada-ui/theme@0.10.0
  - @yamada-ui/utils@0.3.0

## 0.2.7

### Patch Changes

- Updated dependencies [[`588a878e`](https://github.com/hirotomoyamada/yamada-ui/commit/588a878eb7449c66f8bbe043a45adfb96e716ef7), [`eb954000`](https://github.com/hirotomoyamada/yamada-ui/commit/eb954000f0ac07cfb7d90e13f491a9e043ea50cb), [`ec8ff49c`](https://github.com/hirotomoyamada/yamada-ui/commit/ec8ff49c3dd7767f0586386c58fe5be484e8a924)]:
  - @yamada-ui/theme@0.9.0
  - @yamada-ui/core@0.10.0

## 0.2.6

### Patch Changes

- [`e3817668`](https://github.com/hirotomoyamada/yamada-ui/commit/e381766837bd1d7f315201f1e959a7e548ff149f) Thanks [@hirotomoyamada](https://github.com/hirotomoyamada)! - `extendComponent`, `extendComponentVariant` and `extendComponentSize` support multi part component type definitions.

- Updated dependencies [[`e73947ba`](https://github.com/hirotomoyamada/yamada-ui/commit/e73947ba6c843184ed9d21e6dbd2ac319aa5f888), [`264ab9e1`](https://github.com/hirotomoyamada/yamada-ui/commit/264ab9e1221303a7bdf642fc014b1b21774c4c6e), [`bcdf6ae7`](https://github.com/hirotomoyamada/yamada-ui/commit/bcdf6ae7a062bdd9a15a57073ecc588603b9573b)]:
  - @yamada-ui/core@0.9.4
  - @yamada-ui/theme@0.8.7

## 0.2.5

### Patch Changes

- Updated dependencies [[`75514b3d`](https://github.com/hirotomoyamada/yamada-ui/commit/75514b3de733c88f7800d28f47a757b484c62452)]:
  - @yamada-ui/theme@0.8.6

## 0.2.4

### Patch Changes

- Updated dependencies [[`d829df88`](https://github.com/hirotomoyamada/yamada-ui/commit/d829df8807eae773b08aac5423a3a7ce5ffd9b31)]:
  - @yamada-ui/core@0.9.3
  - @yamada-ui/theme@0.8.5

## 0.2.3

### Patch Changes

- Updated dependencies [[`135e8e03`](https://github.com/hirotomoyamada/yamada-ui/commit/135e8e030c3056922bcdd3bc017d7264bdd31cda)]:
  - @yamada-ui/core@0.9.2
  - @yamada-ui/theme@0.8.4

## 0.2.2

### Patch Changes

- Updated dependencies [[`c7eda37b`](https://github.com/hirotomoyamada/yamada-ui/commit/c7eda37bcae2b4ea0eddc8fa9f168a85ab8b8cc0), [`bbad918b`](https://github.com/hirotomoyamada/yamada-ui/commit/bbad918b75312ad4656448c9e9e37bdce5d1c14d)]:
  - @yamada-ui/core@0.9.1
  - @yamada-ui/utils@0.2.1
  - @yamada-ui/theme@0.8.3

## 0.2.1

### Patch Changes

- Updated dependencies [[`9bc5dacc`](https://github.com/hirotomoyamada/yamada-ui/commit/9bc5dacc3d10be62a8593b6cea89e97924f34c50)]:
  - @yamada-ui/core@0.9.0
  - @yamada-ui/theme@0.8.2

## 0.2.0

### Minor Changes

- [`40d5a7ba`](https://github.com/hirotomoyamada/yamada-ui/commit/40d5a7ba1a574fbf83f17fcf4583c4df3d8202eb) Thanks [@hirotomoyamada](https://github.com/hirotomoyamada)! - Added extendBaseTheme.

### Patch Changes

- Updated dependencies [[`f9bc4b99`](https://github.com/hirotomoyamada/yamada-ui/commit/f9bc4b99d95fd6669700a742f935e31848c82e57)]:
  - @yamada-ui/theme@0.8.1

## 0.1.4

### Patch Changes

- Updated dependencies [[`37369a9e`](https://github.com/hirotomoyamada/yamada-ui/commit/37369a9e34a9ab38390271a9f8f02ff2ae1b3462)]:
  - @yamada-ui/theme@0.8.0
  - @yamada-ui/core@0.8.0

## 0.1.3

### Patch Changes

- Updated dependencies [[`8345c45b`](https://github.com/hirotomoyamada/yamada-ui/commit/8345c45b9248b8ba1acf4d258782b7c952934899), [`2643f199`](https://github.com/hirotomoyamada/yamada-ui/commit/2643f199ee9500fea5aa346a2d98327fc25c8a3b)]:
  - @yamada-ui/core@0.7.0
  - @yamada-ui/theme@0.7.0

## 0.1.2

### Patch Changes

- Updated dependencies [[`e786239e`](https://github.com/hirotomoyamada/yamada-ui/commit/e786239e3af06c75e405eb37fae0a75fbc4d6d66), [`7b0bed20`](https://github.com/hirotomoyamada/yamada-ui/commit/7b0bed2044736fe545b9a222af6788ca7005989e), [`ca826e1f`](https://github.com/hirotomoyamada/yamada-ui/commit/ca826e1fc52638af5780d94a908edde9da1ff6a1)]:
  - @yamada-ui/core@0.6.5
  - @yamada-ui/theme@0.6.2

## 0.1.1

### Patch Changes

- Updated dependencies [[`9ba848bf`](https://github.com/hirotomoyamada/yamada-ui/commit/9ba848bf18b9f8d5463828f37cc26e463954e44b), [`97312d7f`](https://github.com/hirotomoyamada/yamada-ui/commit/97312d7fc64496e70c1e2cf6763072cbca2c1f00)]:
  - @yamada-ui/theme@0.6.1<|MERGE_RESOLUTION|>--- conflicted
+++ resolved
@@ -1,7 +1,5 @@
 # @yamada-ui/theme-tools
 
-<<<<<<< HEAD
-=======
 ## 1.0.16
 
 ### Patch Changes
@@ -11,7 +9,6 @@
   - @yamada-ui/core@1.3.2
   - @yamada-ui/theme@1.4.3
 
->>>>>>> 00f9a340
 ## 1.0.15
 
 ### Patch Changes

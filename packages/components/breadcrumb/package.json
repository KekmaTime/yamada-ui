--- conflicted
+++ resolved
@@ -1,10 +1,6 @@
 {
   "name": "@yamada-ui/breadcrumb",
-<<<<<<< HEAD
-  "version": "1.0.10",
-=======
   "version": "1.0.11",
->>>>>>> 00f9a340
   "description": "Yamada UI breadcrumb component",
   "keywords": [
     "yamada",

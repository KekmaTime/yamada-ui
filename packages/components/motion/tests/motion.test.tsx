--- conflicted
+++ resolved
@@ -20,20 +20,8 @@
 
   test("Motion renders correctly with initial", async () => {
     render(<Motion initial={{ x: 10, opacity: 0 }}>Motion</Motion>)
-<<<<<<< HEAD
-
-    const motion = await screen.findByText("Motion")
-
-    await waitFor(
-      () =>
-        expect(motion).toHaveStyle({
-          transform: "translateX(10px) translateZ(0)",
-        }),
-      { timeout: 500 },
-=======
     expect(screen.queryByText("Motion")).toHaveStyle(
       "transform: translateX(10px);",
->>>>>>> 865f7603
     )
   })
 
@@ -43,24 +31,11 @@
         Motion
       </Motion>,
     )
-<<<<<<< HEAD
-
-    const motion = await screen.findByText("Motion")
-
-    await waitFor(
-      () =>
-        expect(motion).toHaveStyle({
-          transform: "translateX(100px) translateZ(0)",
-        }),
-      { timeout: 500 },
-    )
-=======
     await waitFor(() => {
       expect(screen.queryByText("Motion")).toHaveStyle(
         "transform: translateX(100px);",
       )
     })
->>>>>>> 865f7603
   })
 
   test("Motion renders correctly with exit and transition", async () => {

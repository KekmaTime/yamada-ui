{
  "name": "@yamada-ui/color-picker",
<<<<<<< HEAD
  "version": "1.0.4",
=======
  "version": "1.0.5",
>>>>>>> 00f9a340
  "description": "Yamada UI color picker component",
  "keywords": [
    "yamada",
    "yamada ui",
    "react",
    "emotion",
    "component",
    "accordion",
    "ui",
    "uikit",
    "styled",
    "style-props",
    "styled-component",
    "css-in-js"
  ],
  "author": "Hirotomo Yamada <hirotomo.yamada@avap.co.jp>",
  "license": "MIT",
  "main": "src/index.ts",
  "files": [
    "dist"
  ],
  "sideEffects": false,
  "publishConfig": {
    "access": "public"
  },
  "homepage": "https://yamada-ui.com",
  "repository": {
    "type": "git",
    "url": "git+https://github.com/hirotomoyamada/yamada-ui",
    "directory": "packages/components/color-picker"
  },
  "bugs": {
    "url": "https://github.com/hirotomoyamada/yamada-ui/issues"
  },
  "scripts": {
    "dev": "pnpm build:fast -- --watch",
    "build": "tsup src --dts",
    "build:fast": "tsup src",
    "clean": "rimraf dist .turbo",
    "typecheck": "tsc --noEmit",
    "prepack": "clean-package",
    "postpack": "clean-package restore",
    "gen:docs": "tsx ../../../scripts/generate-docs"
  },
  "dependencies": {
    "@yamada-ui/button": "workspace:*",
    "@yamada-ui/core": "workspace:*",
    "@yamada-ui/form-control": "workspace:*",
    "@yamada-ui/icon": "workspace:*",
    "@yamada-ui/input": "workspace:*",
    "@yamada-ui/popover": "workspace:*",
    "@yamada-ui/portal": "workspace:*",
    "@yamada-ui/use-controllable-state": "workspace:*",
    "@yamada-ui/use-eye-dropper": "workspace:^",
    "@yamada-ui/use-latest-ref": "workspace:^",
    "@yamada-ui/use-outside-click": "workspace:*",
    "@yamada-ui/use-pan-event": "workspace:^",
    "@yamada-ui/use-size": "workspace:^",
    "@yamada-ui/utils": "workspace:*"
  },
  "devDependencies": {
    "clean-package": "2.2.0",
    "react": "^18.0.0"
  },
  "peerDependencies": {
    "react": ">=18"
  },
  "clean-package": "../../../clean-package.config.json",
  "tsup": {
    "clean": true,
    "target": "es2019",
    "format": [
      "cjs",
      "esm"
    ]
  }
}<|MERGE_RESOLUTION|>--- conflicted
+++ resolved
@@ -1,10 +1,6 @@
 {
   "name": "@yamada-ui/color-picker",
-<<<<<<< HEAD
-  "version": "1.0.4",
-=======
   "version": "1.0.5",
->>>>>>> 00f9a340
   "description": "Yamada UI color picker component",
   "keywords": [
     "yamada",

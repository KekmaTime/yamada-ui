--- conflicted
+++ resolved
@@ -1,10 +1,6 @@
 {
   "name": "@yamada-ui/button",
-<<<<<<< HEAD
-  "version": "1.0.12",
-=======
   "version": "1.0.13",
->>>>>>> 00f9a340
   "description": "Yamada UI button components",
   "keywords": [
     "yamada",

{
  "name": "@yamada-ui/stat",
<<<<<<< HEAD
  "version": "1.0.8",
=======
  "version": "1.0.9",
>>>>>>> 00f9a340
  "description": "Yamada UI stat component",
  "keywords": [
    "yamada",
    "yamada ui",
    "react",
    "emotion",
    "component",
    "stepper",
    "ui",
    "uikit",
    "styled",
    "style-props",
    "styled-component",
    "css-in-js"
  ],
  "author": "Hirotomo Yamada <hirotomo.yamada@avap.co.jp>",
  "license": "MIT",
  "main": "src/index.ts",
  "files": [
    "dist"
  ],
  "sideEffects": false,
  "publishConfig": {
    "access": "public"
  },
  "homepage": "https://yamada-ui.com",
  "repository": {
    "type": "git",
    "url": "git+https://github.com/hirotomoyamada/yamada-ui",
    "directory": "packages/components/stat"
  },
  "bugs": {
    "url": "https://github.com/hirotomoyamada/yamada-ui/issues"
  },
  "scripts": {
    "dev": "pnpm build:fast -- --watch",
    "build": "tsup src --dts",
    "build:fast": "tsup src",
    "clean": "rimraf dist .turbo",
    "typecheck": "tsc --noEmit",
    "prepack": "clean-package",
    "postpack": "clean-package restore",
    "gen:docs": "tsx ../../../scripts/generate-docs"
  },
  "dependencies": {
    "@yamada-ui/core": "workspace:*",
    "@yamada-ui/utils": "workspace:*",
    "@yamada-ui/icon": "workspace:*"
  },
  "devDependencies": {
    "react": "^18.0.0",
    "clean-package": "2.2.0"
  },
  "peerDependencies": {
    "react": ">=18"
  },
  "clean-package": "../../../clean-package.config.json",
  "tsup": {
    "clean": true,
    "target": "es2019",
    "format": [
      "cjs",
      "esm"
    ]
  }
}<|MERGE_RESOLUTION|>--- conflicted
+++ resolved
@@ -1,10 +1,6 @@
 {
   "name": "@yamada-ui/stat",
-<<<<<<< HEAD
-  "version": "1.0.8",
-=======
   "version": "1.0.9",
->>>>>>> 00f9a340
   "description": "Yamada UI stat component",
   "keywords": [
     "yamada",

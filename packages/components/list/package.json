{
  "name": "@yamada-ui/list",
<<<<<<< HEAD
  "version": "1.0.10",
=======
  "version": "1.0.11",
>>>>>>> 00f9a340
  "description": "Yamada UI list component",
  "keywords": [
    "yamada",
    "yamada ui",
    "react",
    "emotion",
    "component",
    "list",
    "ui",
    "uikit",
    "styled",
    "style-props",
    "styled-component",
    "css-in-js"
  ],
  "author": "Hirotomo Yamada <hirotomo.yamada@avap.co.jp>",
  "license": "MIT",
  "main": "src/index.ts",
  "files": [
    "dist"
  ],
  "sideEffects": false,
  "publishConfig": {
    "access": "public"
  },
  "homepage": "https://yamada-ui.com",
  "repository": {
    "type": "git",
    "url": "git+https://github.com/hirotomoyamada/yamada-ui",
    "directory": "packages/components/list"
  },
  "bugs": {
    "url": "https://github.com/hirotomoyamada/yamada-ui/issues"
  },
  "scripts": {
    "dev": "pnpm build:fast -- --watch",
    "build": "tsup src --dts",
    "build:fast": "tsup src",
    "clean": "rimraf dist .turbo",
    "typecheck": "tsc --noEmit",
    "prepack": "clean-package",
    "postpack": "clean-package restore",
    "gen:docs": "tsx ../../../scripts/generate-docs"
  },
  "dependencies": {
    "@yamada-ui/core": "workspace:*",
    "@yamada-ui/utils": "workspace:*",
    "@yamada-ui/icon": "workspace:*"
  },
  "devDependencies": {
    "react": "^18.0.0",
    "clean-package": "2.2.0"
  },
  "peerDependencies": {
    "react": ">=18"
  },
  "clean-package": "../../../clean-package.config.json",
  "tsup": {
    "clean": true,
    "target": "es2019",
    "format": [
      "cjs",
      "esm"
    ],
    "banner": {
      "js": "\"use client\""
    },
    "sourcemap": true
  }
}<|MERGE_RESOLUTION|>--- conflicted
+++ resolved
@@ -1,10 +1,6 @@
 {
   "name": "@yamada-ui/list",
-<<<<<<< HEAD
-  "version": "1.0.10",
-=======
   "version": "1.0.11",
->>>>>>> 00f9a340
   "description": "Yamada UI list component",
   "keywords": [
     "yamada",

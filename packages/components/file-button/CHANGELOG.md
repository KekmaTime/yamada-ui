--- conflicted
+++ resolved
@@ -1,7 +1,5 @@
 # @yamada-ui/file-button
 
-<<<<<<< HEAD
-=======
 ## 1.0.15
 
 ### Patch Changes
@@ -12,7 +10,6 @@
   - @yamada-ui/form-control@1.0.14
   - @yamada-ui/core@1.3.2
 
->>>>>>> 00f9a340
 ## 1.0.14
 
 ### Patch Changes

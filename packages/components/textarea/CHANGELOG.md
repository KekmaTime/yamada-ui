--- conflicted
+++ resolved
@@ -1,7 +1,5 @@
 # @yamada-ui/textarea
 
-<<<<<<< HEAD
-=======
 ## 1.1.1
 
 ### Patch Changes
@@ -11,7 +9,6 @@
   - @yamada-ui/form-control@1.0.14
   - @yamada-ui/core@1.3.2
 
->>>>>>> 00f9a340
 ## 1.1.0
 
 ### Minor Changes

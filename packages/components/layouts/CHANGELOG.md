--- conflicted
+++ resolved
@@ -1,7 +1,5 @@
 # @yamada-ui/layouts
 
-<<<<<<< HEAD
-=======
 ## 1.1.8
 
 ### Patch Changes
@@ -10,7 +8,6 @@
   - @yamada-ui/utils@1.0.5
   - @yamada-ui/core@1.3.2
 
->>>>>>> 00f9a340
 ## 1.1.7
 
 ### Patch Changes

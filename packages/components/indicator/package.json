{
  "name": "@yamada-ui/indicator",
<<<<<<< HEAD
  "version": "1.1.9",
=======
  "version": "1.1.10",
>>>>>>> 00f9a340
  "description": "Yamada UI indicator component",
  "keywords": [
    "yamada",
    "yamada ui",
    "react",
    "emotion",
    "component",
    "indicator",
    "ui",
    "uikit",
    "styled",
    "style-props",
    "styled-component",
    "css-in-js"
  ],
  "author": "Hirotomo Yamada <hirotomo.yamada@avap.co.jp>",
  "license": "MIT",
  "main": "src/index.ts",
  "files": [
    "dist"
  ],
  "sideEffects": false,
  "publishConfig": {
    "access": "public"
  },
  "homepage": "https://yamada-ui.com",
  "repository": {
    "type": "git",
    "url": "git+https://github.com/hirotomoyamada/yamada-ui",
    "directory": "packages/components/indicator"
  },
  "bugs": {
    "url": "https://github.com/hirotomoyamada/yamada-ui/issues"
  },
  "scripts": {
    "dev": "pnpm build:fast -- --watch",
    "build": "tsup src --dts",
    "build:fast": "tsup src",
    "clean": "rimraf dist .turbo",
    "typecheck": "tsc --noEmit",
    "prepack": "clean-package",
    "postpack": "clean-package restore",
    "gen:docs": "tsx ../../../scripts/generate-docs"
  },
  "dependencies": {
    "@yamada-ui/core": "workspace:*",
    "@yamada-ui/utils": "workspace:*",
    "@yamada-ui/use-value": "workspace:*",
    "@yamada-ui/use-animation": "workspace:*"
  },
  "devDependencies": {
    "react": "^18.0.0",
    "clean-package": "2.2.0"
  },
  "peerDependencies": {
    "react": ">=18"
  },
  "clean-package": "../../../clean-package.config.json",
  "tsup": {
    "clean": true,
    "target": "es2019",
    "format": [
      "cjs",
      "esm"
    ],
    "banner": {
      "js": "\"use client\""
    },
    "sourcemap": true
  }
}<|MERGE_RESOLUTION|>--- conflicted
+++ resolved
@@ -1,10 +1,6 @@
 {
   "name": "@yamada-ui/indicator",
-<<<<<<< HEAD
-  "version": "1.1.9",
-=======
   "version": "1.1.10",
->>>>>>> 00f9a340
   "description": "Yamada UI indicator component",
   "keywords": [
     "yamada",

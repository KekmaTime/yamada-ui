<<<<<<< HEAD
import type { FC } from "react"
import { getVar, useTheme } from "@yamada-ui/core"
=======
import { FC, getVar, useTheme } from "@yamada-ui/core"
>>>>>>> b4cf9b3d

export interface AreaSplitProps {
  fillOpacity: number | string | undefined
  offset: number
  id?: string
}

export const AreaSplit: FC<AreaSplitProps> = ({ id, fillOpacity, offset }) => {
  const { theme } = useTheme()

  return (
    <linearGradient id={id} x1="0" x2="0" y1="0" y2="1">
      <stop
        offset={offset}
        stopColor={getVar(`area-split-0`)(theme)}
        stopOpacity={fillOpacity ?? 0.4}
      />
      <stop
        offset={offset}
        stopColor={getVar(`area-split-1`)(theme)}
        stopOpacity={fillOpacity ?? 0.4}
      />
    </linearGradient>
  )
}

AreaSplit.displayName = "AreaSplit"
AreaSplit.__ui__ = "AreaSplit"<|MERGE_RESOLUTION|>--- conflicted
+++ resolved
@@ -1,9 +1,5 @@
-<<<<<<< HEAD
-import type { FC } from "react"
+import type { FC } from "@yamada-ui/core"
 import { getVar, useTheme } from "@yamada-ui/core"
-=======
-import { FC, getVar, useTheme } from "@yamada-ui/core"
->>>>>>> b4cf9b3d
 
 export interface AreaSplitProps {
   fillOpacity: number | string | undefined

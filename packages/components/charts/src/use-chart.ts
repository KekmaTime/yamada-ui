--- conflicted
+++ resolved
@@ -14,8 +14,6 @@
   errorMessage: `useChartContext returned is 'undefined'. Seems you forgot to wrap the components in "<LineChart />" or "<BarChart />" etc.`,
 })
 
-<<<<<<< HEAD
-=======
 export type UseChartProps = {
   /**
    *  Props passed down to recharts `ResponsiveContainer` component.
@@ -51,7 +49,6 @@
 
 export type UseChartReturn = ReturnType<typeof useChart>
 
->>>>>>> 91c0d667
 export type UseLegendProps = {}
 
 export const useLegend = ({}: UseLegendProps = {}) => {

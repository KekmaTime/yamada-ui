--- conflicted
+++ resolved
@@ -18,21 +18,6 @@
 } from "recharts"
 import { ChartLegend } from "./chart-legend"
 import { ChartTooltip } from "./chart-tooltip"
-<<<<<<< HEAD
-import type {
-  AreaChartType,
-  AxisType,
-  BarChartSeries,
-  BarChartUIProps,
-  ContainerUIProps,
-  LayoutType,
-  LegendUIProps,
-  TooltipUIProps,
-} from "./chart.types"
-import { Legend } from "./legend"
-import { BarChartProvider, useBarChart } from "./use-bar-chart"
-import { ChartProvider } from "./use-chart"
-=======
 import { useBarChart } from "./use-bar-chart"
 import type { UseBarChartOptions } from "./use-bar-chart"
 import type { UseChartProps } from "./use-chart"
@@ -40,7 +25,6 @@
 import type { UseChartAxisOptions } from "./use-chart-axis"
 import { useChartAxis } from "./use-chart-axis"
 import type { UseChartLegendProps } from "./use-chart-legend"
->>>>>>> b09b61e4
 import { useChartLegend } from "./use-chart-legend"
 import type { UseChartTooltipProps } from "./use-chart-tooltip"
 import { useChartTooltip } from "./use-chart-tooltip"
@@ -97,22 +81,9 @@
     ...rest
   } = omitThemeProps(mergedProps)
 
-<<<<<<< HEAD
-  const {
-    getBarProps,
-    getBarChartProps,
-    getContainerProps,
-    getXAxisProps,
-    getYAxisProps,
-    getCSSvariables,
-    setHighlightedArea,
-  } = useBarChart({
-    data,
-=======
   const { getContainerProps } = useChart({ containerProps })
   const { getXAxisProps, getYAxisProps } = useChartAxis({
     dataKey,
->>>>>>> b09b61e4
     type,
     layoutType,
     tickLine,

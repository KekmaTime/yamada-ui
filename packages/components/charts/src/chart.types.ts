import type { As, CSSUIProps, HTMLUIProps } from "@yamada-ui/core"
import type { Dict, Merge } from "@yamada-ui/utils"
import type {
  ComponentPropsWithoutRef,
  ReactElement,
  ReactNode,
  SVGProps,
} from "react"
import type * as Recharts from "recharts"

export type ChartPropGetter<
  Y extends As = "div",
  M = undefined,
  D = undefined,
> = (props?: Merge<HTMLUIProps<Y>, M>, ref?: React.Ref<any>) => D

export type RequiredChartPropGetter<
  Y extends As = "div",
  M = undefined,
  D = undefined,
> = (props: Merge<HTMLUIProps<Y>, M>, ref?: React.Ref<any>) => D
export type ChartLayoutType = "horizontal" | "vertical"
export type AreaChartType = "default" | "stacked" | "percent" | "split"
export type BarChartType = Exclude<AreaChartType, "split">
export type ChartAxisType = "x" | "y" | "xy" | "none"
export type ChartCurveType =
  | "bump"
  | "linear"
  | "natural"
  | "monotone"
  | "step"
  | "stepBefore"
  | "stepAfter"
export type TooltipDataSourceType = "segment" | "all"

export type AreaChartProps = Merge<
  CSSUIProps,
  ComponentPropsWithoutRef<typeof Recharts.AreaChart>
>
export type BarChartProps = Merge<
  CSSUIProps,
  ComponentPropsWithoutRef<typeof Recharts.BarChart>
>
export type LineChartProps = Merge<
  CSSUIProps,
  ComponentPropsWithoutRef<typeof Recharts.LineChart>
>
export type RadarChartProps = Merge<
  CSSUIProps,
  ComponentPropsWithoutRef<typeof Recharts.RadarChart>
>
export type PieChartProps = Merge<
  CSSUIProps,
  ComponentPropsWithoutRef<typeof Recharts.PieChart>
>
export type RadialChartProps = Merge<
  CSSUIProps,
  ComponentPropsWithoutRef<typeof Recharts.RadialBarChart>
>
export type ReferenceLineProps = Merge<CSSUIProps, Recharts.ReferenceLineProps>
export type ResponsiveContainerProps = Merge<
  CSSUIProps,
  Omit<Recharts.ResponsiveContainerProps, "children">
>
export type AreaProps = Merge<
  Merge<CSSUIProps, Recharts.AreaProps>,
  {
    color: CSSUIProps["color"]
    dot?: DotProps
    activeDot?: DotProps
    dimDot?: DotProps
    dimArea?: Partial<AreaProps>
  }
>
export type LineProps = Merge<
  Merge<CSSUIProps, Recharts.LineProps>,
  {
    color: CSSUIProps["color"]
    activeDot?: DotProps
    dot?: DotProps
    dimDot?: DotProps
    dimLine?: Partial<LineProps>
  }
>
export type BarProps = Merge<
  Merge<CSSUIProps, Recharts.BarProps>,
  {
    color: CSSUIProps["color"]
    activeBar?: Merge<SVGProps<SVGPathElement>, CSSUIProps>
    background?: Merge<SVGProps<SVGPathElement>, CSSUIProps>
    dimBar?: Partial<BarProps>
  }
>
export type RadarProps = Merge<
  Merge<CSSUIProps, Recharts.RadarProps>,
  {
    color: CSSUIProps["color"]
    dot?: DotProps
    activeDot?: DotProps
    dimDot?: DotProps
    dimRadar?: Partial<RadarProps>
  }
>
export type PieProps = Merge<
  Merge<Recharts.PieProps, CSSUIProps>,
  {
    activeShape?: Partial<PieProps>
    inactiveShape?: Partial<PieProps>
    label?: HTMLUIProps<"text">
    labelLine?: HTMLUIProps<"path">
  }
>
export type CellProps = Merge<
  CSSUIProps,
  {
    name: string
    value: number
    dimCell?: Partial<CellProps>
  }
>
export type RadialBarProps = Merge<
  Merge<Recharts.RadialBarProps, CSSUIProps>,
  {
    background?: Partial<RadialBarProps>
    dimRadialBar?: CSSUIProps
  }
>
export type DotProps = Merge<Omit<Recharts.DotProps, "ref">, CSSUIProps>
export type XAxisProps = Merge<
  Merge<CSSUIProps, Recharts.XAxisProps>,
  {
    color?: CSSUIProps["color"]
    stroke?: CSSUIProps["color"]
    fill?: CSSUIProps["color"]
  }
>
export type YAxisProps = Merge<
  Merge<CSSUIProps, Recharts.YAxisProps>,
  { color?: CSSUIProps["color"] }
>
export type LegendProps = Merge<CSSUIProps, Omit<Recharts.LegendProps, "ref">>
export type TooltipProps = Merge<
  Merge<CSSUIProps, Omit<Recharts.TooltipProps<any, any>, "ref">>,
  { cursor?: CSSUIProps }
>
export type GridProps = Merge<CSSUIProps, Recharts.CartesianGridProps>
export type PolarGridProps = Merge<CSSUIProps, Recharts.PolarGridProps>
export type PolarAngleAxisProps = Merge<
  Recharts.PolarAngleAxisProps,
  CSSUIProps
>
export type PolarRadiusAxisProps = Merge<
  CSSUIProps,
  Recharts.PolarRadiusAxisProps
>
<<<<<<< HEAD
export type LabelProps = Merge<CSSUIProps, Recharts.LabelProps>
export type LabelListProps = Merge<
  Recharts.LabelListProps<Dict>,
  Omit<CSSUIProps, "position">
>
=======
export type LabelProps = Merge<CSSUIProps, Omit<Recharts.LabelProps, "fill">>
>>>>>>> 703ceba8
export type ChartTooltipProps = Recharts.TooltipProps<
  number | string | Array<number | string>,
  number | string
>
export type ChartTooltip =
  | ReactElement
  | ((props: ChartTooltipProps) => ReactNode)

export type ChartLabelProps = Omit<React.SVGProps<SVGTextElement>, "viewBox"> &
  LabelProps
export type ChartLabel = ReactElement | ((props: ChartLabelProps) => ReactNode)<|MERGE_RESOLUTION|>--- conflicted
+++ resolved
@@ -153,15 +153,11 @@
   CSSUIProps,
   Recharts.PolarRadiusAxisProps
 >
-<<<<<<< HEAD
-export type LabelProps = Merge<CSSUIProps, Recharts.LabelProps>
+export type LabelProps = Merge<CSSUIProps, Omit<Recharts.LabelProps, "fill">>
 export type LabelListProps = Merge<
   Recharts.LabelListProps<Dict>,
   Omit<CSSUIProps, "position">
 >
-=======
-export type LabelProps = Merge<CSSUIProps, Omit<Recharts.LabelProps, "fill">>
->>>>>>> 703ceba8
 export type ChartTooltipProps = Recharts.TooltipProps<
   number | string | Array<number | string>,
   number | string

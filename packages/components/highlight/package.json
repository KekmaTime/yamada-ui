--- conflicted
+++ resolved
@@ -1,10 +1,6 @@
 {
   "name": "@yamada-ui/highlight",
-<<<<<<< HEAD
-  "version": "1.0.10",
-=======
   "version": "1.0.11",
->>>>>>> 00f9a340
   "description": "Yamada UI highlight component",
   "keywords": [
     "yamada",

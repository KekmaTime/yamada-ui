import type { CSSUIObject, PropGetter } from "@yamada-ui/core"
import { useTheme } from "@yamada-ui/core"
import { useControllableState } from "@yamada-ui/use-controllable-state"
import {
  createContext,
  isArray,
  useUpdateEffect,
  useCallbackRef,
} from "@yamada-ui/utils"
import type { Dayjs } from "dayjs"
import dayjs from "dayjs"
import type {
  Dispatch,
  ForwardedRef,
  MutableRefObject,
  RefObject,
  SetStateAction,
} from "react"
import { useCallback, useRef, useState } from "react"
import { getRangeYears, isSameDate, onShouldFocus } from "./calendar-utils"

export type MaybeValue = Date | Date[] | [Date?, Date?] | undefined

export type MaybeDate = Date | Dayjs

<<<<<<< HEAD
export type CalendarContext = Pick<
  Required<UseCalendarProps>,
  | "type"
  | "month"
  | "firstDayOfWeek"
  | "amountOfMonths"
  | "paginateBy"
  | "withWeekdays"
  | "withHeader"
  | "withControls"
  | "withLabel"
  | "disableOutsideDays"
  | "hiddenOutsideDays"
  | "locale"
  | "weekdayFormat"
  | "yearFormat"
  | "monthFormat"
  | "dateFormat"
  | "weekendDays"
  | "holidays"
  | "today"
  | "__selectType"
  | "enableRange"
> &
  Pick<
    UseCalendarProps,
    | "minDate"
    | "maxDate"
    | "excludeDate"
    | "typeRef"
    | "prevRef"
    | "nextRef"
    | "maxSelectValues"
    | "minSelectValues"
  > & {
    value: MaybeValue
    setType: (
      type: "year" | "month" | "date",
      year?: number,
      month?: number,
    ) => void
    setValue: Dispatch<SetStateAction<MaybeValue>>
    setMonth: Dispatch<SetStateAction<Date>>
    setYear: Dispatch<SetStateAction<number>>
    setInternalYear: Dispatch<SetStateAction<number>>
    hoveredValue: Date
    setHoveredValue: Dispatch<SetStateAction<Date | undefined>>
    year: number
    internalYear: number
    minYear: number
    maxYear: number
    rangeYears: number[]
    prevMonth: Date
    nextMonth: Date
    styles: Record<string, CSSUIObject>
    yearRefs: MutableRefObject<Map<number, RefObject<HTMLButtonElement>>>
    monthRefs: MutableRefObject<Map<number, RefObject<HTMLButtonElement>>>
    dayRefs: MutableRefObject<Map<string, RefObject<HTMLButtonElement>>>
  }
=======
export interface CalendarContext
  extends Pick<
      Required<UseCalendarProps>,
      | "type"
      | "month"
      | "firstDayOfWeek"
      | "amountOfMonths"
      | "paginateBy"
      | "withWeekdays"
      | "withHeader"
      | "withControls"
      | "withLabel"
      | "disableOutsideDays"
      | "hiddenOutsideDays"
      | "locale"
      | "weekdayFormat"
      | "yearFormat"
      | "monthFormat"
      | "dateFormat"
      | "weekendDays"
      | "holidays"
      | "today"
      | "__selectType"
      | "enableRange"
    >,
    Pick<
      UseCalendarProps,
      | "minDate"
      | "maxDate"
      | "excludeDate"
      | "typeRef"
      | "prevRef"
      | "nextRef"
      | "maxSelectValues"
    > {
  value: MaybeValue
  setType: (
    type: "year" | "month" | "date",
    year?: number,
    month?: number,
  ) => void
  setValue: Dispatch<SetStateAction<MaybeValue>>
  setMonth: Dispatch<SetStateAction<Date>>
  setYear: Dispatch<SetStateAction<number>>
  setInternalYear: Dispatch<SetStateAction<number>>
  hoveredValue: Date
  setHoveredValue: Dispatch<SetStateAction<Date | undefined>>
  year: number
  internalYear: number
  minYear: number
  maxYear: number
  rangeYears: number[]
  prevMonth: Date
  nextMonth: Date
  styles: { [key: string]: CSSUIObject }
  yearRefs: MutableRefObject<Map<number, RefObject<HTMLButtonElement>>>
  monthRefs: MutableRefObject<Map<number, RefObject<HTMLButtonElement>>>
  dayRefs: MutableRefObject<Map<string, RefObject<HTMLButtonElement>>>
}
>>>>>>> 51849580

export const [CalendarProvider, useCalendarContext] =
  createContext<CalendarContext>({
    strict: false,
    name: "CalendarContext",
  })

export interface UseCalendarProps<Y extends MaybeValue = Date> {
  /**
   * The type of the calendar.
   */
  type?: "year" | "month" | "date"
  /**
   * The initial type of the calendar.
   */
  defaultType?: "year" | "month" | "date"
  /**
   * The callback invoked when type state changes.
   */
  onChangeType?: (
    type: "year" | "month" | "date",
    year?: number,
    month?: number,
  ) => void
  /**
   * The value of the calendar.
   */
  value?: Y
  /**
   * The initial value of the calendar.
   */
  defaultValue?: Y
  /**
   * The callback invoked when value state changes.
   */
  onChange?: (value: Y) => void
  /**
   * The month of the calendar.
   */
  month?: Date
  /**
   * The initial month of the calendar.
   *
   * @default 'new Date()'
   */
  defaultMonth?: Date
  /**
   * The callback invoked when month state changes.
   */
  onChangeMonth?: (value: Date) => void
  /**
   * Define the first day of the week.
   *
   * @default 'monday'
   */
  firstDayOfWeek?: "sunday" | "monday"
  /**
   * The number of months to display.
   *
   * @default 1
   */
  amountOfMonths?: number
  /**
   * The number of months to paginate.
   *
   * @default 1
   */
  paginateBy?: number
  /**
   * If `true`, outside days will be disabled.
   *
   * @default false
   */
  disableOutsideDays?: boolean
  /**
   * If `true`, outside days will be hidden.
   */
  hiddenOutsideDays?: boolean
  /**
   * The locale of the calendar.
   * Check the docs to see the locale of possible modifiers you can pass.
   *
   * @see Docs https://day.js.org/docs/en/i18n/instance-locale
   * @default 'en'
   */
  locale?: string
  /**
   * The format used for conversion.
   * Check the docs to see the format of possible modifiers you can pass.
   *
   * @see Docs https://day.js.org/docs/en/display/format#list-of-localized-formats
   * @default 'dd'
   */
  weekdayFormat?: string
  /**
   * The format used for conversion.
   * Check the docs to see the format of possible modifiers you can pass.
   *
   * @see Docs https://day.js.org/docs/en/display/format#list-of-localized-formats
   * @default 'YYYY'
   */
  yearFormat?: string
  /**
   * The format used for conversion.
   * Check the docs to see the format of possible modifiers you can pass.
   *
   * @see Docs https://day.js.org/docs/en/display/format#list-of-localized-formats
   * @default 'MM'
   */
  monthFormat?: string
  /**
   * The format used for conversion.
   * Check the docs to see the format of possible modifiers you can pass.
   *
   * @see Docs https://day.js.org/docs/en/display/format#list-of-localized-formats
   * @default 'MMMM YYYY'
   */
  dateFormat?: string
  /**
   * Define weekend days.
   *
   * @default '[0, 6]'
   */
  weekendDays?: number[]
  /**
   * If `true`, highlight today.
   *
   * @default false
   */
  today?: boolean
  /**
   * The minimum possible date.
   */
  minDate?: Date
  /**
   * The maximum possible date.
   */
  maxDate?: Date
  /**
   * Callback function to determine whether the day should be disabled.
   */
  excludeDate?: (date: Date) => boolean
  /**
   * Define holidays.
   */
  holidays?: Date[]
  /**
   * Ref to a type function.
   */
  typeRef?: ForwardedRef<() => void | undefined>
  /**
   * Ref to a previous function.
   */
  prevRef?: ForwardedRef<() => void | undefined>
  /**
   * Ref to a next function.
   */
  nextRef?: ForwardedRef<() => void | undefined>
  /**
   * If `true`, display the calendar weekdays.
   *
   * @default true
   */
  withWeekdays?: boolean
  /**
   * If `true`, display the calendar header.
   *
   * @default true
   */
  withHeader?: boolean
  /**
   * If `true`, display the calendar control buttons.
   *
   * @default true
   */
  withControls?: boolean
  /**
   * If `true`, display the calendar label button.
   *
   * @default true
   */
  withLabel?: boolean
  /**
   * The maximum selectable value.
   */
  maxSelectValues?: number
  /**
   * The minimum selectable value.
   */
  minSelectValues?: number
  /**
   * If `true`, enables date multiple selection.
   *
   * @default false
   */
  enableMultiple?: boolean
  /**
   * If `true`, enables date range selection.
   *
   * @default false
   */
  enableRange?: boolean
  /**
   * Changes the judgment of the currently selected year and month.
   * This is an internal utility primarily used by `MonthPicker` and `YearPicker`.
   *
   * @private
   */
  __selectType?: "year" | "month" | "date"
}

export const useCalendar = <Y extends MaybeValue = Date>({
  type: typeProp,
  defaultType,
  onChangeType: onChangeTypeProp,
  value: valueProp,
  defaultValue,
  onChange: onChangeProp,
  month: monthProp,
  defaultMonth,
  onChangeMonth: onChangeMonthProp,
  firstDayOfWeek = "monday",
  amountOfMonths = 1,
  paginateBy = amountOfMonths,
  withWeekdays = true,
  disableOutsideDays = false,
  hiddenOutsideDays = false,
  minDate,
  maxDate,
  locale,
  yearFormat = "YYYY",
  monthFormat = "MMM",
  weekdayFormat = "dd",
  dateFormat = "MMMM YYYY",
  weekendDays = [0, 6],
  today = false,
  excludeDate,
  holidays = [],
  typeRef,
  prevRef,
  nextRef,
  withHeader = true,
  withControls = true,
  withLabel = true,
  maxSelectValues,
  minSelectValues,
  enableMultiple = false,
  enableRange = false,
  __selectType = "date",
  ...rest
}: UseCalendarProps<Y>) => {
  const { theme } = useTheme()

  locale ??= theme.__config?.date?.locale ?? "en"

  const [type, onChangeType] = useControllableState({
    value: typeProp,
    defaultValue: defaultType ?? "date",
  })

  const setType = useCallbackRef(
    (type: "year" | "month" | "date", year?: number, month?: number) => {
      onChangeType(type)
      onChangeTypeProp?.(type, year, month)
    },
    [],
  )

  const prevValueRef = useRef<Y | undefined>(undefined)
  const [value, setValue] = useControllableState({
    value: valueProp,
    defaultValue:
      defaultValue ??
      (enableMultiple || enableRange ? ([] as Date[] as Y) : undefined),
    onChange: onChangeProp,
  })

  const [hoveredValue, setHoveredValue] = useState<Date | undefined>(undefined)

  const isMulti = isArray(value)
  const isRange = enableRange && isMulti
  const resolvedValue =
    isMulti || isRange ? (value.filter(Boolean) as Date[]) : []

  if (isRange) disableOutsideDays = false

  const [month, setMonth] = useControllableState({
    value: monthProp,
    defaultValue: () => {
      if (!isMulti && value) {
        defaultMonth ??= new Date(new Date(value).setDate(1))
      } else if ((isMulti || isRange) && resolvedValue.length) {
        defaultMonth ??= new Date(new Date(resolvedValue.at(-1)!).setDate(1))
      } else {
        defaultMonth ??= new Date(new Date().setDate(1))
      }

      return defaultMonth
    },
    onChange: onChangeMonthProp,
    onUpdate: (prev, next) => !isSameDate(prev, next),
  })

  const defaultYear = month.getFullYear()
  const [year, setYear] = useState<number>(defaultYear)
  const [internalYear, setInternalYear] = useState<number>(year)
  const minYear = minDate instanceof Date ? minDate.getFullYear() : 1
  const maxYear = maxDate instanceof Date ? maxDate.getFullYear() : 10000
  const rangeYears = getRangeYears(internalYear)
  const nextMonth = dayjs(month).add(amountOfMonths, "months").toDate()
  const prevMonth = dayjs(month).subtract(1, "months").toDate()

  const yearRefs = useRef(new Map<number, RefObject<HTMLButtonElement>>())
  const monthRefs = useRef(new Map<number, RefObject<HTMLButtonElement>>())
  const dayRefs = useRef(new Map<string, RefObject<HTMLButtonElement>>())

  useUpdateEffect(() => {
    if (!defaultMonth) return

    if (isRange && isArray(prevValueRef.current) && isArray(valueProp)) {
      const prevValue = prevValueRef.current.filter(Boolean)
      const nextValue = valueProp.filter(Boolean)

      if (prevValue.length === 1) {
        const isReverse = !isSameDate(prevValue[0], nextValue[0])

        if (!isReverse) {
          if (nextValue[1])
            defaultMonth = new Date(new Date(nextValue[1]).setDate(1))
        } else {
          if (nextValue[0])
            defaultMonth = new Date(new Date(nextValue[0]).setDate(1))
        }
      }
    }

    setMonth(defaultMonth)
    setYear(defaultMonth.getFullYear())
    setInternalYear(defaultMonth.getFullYear())

    prevValueRef.current = valueProp
  }, [valueProp])

  useUpdateEffect(() => {
    if (!value || amountOfMonths > 1) return

    if (isMulti || isRange) return

    if (!value) return

    const year = value.getFullYear()

    if (type === "year") {
      setYear(year)
      setInternalYear((prev) => {
        const isContain = rangeYears.includes(year)

        if (isContain) {
          return prev
        } else {
          return year
        }
      })
    } else {
      setMonth(value)
    }
  }, [value, amountOfMonths])

  useUpdateEffect(() => {
    if (!isRange) return

    if (value.length !== 1) setHoveredValue(undefined)
  }, [isRange, value])

  useUpdateEffect(() => {
    if (__selectType === "year") return

    setYear(month.getFullYear())
    setInternalYear(month.getFullYear())
  }, [month.getFullYear()])

  useUpdateEffect(() => {
    switch (type) {
      case "year":
        onShouldFocus(yearRefs, (i) => year === rangeYears[i])

        break

      case "month":
        onShouldFocus(
          monthRefs,
          (value) => month.getFullYear() === year && month.getMonth() === value,
        )

        break

      default:
        onShouldFocus(dayRefs, (key) => {
          const [, month, date] = key.split("-").map(Number)

          if (!isMulti) {
            return value?.getMonth() === month && value?.getDate() === date
          } else {
            return value?.some(
              (value) =>
                value?.getMonth() === month && value.getDate() === date,
            )
          }
        })

        break
    }
  }, [type])

  useUpdateEffect(() => {
    setValue(valueProp as Y)
  }, [valueProp])

  const getContainerProps: PropGetter = useCallback(
    (props = {}, ref = null) => ({
      ...rest,
      ...props,
      ref,
    }),
    [rest],
  )

  return {
    type,
    setType,
    value,
    setValue,
    hoveredValue,
    setHoveredValue,
    year,
    setYear,
    internalYear,
    setInternalYear,
    minYear,
    maxYear,
    rangeYears,
    prevMonth,
    nextMonth,
    minDate,
    maxDate,
    month,
    setMonth,
    firstDayOfWeek,
    amountOfMonths,
    paginateBy,
    withWeekdays,
    withHeader,
    withControls,
    withLabel,
    disableOutsideDays,
    hiddenOutsideDays,
    locale,
    weekdayFormat,
    yearFormat,
    monthFormat,
    dateFormat,
    weekendDays,
    holidays,
    today,
    excludeDate,
    getContainerProps,
    typeRef,
    prevRef,
    nextRef,
    yearRefs,
    monthRefs,
    dayRefs,
    maxSelectValues,
    minSelectValues,
    __selectType,
    enableRange,
  }
}

export type UseCalendarReturn = ReturnType<typeof useCalendar><|MERGE_RESOLUTION|>--- conflicted
+++ resolved
@@ -23,67 +23,6 @@
 
 export type MaybeDate = Date | Dayjs
 
-<<<<<<< HEAD
-export type CalendarContext = Pick<
-  Required<UseCalendarProps>,
-  | "type"
-  | "month"
-  | "firstDayOfWeek"
-  | "amountOfMonths"
-  | "paginateBy"
-  | "withWeekdays"
-  | "withHeader"
-  | "withControls"
-  | "withLabel"
-  | "disableOutsideDays"
-  | "hiddenOutsideDays"
-  | "locale"
-  | "weekdayFormat"
-  | "yearFormat"
-  | "monthFormat"
-  | "dateFormat"
-  | "weekendDays"
-  | "holidays"
-  | "today"
-  | "__selectType"
-  | "enableRange"
-> &
-  Pick<
-    UseCalendarProps,
-    | "minDate"
-    | "maxDate"
-    | "excludeDate"
-    | "typeRef"
-    | "prevRef"
-    | "nextRef"
-    | "maxSelectValues"
-    | "minSelectValues"
-  > & {
-    value: MaybeValue
-    setType: (
-      type: "year" | "month" | "date",
-      year?: number,
-      month?: number,
-    ) => void
-    setValue: Dispatch<SetStateAction<MaybeValue>>
-    setMonth: Dispatch<SetStateAction<Date>>
-    setYear: Dispatch<SetStateAction<number>>
-    setInternalYear: Dispatch<SetStateAction<number>>
-    hoveredValue: Date
-    setHoveredValue: Dispatch<SetStateAction<Date | undefined>>
-    year: number
-    internalYear: number
-    minYear: number
-    maxYear: number
-    rangeYears: number[]
-    prevMonth: Date
-    nextMonth: Date
-    styles: Record<string, CSSUIObject>
-    yearRefs: MutableRefObject<Map<number, RefObject<HTMLButtonElement>>>
-    monthRefs: MutableRefObject<Map<number, RefObject<HTMLButtonElement>>>
-    dayRefs: MutableRefObject<Map<string, RefObject<HTMLButtonElement>>>
-  }
-=======
 export interface CalendarContext
   extends Pick<
       Required<UseCalendarProps>,
@@ -118,6 +57,7 @@
       | "prevRef"
       | "nextRef"
       | "maxSelectValues"
+      | "minSelectValues"
     > {
   value: MaybeValue
   setType: (
@@ -143,7 +83,6 @@
   monthRefs: MutableRefObject<Map<number, RefObject<HTMLButtonElement>>>
   dayRefs: MutableRefObject<Map<string, RefObject<HTMLButtonElement>>>
 }
->>>>>>> 51849580
 
 export const [CalendarProvider, useCalendarContext] =
   createContext<CalendarContext>({

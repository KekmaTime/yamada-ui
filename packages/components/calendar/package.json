--- conflicted
+++ resolved
@@ -1,10 +1,6 @@
 {
   "name": "@yamada-ui/calendar",
-<<<<<<< HEAD
-  "version": "1.1.7",
-=======
   "version": "1.1.8",
->>>>>>> 00f9a340
   "description": "Yamada UI calendar component",
   "keywords": [
     "yamada",

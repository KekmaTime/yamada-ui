--- conflicted
+++ resolved
@@ -1,7 +1,5 @@
 # @yamada-ui/calendar
 
-<<<<<<< HEAD
-=======
 ## 1.1.8
 
 ### Patch Changes
@@ -20,7 +18,6 @@
   - @yamada-ui/use-controllable-state@1.0.5
   - @yamada-ui/use-outside-click@1.0.5
 
->>>>>>> 00f9a340
 ## 1.1.7
 
 ### Patch Changes

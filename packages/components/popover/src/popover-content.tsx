<<<<<<< HEAD
import type { CSSUIObject, CSSUIProps, HTMLUIProps } from "@yamada-ui/core"
import { ui, forwardRef } from "@yamada-ui/core"
import type { MotionProps } from "@yamada-ui/motion"
import { Motion } from "@yamada-ui/motion"
=======
import type { CSSUIObject, CSSUIProps } from "@yamada-ui/core"
import { ui } from "@yamada-ui/core"
import type { MotionPropsWithoutChildren } from "@yamada-ui/motion"
import { Motion, motionForwardRef } from "@yamada-ui/motion"
>>>>>>> f451f68a
import { scaleFadeProps, slideFadeProps } from "@yamada-ui/transitions"
import { cx, findChildren, funcAll, getValidChildren } from "@yamada-ui/utils"
import type { ReactNode } from "react"
import { usePopover } from "./popover"
import type { PopoverProps } from "."
import { PopoverCloseButton } from "."

<<<<<<< HEAD
export type PopoverContentProps = Omit<MotionProps<"section">, "children"> & {
  /**
   * The props of the container element.
   */
  containerProps?: Omit<HTMLUIProps<"div">, "children">
}
=======
export type PopoverContentProps = MotionPropsWithoutChildren<"section">
>>>>>>> f451f68a

const getPopoverContentProps = (
  animation: PopoverProps["animation"] = "scale",
  duration?: PopoverProps["duration"],
) => {
  const custom = {
    reverse: true,
    duration,
    enter: { visibility: "visible" },
    transitionEnd: { exit: { visibility: "hidden" } },
  }

  switch (animation) {
    case "scale":
      return {
        ...scaleFadeProps,
        custom: { ...custom, scale: 0.95 },
      }
    case "top":
      return {
        ...slideFadeProps,
        custom: { ...custom, offsetX: 0, offsetY: -16 },
      }
    case "right":
      return {
        ...slideFadeProps,
        custom: { ...custom, offsetX: 16, offsetY: 0 },
      }
    case "left":
      return {
        ...slideFadeProps,
        custom: { ...custom, offsetX: -16, offsetY: 0 },
      }
    case "bottom":
      return {
        ...slideFadeProps,
        custom: { ...custom, offsetX: 0, offsetY: 16 },
      }
  }
}

export const PopoverContent = motionForwardRef<PopoverContentProps, "section">(
  (
    {
      className,
      containerProps,
      children,
      w,
      width,
      minW,
      minWidth,
      z,
      zIndex,
      __css,
      ...rest
    },
    ref,
  ) => {
    const {
      isOpen,
      closeOnButton,
      getPopperProps,
      getPopoverProps,
      onAnimationComplete,
      animation,
      duration,
      styles,
    } = usePopover()

    const validChildren = getValidChildren(children)

    const [customPopoverCloseButton, ...cloneChildren] = findChildren(
      validChildren,
      PopoverCloseButton,
    )

    const resolvedChildren = (): ReactNode => {
      return (
        <>
          {customPopoverCloseButton ??
            (closeOnButton ? <PopoverCloseButton /> : null)}

          {cloneChildren}
        </>
      )
    }

    const popoverProps = { ...rest, children: resolvedChildren() }

    const css = __css ?? styles.container ?? {}

    const computedCSS: CSSUIObject = {
      position: "relative",
      w: "100%",
      display: "flex",
      flexDirection: "column",
      outline: 0,
      ...css,
    }

    width ??= w
    width ??= (css?.width ?? css?.w) as CSSUIProps["width"]
    minWidth ??= minW
    minWidth ??= (css?.minWidth ?? css?.minW) as CSSUIProps["minWidth"]

    zIndex ??= z
    zIndex ??= (css?.zIndex ?? css?.z) as CSSUIProps["zIndex"]

    return (
      <ui.div
        {...getPopperProps({
          style: { visibility: isOpen ? "visible" : "hidden" },
        })}
        className="ui-popover"
        width={width}
        minWidth={minWidth}
        zIndex={zIndex}
        {...containerProps}
      >
        <Motion
          as="section"
          className={cx("ui-popover__content", className)}
          {...(animation !== "none"
            ? getPopoverContentProps(animation, duration)
            : {})}
          {...getPopoverProps(popoverProps, ref)}
          initial="exit"
          animate={isOpen ? "enter" : "exit"}
          exit="exit"
          onAnimationComplete={funcAll(
            onAnimationComplete,
            rest.onAnimationComplete,
          )}
          __css={computedCSS}
        />
      </ui.div>
    )
  },
)<|MERGE_RESOLUTION|>--- conflicted
+++ resolved
@@ -1,14 +1,7 @@
-<<<<<<< HEAD
 import type { CSSUIObject, CSSUIProps, HTMLUIProps } from "@yamada-ui/core"
-import { ui, forwardRef } from "@yamada-ui/core"
-import type { MotionProps } from "@yamada-ui/motion"
-import { Motion } from "@yamada-ui/motion"
-=======
-import type { CSSUIObject, CSSUIProps } from "@yamada-ui/core"
 import { ui } from "@yamada-ui/core"
+import { Motion, motionForwardRef } from "@yamada-ui/motion"
 import type { MotionPropsWithoutChildren } from "@yamada-ui/motion"
-import { Motion, motionForwardRef } from "@yamada-ui/motion"
->>>>>>> f451f68a
 import { scaleFadeProps, slideFadeProps } from "@yamada-ui/transitions"
 import { cx, findChildren, funcAll, getValidChildren } from "@yamada-ui/utils"
 import type { ReactNode } from "react"
@@ -16,16 +9,12 @@
 import type { PopoverProps } from "."
 import { PopoverCloseButton } from "."
 
-<<<<<<< HEAD
-export type PopoverContentProps = Omit<MotionProps<"section">, "children"> & {
+export type PopoverContentProps = MotionPropsWithoutChildren<"section"> & {
   /**
    * The props of the container element.
    */
   containerProps?: Omit<HTMLUIProps<"div">, "children">
 }
-=======
-export type PopoverContentProps = MotionPropsWithoutChildren<"section">
->>>>>>> f451f68a
 
 const getPopoverContentProps = (
   animation: PopoverProps["animation"] = "scale",

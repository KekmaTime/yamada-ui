--- conflicted
+++ resolved
@@ -1,31 +1,18 @@
-<<<<<<< HEAD
-import type { CSSUIObject } from "@yamada-ui/core"
+import type { HTMLUIProps } from "@yamada-ui/core"
+import { forwardRef, ui } from "@yamada-ui/core"
 import type { MotionPropsWithoutChildren } from "@yamada-ui/motion"
-import { motionForwardRef } from "@yamada-ui/motion"
-=======
-import type { HTMLUIProps } from "@yamada-ui/core"
-import { ui, forwardRef } from "@yamada-ui/core"
-import type { MotionProps } from "@yamada-ui/motion"
->>>>>>> 0caa68da
 import { PopoverContent } from "@yamada-ui/popover"
 import { cx, handlerAll, mergeRefs } from "@yamada-ui/utils"
 import type { KeyboardEvent, KeyboardEventHandler } from "react"
 import { useCallback } from "react"
 import { useMenu, useMenuDescendantsContext } from "./menu"
 
-<<<<<<< HEAD
-export type MenuListProps = MotionPropsWithoutChildren<"ul">
-
-export const MenuList = motionForwardRef<MenuListProps, "ul">(
-  ({ className, ...rest }, ref) => {
-=======
 export type MenuListProps = HTMLUIProps<"ul"> & {
-  contentProps?: Omit<MotionProps<"div">, "children">
+  contentProps?: MotionPropsWithoutChildren
 }
 
 export const MenuList = forwardRef<MenuListProps, "ul">(
   ({ className, contentProps, children, ...rest }, ref) => {
->>>>>>> 0caa68da
     const { menuRef, focusedIndex, setFocusedIndex, onClose, styles } =
       useMenu()
 

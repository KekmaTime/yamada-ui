--- conflicted
+++ resolved
@@ -1,10 +1,6 @@
 {
   "name": "@yamada-ui/autocomplete",
-<<<<<<< HEAD
-  "version": "1.0.16",
-=======
   "version": "1.0.17",
->>>>>>> 00f9a340
   "description": "Yamada UI autocomplete component",
   "keywords": [
     "yamada",

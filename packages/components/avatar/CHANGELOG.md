--- conflicted
+++ resolved
@@ -1,7 +1,5 @@
 # @yamada-ui/avatar
 
-<<<<<<< HEAD
-=======
 ## 1.1.10
 
 ### Patch Changes
@@ -13,7 +11,6 @@
   - @yamada-ui/core@1.3.2
   - @yamada-ui/use-animation@1.0.11
 
->>>>>>> 00f9a340
 ## 1.1.9
 
 ### Patch Changes

--- conflicted
+++ resolved
@@ -4,16 +4,12 @@
 import type { RenderReturn } from "@yamada-ui/test"
 import { createRef } from "react"
 import type { ResizableItemControl } from "../src"
-<<<<<<< HEAD
 import {
   Resizable,
   ResizableItem,
   ResizableTrigger,
   ResizableTriggerIcon,
 } from "../src"
-=======
-import { Resizable, ResizableItem, ResizableTrigger } from "../src"
->>>>>>> ecda8768
 import { assert } from "./utils"
 
 describe.skip("<Resizable />", () => {

import { faMinus, faPlus } from "@fortawesome/free-solid-svg-icons"
import { Icon } from "@yamada-ui/fontawesome"
import { Text } from "@yamada-ui/react"
import { a11y, render, screen } from "@yamada-ui/test"
import {
  Accordion,
  AccordionItem,
  AccordionLabel,
  AccordionPanel,
} from "../src"

describe("<Accordion />", () => {
  test("Accordion renders correctly", async () => {
    await a11y(
      <Accordion>
        <AccordionItem label="Accordion Label">
          This is an accordion item
        </AccordionItem>
      </Accordion>,
    )
  })

  test("should render correctly with defaultIndex item expanded", async () => {
    render(
      <Accordion defaultIndex={0}>
        <AccordionItem label="Accordion Label 1">
          This is an accordion item 1
        </AccordionItem>
        <AccordionItem label="Accordion Label 2">
          This is an accordion item 2
        </AccordionItem>
      </Accordion>,
    )

    const button = await screen.findByRole("button", {
      name: /Accordion Label 1/i,
    })
<<<<<<< HEAD
    expect(button).toHaveAttribute("data-expanded")
    const paragraphs = await screen.findAllByRole("paragraph")
    expect(paragraphs[0]).toHaveTextContent("This is an accordion item 1")
=======
    expect(button).toHaveAttribute("aria-expanded", "true")
    const paragraph = await screen.findByRole("paragraph")
    expect(paragraph).toHaveTextContent("This is an accordion item 1")
>>>>>>> 67d081b2
  })

  test("should work correctly with isToggle", async () => {
    const { user } = render(
      <Accordion isToggle>
        <AccordionItem label="Accordion Label 1">
          This is an accordion item 1
        </AccordionItem>
        <AccordionItem label="Accordion Label 2">
          This is an accordion item 2
        </AccordionItem>
      </Accordion>,
    )

    const button = screen.getByRole("button", { name: /Accordion Label 1/i })

    await user.click(button)
    expect(button).toHaveAttribute("aria-expanded", "true")

    await user.click(button)
    expect(button).toHaveAttribute("aria-expanded", "false")
  })

  test("should show multiple items", async () => {
    const { user } = render(
      <Accordion defaultIndex={[0, 1]} isMultiple>
        <AccordionItem label="Accordion Label 1">
          This is an accordion item 1
        </AccordionItem>
        <AccordionItem label="Accordion Label 2">
          This is an accordion item 2
        </AccordionItem>
        <AccordionItem label="Accordion Label 3">
          This is an accordion item 3
        </AccordionItem>
      </Accordion>,
    )

    const item1 = screen.getByRole("button", { name: /Accordion Label 1/i })
    const item2 = screen.getByRole("button", { name: /Accordion Label 2/i })
    const item3 = screen.getByRole("button", { name: /Accordion Label 3/i })

    expect(item1).toHaveAttribute("aria-expanded", "true")
    expect(item2).toHaveAttribute("aria-expanded", "true")
    expect(item3).toHaveAttribute("aria-expanded", "false")

    await user.click(item3)
    expect(item3).toHaveAttribute("aria-expanded", "true")
  })

  test("should render a disabled item", () => {
    render(
      <Accordion>
        <AccordionItem isDisabled label="Accordion Label">
          This is an accordion item
        </AccordionItem>
      </Accordion>,
    )

    const button = screen.getByRole("button", { name: /Accordion Label/i })
    expect(button).toBeDisabled()
  })

  test("should render item with panel", async () => {
    render(
      <Accordion defaultIndex={0}>
        <AccordionItem label="Accordion Label">
          <AccordionPanel>This is an accordion item</AccordionPanel>
        </AccordionItem>
      </Accordion>,
    )

    const paragraph = await screen.findByRole("paragraph")

    expect(paragraph).toHaveTextContent("This is an accordion item")
  })

  test("should render item with custom icon", async () => {
    const { user } = render(
      <Accordion
        icon={({ isExpanded }) => (
          <Icon
            data-testid="custom-icon"
            icon={!isExpanded ? faPlus : faMinus}
            color={["blackAlpha.800", "whiteAlpha.700"]}
          />
        )}
      >
        <AccordionItem label="Accordion Label">
          This is an accordion item
        </AccordionItem>
      </Accordion>,
    )
    expect(screen.getByTestId("custom-icon")).toHaveAttribute(
      "data-icon",
      "plus",
    )

    await user.click(screen.getByRole("button", { name: /Accordion Label/i }))
    expect(screen.getByTestId("custom-icon")).toHaveAttribute(
      "data-icon",
      "minus",
    )
  })

  test("should render item with custom icon in AccordionItem", async () => {
    const { user } = render(
      <Accordion>
        <AccordionItem
          label="Accordion Label"
          icon={({ isExpanded }) => (
            <Icon
              data-testid="custom-icon"
              icon={!isExpanded ? faPlus : faMinus}
              color={["blackAlpha.800", "whiteAlpha.700"]}
            />
          )}
        >
          This is an accordion item
        </AccordionItem>
      </Accordion>,
    )
    expect(screen.getByTestId("custom-icon")).toHaveAttribute(
      "data-icon",
      "plus",
    )

    await user.click(screen.getByRole("button", { name: /Accordion Label/i }))
    expect(screen.getByTestId("custom-icon")).toHaveAttribute(
      "data-icon",
      "minus",
    )
  })

  test("should render item with custom icon in AccordionLabel", async () => {
    const { user } = render(
      <Accordion>
        <AccordionItem>
          <AccordionLabel
            icon={({ isExpanded }) => (
              <Icon
                data-testid="custom-icon"
                icon={!isExpanded ? faPlus : faMinus}
                color={["blackAlpha.800", "whiteAlpha.700"]}
              />
            )}
          >
            Accordion Label
          </AccordionLabel>
          This is an accordion item
        </AccordionItem>
      </Accordion>,
    )
    expect(screen.getByTestId("custom-icon")).toHaveAttribute(
      "data-icon",
      "plus",
    )

    await user.click(screen.getByRole("button", { name: /Accordion Label/i }))
    expect(screen.getByTestId("custom-icon")).toHaveAttribute(
      "data-icon",
      "minus",
    )
  })

  test("should render item with custom label", () => {
    render(
      <Accordion>
        <AccordionItem>
          <AccordionLabel>Accordion Label</AccordionLabel>
          <AccordionPanel>This is an accordion item</AccordionPanel>
        </AccordionItem>
      </Accordion>,
    )
    expect(
      screen.getByRole("button", { name: /Accordion Label/i }),
    ).toBeInTheDocument()
  })

  test("should render label with function label", async () => {
    const { user } = render(
      <Accordion>
        <AccordionItem
          label={({ isExpanded, isDisabled }) => {
            if (isDisabled) return <Text>Is disabled</Text>

            if (isExpanded) return <Text>Is expanded</Text>
            else return <Text>Not expanded</Text>
          }}
        >
          This is an accordion item
        </AccordionItem>
      </Accordion>,
    )

    const button = screen.getByRole("button", { name: /Not expanded/i })
    expect(button).toBeInTheDocument()

    await user.click(button)
    expect(button).toHaveTextContent("Is expanded")
  })

  test("focus moves correctly on ArrowDown", async () => {
    const { user } = render(
      <Accordion>
        <AccordionItem label="Accordion Label 1">
          This is an accordion item 1
        </AccordionItem>
        <AccordionItem label="Accordion Label 2">
          This is an accordion item 2
        </AccordionItem>
        <AccordionItem label="Accordion Label 3">
          This is an accordion item 3
        </AccordionItem>
      </Accordion>,
    )

    const item1 = screen.getByRole("button", { name: /Accordion Label 1/i })
    const item2 = screen.getByRole("button", { name: /Accordion Label 2/i })
    const item3 = screen.getByRole("button", { name: /Accordion Label 3/i })

    await user.click(item1)
    expect(item1).toHaveFocus()

    await user.keyboard("{ArrowDown>}")
    expect(item2).toHaveFocus()

    await user.keyboard("{ArrowDown>}")
    expect(item3).toHaveFocus()

    await user.keyboard("{ArrowDown>}")
    expect(item1).toHaveFocus()
  })

  test("focus moves correctly on ArrowUp", async () => {
    const { user } = render(
      <Accordion>
        <AccordionItem label="Accordion Label 1">
          This is an accordion item 1
        </AccordionItem>
        <AccordionItem label="Accordion Label 2">
          This is an accordion item 2
        </AccordionItem>
        <AccordionItem label="Accordion Label 3">
          This is an accordion item 3
        </AccordionItem>
      </Accordion>,
    )

    const item1 = screen.getByRole("button", { name: /Accordion Label 1/i })
    const item2 = screen.getByRole("button", { name: /Accordion Label 2/i })
    const item3 = screen.getByRole("button", { name: /Accordion Label 3/i })

    await user.click(item1)
    expect(item1).toHaveFocus()

    await user.keyboard("{ArrowUp>}")
    expect(item3).toHaveFocus()

    await user.keyboard("{ArrowUp>}")
    expect(item2).toHaveFocus()
  })

  test("focus moves correctly on Home", async () => {
    const { user } = render(
      <Accordion>
        <AccordionItem label="Accordion Label 1">
          This is an accordion item 1
        </AccordionItem>
        <AccordionItem label="Accordion Label 2">
          This is an accordion item 2
        </AccordionItem>
        <AccordionItem label="Accordion Label 3">
          This is an accordion item 3
        </AccordionItem>
      </Accordion>,
    )

    const item1 = screen.getByRole("button", { name: /Accordion Label 1/i })
    const item3 = screen.getByRole("button", { name: /Accordion Label 3/i })

    await user.click(item3)
    expect(item3).toHaveFocus()

    await user.keyboard("{Home>}")
    expect(item1).toHaveFocus()
  })

  test("focus moves correctly on End", async () => {
    const { user } = render(
      <Accordion>
        <AccordionItem label="Accordion Label 1">
          This is an accordion item 1
        </AccordionItem>
        <AccordionItem label="Accordion Label 2">
          This is an accordion item 2
        </AccordionItem>
        <AccordionItem label="Accordion Label 3">
          This is an accordion item 3
        </AccordionItem>
      </Accordion>,
    )

    const item1 = screen.getByRole("button", { name: /Accordion Label 1/i })
    const item3 = screen.getByRole("button", { name: /Accordion Label 3/i })

    await user.click(item1)
    expect(item1).toHaveFocus()

    await user.keyboard("{End>}")
    expect(item3).toHaveFocus()
  })

  test("correct warnings should be issued when isMultiple and isToggle", () => {
    const consoleWarnSpy = vi
      .spyOn(console, "warn")
      .mockImplementation(() => {})

    render(
      <Accordion isMultiple isToggle>
        <AccordionItem label="Accordion Label">
          This is an accordion item
        </AccordionItem>
      </Accordion>,
    )

    expect(consoleWarnSpy).toHaveBeenCalledOnce()

    consoleWarnSpy.mockRestore()
  })

  test("correct warnings should be issued when isMultiple and defaultIndex is not array", () => {
    const consoleWarnSpy = vi
      .spyOn(console, "warn")
      .mockImplementation(() => {})

    render(
      <Accordion isMultiple defaultIndex={1}>
        <AccordionItem label="Accordion Label">
          This is an accordion item
        </AccordionItem>
      </Accordion>,
    )

    expect(consoleWarnSpy).toHaveBeenCalledOnce()

    consoleWarnSpy.mockRestore()
  })
})<|MERGE_RESOLUTION|>--- conflicted
+++ resolved
@@ -35,15 +35,9 @@
     const button = await screen.findByRole("button", {
       name: /Accordion Label 1/i,
     })
-<<<<<<< HEAD
-    expect(button).toHaveAttribute("data-expanded")
-    const paragraphs = await screen.findAllByRole("paragraph")
-    expect(paragraphs[0]).toHaveTextContent("This is an accordion item 1")
-=======
     expect(button).toHaveAttribute("aria-expanded", "true")
     const paragraph = await screen.findByRole("paragraph")
     expect(paragraph).toHaveTextContent("This is an accordion item 1")
->>>>>>> 67d081b2
   })
 
   test("should work correctly with isToggle", async () => {

--- conflicted
+++ resolved
@@ -1,7 +1,5 @@
 # @yamada-ui/accordion
 
-<<<<<<< HEAD
-=======
 ## 1.0.12
 
 ### Patch Changes
@@ -15,7 +13,6 @@
   - @yamada-ui/use-controllable-state@1.0.5
   - @yamada-ui/use-descendant@1.0.5
 
->>>>>>> 00f9a340
 ## 1.0.11
 
 ### Patch Changes

--- conflicted
+++ resolved
@@ -3,21 +3,16 @@
   HTMLUIProps,
   ThemeProps,
   Token,
-<<<<<<< HEAD
- } from "@yamada-ui/core"
-=======
 } from "@yamada-ui/core"
 import type { ComponentPropsWithoutRef, FC } from "react"
 import type { PaginationItemProps } from "./pagination-item"
 import type { UsePaginationProps } from "./use-pagination"
->>>>>>> 43062536
 import {
   forwardRef,
   omitThemeProps,
   ui,
   useComponentMultiStyle,
 } from "@yamada-ui/core"
-
 import { useValue } from "@yamada-ui/use-value"
 import { cx, dataAttr, handlerAll } from "@yamada-ui/utils"
 import { useMemo } from "react"

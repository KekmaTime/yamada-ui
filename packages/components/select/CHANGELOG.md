--- conflicted
+++ resolved
@@ -1,7 +1,5 @@
 # @yamada-ui/select
 
-<<<<<<< HEAD
-=======
 ## 1.0.15
 
 ### Patch Changes
@@ -19,7 +17,6 @@
   - @yamada-ui/use-descendant@1.0.5
   - @yamada-ui/use-outside-click@1.0.5
 
->>>>>>> 00f9a340
 ## 1.0.14
 
 ### Patch Changes

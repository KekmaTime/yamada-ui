--- conflicted
+++ resolved
@@ -16,12 +16,8 @@
   ({ id, className, icon, ...rest }, ref) => {
     const { styles } = useSelectContext()
     const { isSelected, customIcon, children, getOptionProps } =
-<<<<<<< HEAD
-      useSelectOption(ref, rest)
+      useSelectOption(rest)
     const uuid = useId()
-=======
-      useSelectOption(rest)
->>>>>>> d0b141a1
 
     id ??= uuid
     icon ??= customIcon

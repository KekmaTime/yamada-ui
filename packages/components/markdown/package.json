--- conflicted
+++ resolved
@@ -51,13 +51,8 @@
     "@yamada-ui/utils": "workspace:*",
     "react-markdown": "^9.0.0",
     "react-syntax-highlighter": "^15.5.0",
-<<<<<<< HEAD
-    "rehype-raw": "^6.1.1",
-    "remark-gfm": "^4.0.0"
-=======
-    "rehype-raw": "^7.0.0",
-    "remark-gfm": "^3.0.1"
->>>>>>> abaeb761
+    "remark-gfm": "^4.0.0",
+    "rehype-raw": "^7.0.0"
   },
   "devDependencies": {
     "@types/react-syntax-highlighter": "^15.5.7",

import { GetServerSidePropsContext, NextPage } from 'next'
import { Layout } from 'components/layouts'

<<<<<<< HEAD
type Props = Record<string, never>
=======
interface Props {}
>>>>>>> eb152b7c

const Page: NextPage<Props> = () => {
  return <Layout></Layout>
}

export default Page

export const getServerSideProps = ({ req }: GetServerSidePropsContext) => {
  return {
    props: {
      cookies: req.headers.cookie ?? '',
    },
  }
}<|MERGE_RESOLUTION|>--- conflicted
+++ resolved
@@ -1,11 +1,7 @@
 import { GetServerSidePropsContext, NextPage } from 'next'
 import { Layout } from 'components/layouts'
 
-<<<<<<< HEAD
-type Props = Record<string, never>
-=======
 interface Props {}
->>>>>>> eb152b7c
 
 const Page: NextPage<Props> = () => {
   return <Layout></Layout>

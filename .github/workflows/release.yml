name: Release

on:
  push:
    paths:
      - ".storybook/**"
      - ".changeset/**"
      - "packages/**"
      - "stories/**"
    branches:
      - main

concurrency:
  group: ${{ github.workflow }}-${{ github.ref }}

jobs:
  release:
    name: Release
    runs-on: ubuntu-latest
    steps:
      - name: Checkout
        uses: actions/checkout@v4
        with:
          fetch-depth: 0
          token: ${{ secrets.PAT_TOKEN }}

      - name: Check changed stories
        id: stories
        run: |
          echo "changed=$(git diff --name-only ${{ github.event.before }} ${{ github.sha }} | grep -q -e '^\.storybook/' -e '^stories/' && echo true || echo false)" >> $GITHUB_OUTPUT
        shell: bash

      - name: Install
        uses: ./.github/composite-actions/install

      - name: Build
        run: pnpm build

      - name: Create release PR or publish to NPM
        id: changesets
        uses: changesets/action@v1
        with:
          publish: pnpm release
          commit: "ci(changesets): version packages"
          setupGitUser: false
        env:
          NODE_AUTH_TOKEN: ${{ secrets.NPM_TOKEN }}
          NPM_TOKEN: ${{ secrets.NPM_TOKEN }}
          GITHUB_TOKEN: ${{ secrets.GITHUB_TOKEN }}

      - name: Create @dev release
        if: steps.changesets.outputs.published != 'true'
        run: |
          git checkout main
          pnpm version:dev
          pnpm release:dev
        env:
          NODE_AUTH_TOKEN: ${{ secrets.NPM_TOKEN }}
          GITHUB_TOKEN: ${{ secrets.GITHUB_TOKEN }}

      - name: Update docs
        if: steps.changesets.outputs.published == 'true'
        run: |
          pnpm gen:docs
          git add .
          git diff --staged --exit-code || (git commit -m 'ci(docs): updated docs' && git push)

      - name: Update changelog
        if: steps.changesets.outputs.published == 'true'
        run: |
          pnpm changelog:latest
          git add .
          git diff --staged --exit-code || (git commit -m 'ci(changelog): added changelog' && git push)

      - name: Notification Mattermost and Discord
        if: steps.changesets.outputs.published == 'true'
        run: |
          pnpm notification:mattermost
          pnpm notification:discord
        env:
<<<<<<< HEAD
          MATTERMOST_WEBHOOK_URL: ${{ secrets.MATTERMOST_RELEASE_WEBHOOK_URL }}
          DISCORD_WEBHOOK_URL: ${{ secrets.DISCORD_RELEASE_WEBHOOK_URL }}
=======
          MATTERMOST_RELEASE_WEBHOOK_URL: ${{ secrets.MATTERMOST_RELEASE_WEBHOOK_URL }}
          DISCORD_RELEASE_WEBHOOK_URL: ${{ secrets.DISCORD_RELEASE_WEBHOOK_URL }}
>>>>>>> 00f9a340

      - name: Build Storybook
        if: steps.stories.outputs.changed == 'true' || steps.changesets.outputs.published == 'true'
        run: pnpm build:storybook

      - name: Update Storybook
        if: steps.stories.outputs.changed == 'true' || steps.changesets.outputs.published == 'true'
        uses: JamesIves/github-pages-deploy-action@v4.5.0
        with:
          branch: gh-pages
          folder: storybook-static
          clean: true
          clean-exclude: .nojekyll

      - name: Release docs
        if: steps.changesets.outputs.published == 'true'
        uses: actions/github-script@v7
        with:
          github-token: ${{ secrets.PAT_TOKEN }}
          script: |
            await github.rest.actions.createWorkflowDispatch({
              owner: 'hirotomoyamada',
              repo: 'yamada-docs',
              workflow_id: 'release.yml',
              ref: 'main'
            })<|MERGE_RESOLUTION|>--- conflicted
+++ resolved
@@ -78,13 +78,8 @@
           pnpm notification:mattermost
           pnpm notification:discord
         env:
-<<<<<<< HEAD
-          MATTERMOST_WEBHOOK_URL: ${{ secrets.MATTERMOST_RELEASE_WEBHOOK_URL }}
-          DISCORD_WEBHOOK_URL: ${{ secrets.DISCORD_RELEASE_WEBHOOK_URL }}
-=======
           MATTERMOST_RELEASE_WEBHOOK_URL: ${{ secrets.MATTERMOST_RELEASE_WEBHOOK_URL }}
           DISCORD_RELEASE_WEBHOOK_URL: ${{ secrets.DISCORD_RELEASE_WEBHOOK_URL }}
->>>>>>> 00f9a340
 
       - name: Build Storybook
         if: steps.stories.outputs.changed == 'true' || steps.changesets.outputs.published == 'true'

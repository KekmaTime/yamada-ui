import { Octokit } from "@octokit/rest"
<<<<<<< HEAD
=======
import { getRangeDates } from "@yamada-ui/calendar"
import type { Dict } from "@yamada-ui/react"
import { isArray, merge } from "@yamada-ui/react"
>>>>>>> c4f4db2e
import { program } from "commander"
import type { Dayjs } from "dayjs"
import dayjs from "dayjs"
import timezone from "dayjs/plugin/timezone"
import utc from "dayjs/plugin/utc"
import { config } from "dotenv"
import { getConstant, recursiveOctokit } from "./utils"
import { getRangeDates } from "@yamada-ui/calendar"
import { isArray } from "@yamada-ui/react"
import type { Dict } from "@yamada-ui/react"

dayjs.extend(utc)
dayjs.extend(timezone)
dayjs.tz.setDefault("Asia/Tokyo")

type Issue = Awaited<
  ReturnType<typeof octokit.search.issuesAndPullRequests>
>["data"]["items"][number]
type Comment = Awaited<
  ReturnType<typeof octokit.issues.listCommentsForRepo>
>["data"][number]
type Commit = Awaited<
  ReturnType<typeof octokit.repos.listCommits>
>["data"][number]
type Review = Awaited<
  ReturnType<typeof octokit.pulls.listReviews>
>["data"][number]
type Collaborator = Awaited<
  ReturnType<typeof octokit.repos.listCollaborators>
>["data"][number]

type Insight = {
  login: string
  html_url: string
  commits: Commit[]
  comments: Comment[]
  reviews: Review[]
  issues: Issue[]
  pullRequests: Issue[]
  approved: Review[]
}

const COMMON_PARAMS = {
  owner: "yamada-ui",
  repo: "yamada-ui",
}

const QUERY_FORMAT = "YYYY-MM-DDTHH:mm:ss"
const REPORT_TITLE_FORMAT = "YYYY/MM/DD"
const REPORT_FORMAT = "YYYY/MM/DD HH:mm:ss"
const DATA_FORMAT = "YYYY-MM-DD"

config()

const octokit = new Octokit({ auth: process.env.GITHUB_TOKEN })

const chunkArray = <T extends any>(array: T[], n: number) =>
  new Array(Math.ceil(array.length / n))
    .fill(0)
    .map((_, i) => array.slice(i * n, (i + 1) * n))

const getTimestamp = (item: Review | Issue | Comment) =>
  dayjs("created_at" in item ? item.created_at : item.submitted_at)

const getCollaborators =
  ({ user }: Options) =>
  async () => {
    const { data } = await recursiveOctokit(() =>
      octokit.repos.listCollaborators({
        ...COMMON_PARAMS,
        per_page: 100,
      }),
    )

    return user.length ? data.filter(({ login }) => user.includes(login)) : data
  }

const getIssuesAndPullRequests =
  ({ startDate, endDate }: Options) =>
  async (username: string) => {
    let issuesAndPullRequests: Issue[] = []

    const start = startDate.format(QUERY_FORMAT)
    const end = endDate.format(QUERY_FORMAT)
    const query = `org:${COMMON_PARAMS["owner"]} author:${username} created:${start}..${end}`
    const perPage = 100

    let page = 1

    const getIssuesAndPullRequests = async () => {
      const { data } = await octokit.search.issuesAndPullRequests({
        q: query,
        per_page: perPage,
        page,
      })
      const { total_count, items } = data

      issuesAndPullRequests.push(...items)

      if (total_count === perPage) {
        page++

        await recursiveOctokit(getIssuesAndPullRequests)
      }
    }

    await recursiveOctokit(getIssuesAndPullRequests)

    const issues: Issue[] = []
    const pullRequests: Issue[] = []

    issuesAndPullRequests.forEach((item) => {
      if (item.pull_request) {
        pullRequests.push(item)
      } else {
        issues.push(item)
      }
    })

    return { issues, pullRequests }
  }

const getComments =
  ({ startDate, endDate }: Options) =>
  async () => {
    const { data: repositories } = await recursiveOctokit(() =>
      octokit.repos.listForOrg({
        org: COMMON_PARAMS["owner"],
      }),
    )

    let comments: Comment[] = []

    const perPage = 100

    for await (const { name } of repositories) {
      let page = 1

      const listCommentsForRepo = async () => {
        const { data } = await octokit.issues.listCommentsForRepo({
          ...COMMON_PARAMS,
          repo: name,
          since: startDate.format(QUERY_FORMAT),
          until: endDate.format(QUERY_FORMAT),
          direction: "asc",
          per_page: perPage,
          page,
        })

        comments.push(...data)

        if (data.length === perPage) {
          page++

          await recursiveOctokit(listCommentsForRepo)
        }
      }

      await recursiveOctokit(listCommentsForRepo)
    }

    comments = comments.filter(
      ({ created_at }) =>
        startDate.isBefore(created_at) && endDate.isAfter(created_at),
    )

    return comments
  }

const getReviews =
  ({ startDate, endDate }: Options) =>
  async (username: string) => {
    let pullRequests: Issue[] = []

    const start = startDate.subtract(1, "month").format(QUERY_FORMAT)
    const end = endDate.format(QUERY_FORMAT)
    const query = `org:${COMMON_PARAMS["owner"]} type:pr reviewed-by:${username} -author:${username} created:${start}..${end}`
    const perPage = 100

    let page = 1

    const getIssuesAndPullRequests = async () => {
      const {
        data: { items },
      } = await octokit.search.issuesAndPullRequests({
        q: query,
        per_page: perPage,
        page,
      })

      pullRequests.push(...items)

      if (items.length === perPage) {
        page++

        await recursiveOctokit(getIssuesAndPullRequests)
      }
    }

    await recursiveOctokit(getIssuesAndPullRequests)

    const reviewsAndApproved = (
      await Promise.all(
        pullRequests.map(({ number, repository_url }) =>
          recursiveOctokit(async () => {
            const repo = repository_url.split("/").at(-1)!

            const { data } = await octokit.pulls.listReviews({
              ...COMMON_PARAMS,
              repo,
              pull_number: number,
            })

            return data
          }),
        ),
      )
    ).flat()

    const reviews: Review[] = []
    const approved: Review[] = []

    reviewsAndApproved.forEach((item) => {
      const { user, state, submitted_at } = item

      if (user?.login !== username) return

      if (!startDate.isBefore(submitted_at) || !endDate.isAfter(submitted_at))
        return

      if (state !== "APPROVED") {
        reviews.push(item)
      } else if (state === "APPROVED") {
        approved.push(item)
      }
    })

    return { reviews, approved }
  }

const getCommits =
  ({ startDate, endDate }: Options) =>
  async () => {
    const { data: repositories } = await octokit.repos.listForOrg({
      org: COMMON_PARAMS["owner"],
    })

    let commits: Commit[] = []

    const perPage = 100

    for await (const { name } of repositories) {
      let page = 1

      const listCommits = async () => {
        const { data } = await octokit.repos.listCommits({
          ...COMMON_PARAMS,
          repo: name,
          since: startDate.format(QUERY_FORMAT),
          until: endDate.format(QUERY_FORMAT),
          per_page: perPage,
          page,
        })

        commits.push(...data)

        if (data.length === perPage) {
          page++

          await recursiveOctokit(listCommits)
        }
      }

      await recursiveOctokit(listCommits)
    }

    return commits
  }

const getInsights =
  (options: Options) => async (collaborators: Collaborator[]) => {
    const constant = await getConstant()
    const allComments = await getComments(options)()
    const allCommits = await getCommits(options)()

    const insights: Insight[] = []

    const omittedCollaborators = collaborators.filter(
      ({ login }) => !constant.insights.excludeUsers.includes(login),
    )

    for await (const { login, html_url } of omittedCollaborators) {
      const { issues, pullRequests } =
        await getIssuesAndPullRequests(options)(login)
      const { reviews, approved } = await getReviews(options)(login)
      const comments = allComments.filter(({ user }) => user?.login === login)
      const commits = allCommits.filter(({ author }) => author?.login === login)

      insights.push({
        login,
        html_url,
        commits,
        comments,
        reviews,
        issues,
        pullRequests,
        approved,
      })
    }

    return insights
  }

const createReports = (options: Options) => (insights: Insight[]) =>
  insights
    .map(
      ({
        login,
        html_url,
        comments,
        reviews,
        commits,
        issues,
        pullRequests,
        approved,
      }) => {
        const issueCount = issues.length
        const pullRequestCount = pullRequests.length
        const commentCount = comments.length + reviews.length
        const approvedCount = approved.length
        const commitCount = commits.length
        const totalCount =
          issueCount + pullRequestCount + approvedCount + commentCount

        return {
          total: totalCount,
          content: [
            `- [${login}](${html_url}): ${totalCount}`,
            createReport(options)("Issue", issues),
            createReport(options)("PR", pullRequests),
            createReport(options)("Review", approved),
            createReport(options)("Comment", [...comments, ...reviews]),
            `  - Commit: ${commitCount}`,
          ].join("\n"),
        }
      },
    )
    .sort((a, b) => b.total - a.total)
    .map(({ content }) => content)

const createReport =
  ({ extended }: Options) =>
  (type: string, list: Review[] | Issue[] | (Comment | Review)[]) => {
    const count = list.length
    const isExtended =
      extended === true ||
      (isArray(extended) &&
        extended.some((v) => v.toUpperCase() === type.toUpperCase()))

    const rows = [`  - ${type}: ${count}`]

    const sortedList = list.sort((a, b) =>
      getTimestamp(a).toDate() > getTimestamp(b).toDate() ? 1 : -1,
    )

    if (isExtended) {
      rows.push(
        ...sortedList.map((item) => {
          const createdAt = getTimestamp(item).format(REPORT_FORMAT)

          return `    - [${createdAt}] ${item.html_url}`
        }),
      )
    }

    return rows.join("\n")
  }

const sendDiscordChannel =
  ({ startDate, endDate, publish }: Options) =>
  async (reports: string[]) => {
    const url = process.env.DISCORD_INSIGHTS_WEBHOOK_URL

    for await (const [index, contents] of Object.entries(
      chunkArray(reports, 10),
    )) {
      const isFirst = index === "0"
      const chunks: string[] = []

      if (isFirst) {
        if (publish) {
          chunks.push(
            `<@&1202956318718304276> <@&1246174065216192662>`,
            `## Insight Report`,
          )
        }

        const start = startDate.add(9, "hour").format(REPORT_TITLE_FORMAT)
        const end = endDate.add(9, "hour").format(REPORT_TITLE_FORMAT)

        chunks.push(`${start} - ${end}`)
      }

      chunks.push(...contents)

      const content = chunks.join("\n")

      if (publish) {
        if (!url) throw new Error("Missing Discord Webhook URL\n")

        const data = { username: "GitHub", content }

        const headers = { "Content-Type": "application/json" }
        const body = JSON.stringify(data)

        const { ok } = await fetch(url, { method: "POST", headers, body })

        if (!ok) throw new Error("Failed to send message to Discord\n")
      } else {
        console.log(content)
      }
    }
  }

const getSomeDates = <T extends Review | Issue | Comment | Review>(
  date: string,
  list: T[],
) =>
  list.filter(
    (item) =>
      dayjs("created_at" in item ? item.created_at : item.submitted_at).format(
        DATA_FORMAT,
      ) === date,
  )

const uploadData =
  ({ startDate, endDate }: Options) =>
  async (insights: Insight[]) => {
    const rangeDates = getRangeDates(
      startDate.add(9, "hour").toDate(),
      endDate.add(9, "hour").toDate(),
    )
    const rangeDatesFormatted = rangeDates.map((date) =>
      dayjs(date).format(DATA_FORMAT),
    )

    const nextActivity = Object.fromEntries(
      rangeDatesFormatted.map((date) => [
        date,
        Object.fromEntries(
          insights.map(({ login, ...rest }) => {
            const comments = getSomeDates(date, rest.comments).map(
              ({ html_url, issue_url, created_at }) => ({
                html_url,
                issue_url,
                created_at,
              }),
            )

            const reviews = getSomeDates(date, rest.reviews).map(
              ({ html_url, pull_request_url, submitted_at }) => ({
                html_url,
                pull_request_url,
                submitted_at,
              }),
            )

            const issues = getSomeDates(date, rest.issues).map(
              ({ html_url, title, number, created_at, closed_at }) => ({
                number,
                title,
                html_url,
                created_at,
                closed_at,
              }),
            )

            const pullRequests = getSomeDates(date, rest.pullRequests).map(
              ({ html_url, title, number, created_at, closed_at }) => ({
                number,
                title,
                html_url,
                created_at,
                closed_at,
              }),
            )

            const approved = getSomeDates(date, rest.approved).map(
              ({ html_url, pull_request_url, submitted_at }) => ({
                html_url,
                pull_request_url,
                submitted_at,
              }),
            )

            if (
              !comments.length &&
              !reviews.length &&
              !issues.length &&
              !pullRequests.length &&
              !approved.length
            ) {
              return [login, null]
            }

            const data: Dict = {}

            if (comments.length) data.comments = comments
            if (reviews.length) data.reviews = reviews
            if (issues.length) data.issues = issues
            if (pullRequests.length) data.pullRequests = pullRequests
            if (approved.length) data.approved = approved

            return [login, data]
          }),
        ),
      ]),
    )

    try {
      const { data } = await octokit.repos.getContent({
        ...COMMON_PARAMS,
        repo: "yamada-data",
        path: "activity.json",
      })

      const sha = isArray(data) ? data[0].sha : data.sha
      const downloadUrl = isArray(data)
        ? data[0].download_url
        : data.download_url

      const res = await fetch(downloadUrl!)

      if (!res.ok) throw new Error("Failed to fetch activity data")

      const prevActivity = await res.json()

      let activity = merge(prevActivity, nextActivity)

      activity = Object.fromEntries(
        Object.entries(activity).sort(
          (a, b) => new Date(a[0]).getTime() - new Date(b[0]).getTime(),
        ),
      )

      const content = Buffer.from(JSON.stringify(activity, null, 2)).toString(
        "base64",
      )

      await octokit.repos.createOrUpdateFileContents({
        ...COMMON_PARAMS,
        repo: "yamada-data",
        path: "activity.json",
        message: "build: updated activity",
        content,
        sha,
        branch: "main",
      })
    } catch {}
  }

type CommandOptions = {
  start: string | undefined
  end: string | undefined
  user: string[] | undefined
  extended: boolean | string[] | undefined
  publish: boolean | undefined
  upload: boolean | undefined
}
type Options = {
  startDate: Dayjs
  endDate: Dayjs
  user: string[]
  extended: boolean | string[]
  publish: boolean
}

const main = async () => {
  program
    .option("-s, --start <date>")
    .option("-e, --end <date>")
    .option("-u, --user <user...>")
    .option("-x, --extended [content...]")
    .option("-p, --publish")
    .option("--upload")
    .action(
      async ({
        start,
        end,
        user = [],
        extended = false,
        publish = false,
        upload = false,
      }: CommandOptions) => {
        let startDate: Dayjs
        let endDate: Dayjs

        if (start) {
          startDate = dayjs(start)
            .hour(0)
            .minute(0)
            .second(0)
            .subtract(9, "hour")
        } else {
          startDate = dayjs().hour(0).minute(0).second(0).subtract(9, "hour")
        }

        if (end) {
          endDate = dayjs(end)
            .hour(23)
            .minute(59)
            .second(59)
            .subtract(9, "hour")
        } else {
          endDate = dayjs().hour(23).minute(59).second(59).subtract(9, "hour")
        }

        const options: Options = { startDate, endDate, user, extended, publish }

        const collaborators = await getCollaborators(options)()
        const insights = await getInsights(options)(collaborators)

        if (upload) await uploadData(options)(insights)

        const reports = createReports(options)(insights)

        await sendDiscordChannel(options)(reports)
      },
    )

  program.parse()
}

main()<|MERGE_RESOLUTION|>--- conflicted
+++ resolved
@@ -1,10 +1,4 @@
 import { Octokit } from "@octokit/rest"
-<<<<<<< HEAD
-=======
-import { getRangeDates } from "@yamada-ui/calendar"
-import type { Dict } from "@yamada-ui/react"
-import { isArray, merge } from "@yamada-ui/react"
->>>>>>> c4f4db2e
 import { program } from "commander"
 import type { Dayjs } from "dayjs"
 import dayjs from "dayjs"
@@ -13,8 +7,8 @@
 import { config } from "dotenv"
 import { getConstant, recursiveOctokit } from "./utils"
 import { getRangeDates } from "@yamada-ui/calendar"
-import { isArray } from "@yamada-ui/react"
 import type { Dict } from "@yamada-ui/react"
+import { isArray, merge } from "@yamada-ui/react"
 
 dayjs.extend(utc)
 dayjs.extend(timezone)

--- conflicted
+++ resolved
@@ -2,11 +2,7 @@
 import path from "path"
 import type { UsageTheme } from "@yamada-ui/core"
 import { defaultTheme } from "@yamada-ui/theme"
-<<<<<<< HEAD
 import { TONES } from "@yamada-ui/utils"
-=======
-import { tones } from "@yamada-ui/utils"
->>>>>>> 1ca5d42b
 import { format, resolveConfig } from "prettier"
 import type { SourceFile, Symbol, TypeChecker } from "typescript"
 import {
@@ -98,18 +94,6 @@
   return result as T
 }
 
-<<<<<<< HEAD
-const defaultColors = [
-  "brand",
-  "primary",
-  "secondary",
-  "warning",
-  "danger",
-  "link",
-]
-
-=======
->>>>>>> 1ca5d42b
 const isTone = (value: unknown): value is Record<string, string> =>
   isObject(value) && TONES.every((k) => isString(value[k]))
 

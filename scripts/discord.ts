--- conflicted
+++ resolved
@@ -1,29 +1,10 @@
 import { readFile } from "fs/promises"
 import * as p from "@clack/prompts"
-import { Octokit } from "@octokit/rest"
 import c from "chalk"
 import { config } from "dotenv"
 import fetch from "node-fetch"
 
 config()
-
-const ARG = process.argv[2] ?? "--release"
-const COMMON_PARAMS = { owner: "hirotomoyamada", repo: "yamada-ui" }
-const DISCORD_USER_MAP: Record<string, string> = {
-  hirotomoyamada: "434987704162451467",
-  illionillion: "1000629510078738432",
-  koralle: "702799711404425246",
-  "108yen": "281653488084189184",
-  umaidashi: "1001523961231839243",
-  taroj1205: "631578250144907269",
-  KenyaMasuko: "787761288088256512",
-  nakayan5: "770535018040655873",
-  setodeve: "441961406980554772",
-  hoshico: "982900988073607269",
-  "komura-c": "394133735567785996",
-}
-
-const octokit = new Octokit({ auth: process.env.GITHUB_TOKEN })
 
 const main = async () => {
   p.intro(c.magenta(`Send a message to Discord`))
@@ -33,59 +14,22 @@
   try {
     const start = process.hrtime.bigint()
 
-<<<<<<< HEAD
-    const url = process.env.DISCORD_WEBHOOK_URL
-    const pull_number = Number(process.env.PULL_REQUEST_NUMBER ?? 0)
-=======
     const url = process.env.DISCORD_RELEASE_WEBHOOK_URL
->>>>>>> 00f9a340
 
     if (!url) throw new Error("Missing Discord Webhook URL\n")
 
-    let content: string
+    s.start(`Getting the changelog`)
 
-    if (ARG.includes("--review")) {
-      if (!pull_number) throw new Error("Missing PR number\n")
+    const manifest = await readFile(".changelog/manifest.json", "utf8")
 
-      const { data } = await octokit.pulls.get({
-        ...COMMON_PARAMS,
-        pull_number,
-      })
+    const [{ version }] = JSON.parse(manifest)
 
-      const { number, html_url, title, requested_reviewers } = data
-
-      if (!requested_reviewers?.length) throw new Error("Missing PR reviews\n")
-
-<<<<<<< HEAD
-      const ids = requested_reviewers.map(
-        ({ login }) => DISCORD_USER_MAP[login],
-      )
-=======
     const content = [
       `A new version of Yamada UI has been released😎`,
       `version: [${version}](https://github.com/hirotomoyamada/yamada-ui/blob/main/.changelog/v${version}.mdx)`,
     ].join("\n\n")
->>>>>>> 00f9a340
 
-      content = [
-        ids.map((id) => `<@${id}>`).join(" "),
-        `Please review this PR😎`,
-        `[${number}: ${title}](${html_url})`,
-      ].join("\n\n")
-    } else {
-      s.start(`Getting the changelog`)
-
-      const manifest = await readFile(".changelog/manifest.json", "utf8")
-
-      const [{ version }] = JSON.parse(manifest)
-
-      content = [
-        `A new version of Yamada UI has been released😎`,
-        `version: [${version}](https://github.com/hirotomoyamada/yamada-ui/blob/main/.changelog/v${version}.mdx)`,
-      ].join("\n\n")
-
-      s.stop(`Got the changelog`)
-    }
+    s.stop(`Got the changelog`)
 
     s.start(`Sending to Discord`)
 

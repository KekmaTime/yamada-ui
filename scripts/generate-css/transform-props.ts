--- conflicted
+++ resolved
@@ -153,7 +153,6 @@
   ],
   content: ["&::before", "&::after"],
   bgClip: ["backgroundClip"],
-<<<<<<< HEAD
   colorMix: [
     "color",
     "fill",
@@ -182,15 +181,12 @@
     "borderBlockEndColor",
     "columnRuleColor",
   ],
-  gradient: ["backgroundImage"],
-=======
   gradient: [
     "backgroundImage",
     "borderImageSource",
     "listStyleImage",
     "maskImage",
   ],
->>>>>>> 7dc0313a
   animation: ["animation"],
   transform: ["transform"],
   deg: ["rotate", "skewX", "skewY"],

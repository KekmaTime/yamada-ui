--- conflicted
+++ resolved
@@ -2,19 +2,12 @@
 
 ## Latest Release
 
-<<<<<<< HEAD
+### February 9, 2024: [v1.2.5](/.changelog/v1.2.5.mdx)
+
+## Previous Releases
+
 ### February 5, 2024: [v1.2.4](/.changelog/v1.2.4.mdx)
 
-## Previous Releases
-
-=======
-### February 9, 2024: [v1.2.5](/.changelog/v1.2.5.mdx)
-
-## Previous Releases
-
-### February 5, 2024: [v1.2.4](/.changelog/v1.2.4.mdx)
-
->>>>>>> 00f9a340
 ### February 1, 2024: [v1.2.3](/.changelog/v1.2.3.mdx)
 
 ### January 25, 2024: [v1.2.2](/.changelog/v1.2.2.mdx)
